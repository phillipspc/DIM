--- conflicted
+++ resolved
@@ -24,12 +24,9 @@
 * Add count: filters to search for items you have a certain number (or more or less) of. i.e. count:>3 to find all your Edge Transits.
 * Improve display of your Ranks.
 * Show progress towards completing cache keys.
-<<<<<<< HEAD
-* Added community curations (a way to look for god rolls).
-=======
 * Work around a memory leak bug in MS Edge.
 * Update titles on item popups to display closer to what's in game.
->>>>>>> 533a5f2f
+* Added community curations (a way to look for god rolls).
 
 # 4.77.0 (2018-11-11)
 
