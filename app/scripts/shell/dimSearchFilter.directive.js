--- conflicted
+++ resolved
@@ -3,6 +3,23 @@
 
   angular.module('dimApp')
     .factory('dimSearchService', function(dimSettingsService) {
+      const categoryFilters = {
+        pulserifle: ['CATEGORY_PULSE_RIFLE'],
+        scoutrifle: ['CATEGORY_SCOUT_RIFLE'],
+        handcannon: ['CATEGORY_HAND_CANNON'],
+        autorifle: ['CATEGORY_AUTO_RIFLE'],
+        primaryweaponengram: ['CATEGORY_PRIMARY_WEAPON', 'CATEGORY_ENGRAM'],
+        sniperrifle: ['CATEGORY_SNIPER_RIFLE'],
+        shotgun: ['CATEGORY_SHOTGUN'],
+        fusionrifle: ['CATEGORY_FUSION_RIFLE'],
+        specialweaponengram: ['CATEGORY_SPECIAL_WEAPON', 'CATEGORY_ENGRAM'],
+        rocketlauncher: ['CATEGORY_ROCKET_LAUNCHER'],
+        machinegun: ['CATEGORY_MACHINE_GUN'],
+        heavyweaponengram: ['CATEGORY_HEAVY_WEAPON', 'CATEGORY_ENGRAM'],
+        sidearm: ['CATEGORY_SIDEARM'],
+        sword: ['CATEGORY_SWORD']
+      };
+
       /**
        * Filter translation sets. Left-hand is the filter to run from filterFns, right side are possible filterResult
        * values that will set the left-hand to the "match."
@@ -27,8 +44,7 @@
         unlocked: ['unlocked'],
         stackable: ['stackable'],
         engram: ['engram'],
-        weaponClass: ['pulserifle', 'scoutrifle', 'handcannon', 'autorifle', 'primaryweaponengram', 'sniperrifle', 'shotgun', 'fusionrifle', 'specialweaponengram', 'rocketlauncher', 'machinegun', 'heavyweaponengram', 'sidearm', 'sword'],
-        year: ['year1', 'year2'],
+        category: _.keys(categoryFilters),
         infusable: ['infusable', 'infuse'],
         stattype: ['intellect', 'discipline', 'strength'],
         new: ['new'],
@@ -51,7 +67,8 @@
       return {
         query: '',
         filterTrans: filterTrans,
-        keywords: keywords
+        keywords: keywords,
+        categoryFilters: categoryFilters,
       };
     })
     .directive('dimSearchFilter', SearchFilter);
@@ -89,91 +106,6 @@
       ].join('')
     };
   }
-
-<<<<<<< HEAD
-
-=======
-  // Map from search term to category names. All categories must be present in matching items.
-  const categoryFilters = {
-    pulserifle: ['CATEGORY_PULSE_RIFLE'],
-    scoutrifle: ['CATEGORY_SCOUT_RIFLE'],
-    handcannon: ['CATEGORY_HAND_CANNON'],
-    autorifle: ['CATEGORY_AUTO_RIFLE'],
-    primaryweaponengram: ['CATEGORY_PRIMARY_WEAPON', 'CATEGORY_ENGRAM'],
-    sniperrifle: ['CATEGORY_SNIPER_RIFLE'],
-    shotgun: ['CATEGORY_SHOTGUN'],
-    fusionrifle: ['CATEGORY_FUSION_RIFLE'],
-    specialweaponengram: ['CATEGORY_SPECIAL_WEAPON', 'CATEGORY_ENGRAM'],
-    rocketlauncher: ['CATEGORY_ROCKET_LAUNCHER'],
-    machinegun: ['CATEGORY_MACHINE_GUN'],
-    heavyweaponengram: ['CATEGORY_HEAVY_WEAPON', 'CATEGORY_ENGRAM'],
-    sidearm: ['CATEGORY_SIDEARM'],
-    sword: ['CATEGORY_SWORD']
-  };
-
-  /**
-   * Filter translation sets. Left-hand is the filter to run from filterFns, right side are possible filterResult
-   * values that will set the left-hand to the "match."
-   */
-  var filterTrans = {
-    dmg: ['arc', 'solar', 'void', 'kinetic'],
-    type: ['primary', 'special', 'heavy', 'helmet', 'leg', 'gauntlets', 'chest', 'class', 'classitem', 'artifact', 'ghost', 'horn', 'consumable', 'ship', 'material', 'vehicle', 'emblem', 'bounties', 'quests', 'messages', 'missions', 'emote'],
-    tier: ['common', 'uncommon', 'rare', 'legendary', 'exotic', 'white', 'green', 'blue', 'purple', 'yellow'],
-    incomplete: ['incomplete'],
-    complete: ['complete'],
-    xpcomplete: ['xpcomplete'],
-    xpincomplete: ['xpincomplete', 'needsxp'],
-    upgraded: ['upgraded'],
-    classType: ['titan', 'hunter', 'warlock'],
-    dupe: ['dupe', 'duplicate'],
-    unascended: ['unascended', 'unassended', 'unasscended'],
-    ascended: ['ascended', 'assended', 'asscended'],
-    reforgeable: ['reforgeable', 'reforge', 'rerollable', 'reroll'],
-    tracked: ['tracked'],
-    untracked: ['untracked'],
-    locked: ['locked'],
-    unlocked: ['unlocked'],
-    stackable: ['stackable'],
-    engram: ['engram'],
-    category: _.keys(categoryFilters),
-    year: ['year1', 'year2'],
-    infusable: ['infusable', 'infuse'],
-    stattype: ['intellect', 'discipline', 'strength'],
-    new: ['new'],
-    glimmer: ['glimmeritem', 'glimmerboost', 'glimmersupply']
-  };
-
-  var keywords = _.flatten(_.flatten(_.values(filterTrans)).map(function(word) {
-    return ["is:" + word, "not:" + word];
-  }));
-
-  // Filters that operate on ranges (>, <, >=, <=)
-  var ranges = ['light', 'level', 'quality', 'percentage'];
-  ranges.forEach(function(range) {
-    keywords.push(range + ":<", range + ":>", range + ":<=", range + ":>=");
-  });
-
-  function Link(scope, element) {
-    element.find('input').textcomplete([
-      {
-        words: keywords,
-        match: /\b((li|le|qu|pe|is:|not:)\w*)$/,
-        search: function(term, callback) {
-          callback($.map(this.words, function(word) {
-            return word.indexOf(term) === 0 ? word : null;
-          }));
-        },
-        index: 1,
-        replace: function(word) {
-          return (word.indexOf('is:') === 0 && word.indexOf('not:') === 0)
-            ? (word + ' ') : word;
-        }
-      }
-    ], {
-      zIndex: 1000
-    });
-  }
->>>>>>> 9b33a0aa
 
   SearchFilterCtrl.$inject = ['$scope', 'dimStoreService', 'dimSearchService'];
 
@@ -461,7 +393,7 @@
         return item.talentGrid && item.talentGrid.infusable;
       },
       category: function(predicate, item) {
-        const categories = categoryFilters[predicate.toLowerCase().replace(/\s/g, '')];
+        const categories = dimSearchService.categoryFilters[predicate.toLowerCase().replace(/\s/g, '')];
         return categories && categories.length &&
           _.all(categories, (c) => item.inCategory(c));
       },
