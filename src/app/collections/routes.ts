--- conflicted
+++ resolved
@@ -2,11 +2,6 @@
 
 export const states: ReactStateDeclaration[] = [
   {
-<<<<<<< HEAD
-    name: 'destiny2.collections',
-    component: Collections,
-    url: '/collections?{presentationNodeHash:int}'
-=======
     name: 'destiny2.collections.**',
     lazyLoad: async () => {
       // tslint:disable-next-line:space-in-parens
@@ -15,12 +10,11 @@
         states: [
           {
             name: 'destiny2.collections',
-            url: '/collections',
+            url: '/collections?{presentationNodeHash:int}',
             component: module.default
           }
         ]
       };
     }
->>>>>>> a734804f
   }
 ];