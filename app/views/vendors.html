--- conflicted
+++ resolved
@@ -1,13 +1,9 @@
 <div class="vendor" ng-controller="dimVendorCtrl as vm">
   <a ui-sref='inventory' class="link"><i class='fa fa-arrow-circle-left'></i>Back to DIM</a>
-<<<<<<< HEAD
-=======
-  <h1 translate="Vendors"></h1>
->>>>>>> 4bd99794
   <div id="vendorHeadersBackground" class="vendor-headers-background"></div>
   <div id="vendorHeaderWrapper" class="vendorHeaderWrapper">
     <div class="vendorLabels">
-      <h1>Vendors</h1>
+      <h1 translate="Vendors"></h1>
       <div class="vendorTabs">
         <label ng-class="{active: vm.activeTab === 'armorweaps'}">
           <input type='radio' ng-change='vm.onTabChange()' ng-model='vm.activeTab' value='armorweaps'>Armor &amp; Weapons
