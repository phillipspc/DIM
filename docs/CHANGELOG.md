# Next

<<<<<<< HEAD
* Add a link to your current profile on D2Checklist to view milestones, pursuits, clan, etc
* Add seasonal rank track to milestones
=======
# 5.49.1 (2019-10-07)

# 5.49.0 (2019-10-06)

* Add a link to your current profile on D2Checklist to view milestones, pursuits, clan, etc.
* Fix PC loadouts not transferring over from Blizzard.
* Fix Armor 2.0 showing as masterworked.
* Fix stats for Armor 2.0.
* Fix well rested for Shadowkeep.
* Remove XP and level from character tiles.
* Add year 3 search terms.
>>>>>>> c8e8b451

# 5.48.2 (2019-10-02)

# 5.48.1 (2019-10-01)

* For ratings, platform selection has been updated for Shadowkeep - check the setting page to update your selection.
* Ratings should be more standard across player inventories.
* Happy wish list icon moved into the polaroid strip.

# 5.48.0 (2019-09-29)

* Our stat calculations are ever so slightly more accurate.
* Collections page now includes equipped/owned Weapon and Armor mods.
* UI fixes for shifting page content, subclasses, and some labels & alert messages.
* Drag and drop on mobile no should longer spawn a context menu.
* Emblems now display their selected variations.
* Filter by season names (i.e. `season:opulence`) and masterwork type (`masterwork:handling`)

# 5.47.0 (2019-09-22)

* New look and display options under TRIUMPHS: reveal "recommended hidden" triumphs, or hide triumphs you've completed
* BrayTech link on Progress now links to your current character.
* Prevent accounts from overlapping menu on phone landscape mode.
* Show the effects of mods on stat bars.
* Removed the stats comparison with the currently equipped weapon. Use the Compare tool to compare items.
* Dragging and dropping should be smoother.

# 5.46.0 (2019-09-15)

* The notification for bulk tagging now has an Undo button, in case you didn't mean to tag everything matching a search.
* The postmaster will highlight red when you have only 4 spaces left!
* Firefox for Android is now supported.
* Fixes for stats that could show >100.
* Show all Sword stats!
* The "tag:none" search works again.
* The header won't scroll on very narrow screens.
* The action bar is pinned to the bottom of the screen on mobile.

# 5.45.0 (2019-09-08)

* Milestones are more compact, like Pursuits (click them to see full details). They now show expiration times and clan engrams are broken out into individual items.
* The item popup for Pursuits will refresh automatically as you play, if you leave one open (this doesn't yet work for Milestones).
* Expiration times only light up red when they have less than an hour left.
* Added a new is:powerfulreward search that searches for powerful rewards.
* Fixed a bug moving certain items like emblems.
* Added a quick-jump sidebar to the settings page.
* Add win streak info to ranks on the Progress page.
* Include the effect of mods and perks on "hidden" stats like zoom, aim assistance, and recoil direction.
* Bonuses from perks and mods shown in their tooltips are now more accurate.
* Loadout Optimizer understands multiple kinds of perks/mods that can enhance an item.
* Recoil Direction's value has been moved next to the pie.
* Searches now ignore accented characters in item names.
* Unique stacked items now show the count, instead of just MAX, when they're full.

# 5.44.2 (2019-09-02)

* Fix Home Screen app warning for iPad.

# 5.44.1 (2019-09-02)

* Added upgrade warning for old iOS versions that don't support Home Screen apps.

# 5.44.0 (2019-09-01)

* Allow loadouts to be equipped without dismissing farming mode.
* Restore info to D1 ghosts.
* Add hotkeys to navigate between major pages (hit "?" to see them all)
* Fix move popup not updating amount on stackables when switching items.
* Remove Solstice of Heroes armor from Progress page.
* Prevent accidentally being able to tag non-taggable items with hotkeys.

# 5.43.1 (2019-08-26)

* Fix broken ammo icons.

# 5.43.0 (2019-08-25)

# 5.42.2 (2019-08-22)

* Fix D1 accounts disappearing when they were folded into a different platform for D2 cross save.

# 5.42.1 (2019-08-20)

* Changes to support preserving tags/notes data for Blizzard users who migrate to Steam.
* Fix searching Collections.

# 5.42.0 (2019-08-18)

* Power is yellow again.
* Remove ugly blur behind popups Windows. (It's still a nice blur on other platforms)

# 5.41.1 (2019-08-16)

* Fix overflowing text on ghosts.
* Fix crash related to wish lists.

# 5.41.0 (2019-08-11)

* Wish lists now support (optional) title and description.
* New header design. Your accounts are now in the menu.
* Ghosts have labels explaining where they are useful.
* Recoil direction stat is shown as a semicircular range of where shots may travel.
* Search boxes on item picker sheets now autofocus.
* Item counts will properly update when moving partial stacks of stacked items.
* Fix a case where the search autocompleter could hang around.

# 5.40.0 (2019-08-04)

* Fixed auto-scrolling links in Safari.
* Added the ability to lock items from the Compare tool.
* Add Solstice of Heroes to the Progress page.
* Show Special Orders under the Postmaster.
* Add a splash screen for the iOS app. You may have to delete the icon and re-add it.

# 5.39.0 (2019-07-28)

* Enabled PWA mode for "Add to Homescreen" in iOS Safari (Requires iOS 12.2 or later). If you already have it on your home screen, delete and re-add it.
* Show the amount of materials you have that Spider is selling for exchange on his vendor page.
* Updates to support Cross Save. The account menu now shows icons instead of text, and can support accounts that are linked to more than one platform.
* Fixed valor resets not showing correctly.

# 5.38.0 (2019-07-21)

* Add source:calus to highlight weapons which give "Calus-themed armor and weapons" credit in activities.
* Moved search help to an in-screen popup instead of a separate page.
* Added rank resets for the current season to ranks display.
* You can now swipe between characters anywhere in the page on the Progress and Vendors pages.
* Properly invert stat filters when they are prefixed with -.

# 5.37.1 (2019-07-16)

* Don't show the "not supported" banner for MS Edge.

# 5.37.0 (2019-07-14)

* Updated progress page pursuits to match in-game styling.
* Updated our shop link to point to our new store with DIM logo clothing and mugs.
* The Weekly Clan Engrams milestone will hide when all rewards have been redeemed.
* Moved raids below quests.
* Pursuits in the progress page now show exact progress numbers if the pursuit only has a single progress bar.
* Show tracked Triumph.
* Mark a wider variety of Chrome-based browsers as supported.
* Added Seals and Badges to Triumphs/Collections.

# 5.36.2 (2019-07-11)

* Fixed a crash viewing Bad Juju.
* Text search now also searches notes.
* Added new name: and description: searches.
* Subclasses no longer look masterworked.

# 5.36.1 (2019-07-09)

* Fixed the app on Microsoft Edge.
* Fixed an issue where iOS could see the "Update DIM" message over and over without updating.

# 5.36.0 (2019-07-07)

* Added raid info to the Progress page.
* Sort bounties and quests with expired at the end, tracked at the beginning.
* Use weapon icons in objective strings instead of text.
* Added perkname: search.
* Charge Time and Draw Time now compare correctly!
* Fixed: Classified items required some finesse.
* Updated is:modded to take into account for activity mods.
* Re-added is:curated as a filter for Bungie curated rolls.
* Bounty expiration timers are more compact.

# 5.35.0 (2019-06-30)

* Removed is:curated as an alias for is:wishlist.

# 5.34.0 (2019-06-23)

# 5.33.3 (2019-06-22)

* Fixed failing to show progress bar for bounty steps.
* Removed inline Item Objectives from the Progress page.

# 5.33.2 (2019-06-21)

* Fixed failing to show progress bar for bounty steps.

# 5.33.1 (2019-06-20)

* Fixed issue with item cards and farming mode were under the St Jude overlay.

# 5.33.0 (2019-06-16)

* The Progress page sports a new layout to help make sense of all the Pursuits we have to juggle. This is the first iteration of the new page - many improvements are still on their way!
* Fixed a bug where weapon mods were causing Banshee-44 wish list items to fail to highlight.
* Fixed a bug with expert mode wish lists and dealing with single digit item categories.
* CSV exports now include item sources. These match the DIM filter you can use to find the item.
* Include more items in the "filter to uncollected" search in Vendors.
* Added shader icons to the item details popup.

# 5.32.0 (2019-06-09)

* Fixed a crash when expanding catalysts under the progress tab.

# 5.31.0 (2019-06-02)

* Fix too-large item icons on mobile view in 3 column mode.
* Allow inventory to refresh in the Loadout Optimizer.
* Fix equipping loadouts directly from the Loadout Optimizer.
* Add icons to selected perks in Loadout Optimizer.

# 5.30.2 (2019-05-31)

* Add St. Jude donation banner.

# 5.30.1 (2019-05-27)

* Tweaked contrast on search bar.
* Added the ability to select multiple perks from the perk picker in Loadout Optimizer before closing the sheet. On desktop, the "Enter" key will accept your selection.

# 5.30.0 (2019-05-26)

* Brand new Loadout Optimizer with tons of improvements and fixes.
* Redesigned search bar.
* Updated DIM logos.
* Added Escape hotkey to close open item details dialog.

# 5.29.0 (2019-05-19)

* Items with notes now have a note icon on them.
* Fixed a bug where the hotkeys for tagging items broke if you clicked directly to another item.
* Removed a stray curly brace character from the item reviews on the item popup.

# 5.28.0 (2019-05-12)

# 5.27.0 (2019-05-05)

* Added a link to the About page to see the history of all actions made by DIM or other Destiny apps.
* The navigation menu better respects iPhone X screens.
* Stat values are now shown in the tooltip for perks. They might not be totally accurate...
* Added a hotkey (m) for toggling the menu.

# 5.26.0 (2019-04-28)

* Restored missing collectibles.

# 5.25.0 (2019-04-21)

* A redesigned Vendors page is easier to navigate, and includes a feature to show only those items you are missing from your collections. Searching on the vendors page also now searches the vendor names, and hides items that don't match the search.
* Loadout Optimizer on mobile lets you swipe between characters instead of wasting space showing all three at once.
* Xur has been removed from the Progress page.
* Reputation materials for a vendor's faction are now included in the Vendor page.
* Fixed a bug where DIM would cache a lot of data that wasn't needed.

# 5.24.0 (2019-04-14)

* Progress page changes to utilize more screen real-estate.

# 5.23.2 (2019-04-09)

* Fix Edge issues.

# 5.23.1 (2019-04-08)

* Fixed some crashes.

# 5.23.0 (2019-04-07)

* Loaded Wish Lists now persist between reloads, and will highlight new items as you get them. Use Wish Lists from expert players to find great items!
* Fix an issue where pulling consumables from the postmaster on characters other than the current one could lock up the browser.
* The compare tool's Archetypes feature will now use the intrinsic perk of the item rather than solely relying on the RPM.
* Item sort presets have been removed - you can choose your own sorting preferences by dragging and dropping sorting properties.
* Fixed reloading the page while on the Vendors tab.
* Fix search for blast radius (it was accidentally mapped to velocity).
* The Loadout Optimizer's perk search now updates when you change characters.
* Removed the option to pull from the postmaster into the vault when an item can't be pulled from postmaster at all.
* Removed the (broken) option to split a stack by hovering over the drop target.

# 5.22.0 (2019-04-01)

* Fix item ratings.
* Fix missing loadouts on PC.

# 5.21.0 (2019-03-31)

* You can now swipe between pages on the item popup.
* Fixed a bug where reviews failing to load would result in an infinite refresh spinner.
* Actually fixed the bug where Pull from Postmaster with full modulus reports would move all your other consumables to the vault.
* Ratings and reviews are now cached on your device for 24 hours, so they should load much faster after the first time.
* The ratings tab has a cleaned up design.
* All of the stat filters now show up in search autocomplete and the search help page.
* You can now move items from the postmaster directly to the vault or other characters.
* When adding all equipped items to a loadout, the class type for the loadout will be set to the class that can use the armor that's equipped.
* Fixed a rare bug where you could move an item while DIM was refreshing, and the item would pop back to its original location until the next refresh.
* Errors in the Loadout Optimizer now show on the page, instead of just freezing progress.
* Fixed the "Loadout Optimizer" button on the new Loadout editor.
* If you try to move an item in DIM that you've equipped in game but DIM doesn't know about, it'll now try to de-equip it to make it move, instead of throwing an error.


# 5.20.2 (2019-03-27)

* Fixed Pull from Postmaster.

# 5.20.1 (2019-03-26)

* Fixed: Pull from Postmaster better handling of unique stacks.
* The vendors page now highlights items that you have already unlocked in Collections.
* Don't try to move all your consumables to the vault if you add one to your loadout and check the "Move other items away" option.

# 5.20.0 (2019-03-24)

* Items in the postmaster now count towards your max possible light.
* DIM now correctly calculates how much space you have free for items that can't have multiple stacks (like Modulus Reports). This makes pulling from postmaster more reliable.
* The loadout creator/editor has been redesigned to be easier to use. Select items directly from inside the loadout editor, with search. You can still click items in the inventory to add them as well.
* Loadouts can now use an option to move all the items that are not in the loadout to the vault when applying the loadout.
* Made it clearer when inventory and item popups are collapsed.
* The Loadout Optimizer is out of beta! Use it to automatically calculate loadouts that include certain perks or hit your targets for specific stats.

# 5.19.0 (2019-03-17)

* Fixed: Export mobility value correctly in CSV export.

# 5.18.0 (2019-03-10)

* Added: is:revelry search.
* Added: source:gambitprime search.
* Fixed engrams wrapping to a second row on mobile in 3-column mode.

# 5.17.0 (2019-03-03)

* Add stat:handling as a synonym for stat:equipspeed, to match the name shown in displays.
* Remove Exotic Ornaments from Loadout Builder
* Fixed: 'NaN' could appear in Item Popup in certain situations.

# 5.16.0 (2019-02-24)

# 5.15.0 (2019-02-17)

* Remember the last direction the infusion fuel finder was left in.
* Remember the last option (equip or store) the "pull item" tool was left in.
* Updated notification style. You can still click the notification to dismiss it.
* Search filter will now show button to add matching filtered items to compare (if they're comparable)

# 5.14.0 (2019-02-10)

# 5.13.0 (2019-02-03)

* Fixed search queries that include the word "and".
* Updated inventory style to reduce the visual impact of category headers.
* Added is:reacquirable to show items that can potentially be pulled from your Collection
* Redesigned infusion fuel finder to work better on mobile, and support search filtering.

# 5.12.0 (2019-01-27)

# 5.11.0 (2019-01-20)

# 5.10.0 (2019-01-13)

* Move Random Loadout into the Loadout menu and add a "Random Weapons Only" option.
* Restyle the alternate options in the loadout menu.
* Removed the quick consolidate buttons and engram counter from D1 farming mode.
* Remove the setting to "Show full item details in the item popup". DIM now just remembers the last state of the popup, and you can expand/collapse with the arrow in the top right corner of the popup.
* Fix showing which perks are highly rated by the community.
* Fix for getting stuck on the reviews tab when clicking on items that can't be reviewed.
* Fix highlighting of subclass perks.
* Add source:blackarmory & source:scourge.
* Fix CSV to always include the masterwork column.
* Add id: and hash: searches.
* Improve the performance of the notes field and fix a bug where sometimes a note from another item would show up.
* Fix some cases where the manifest wouldn't load.
* Fix crash when searching is:inloadout with no loadouts.

# 5.9.0 (2019-01-06)

* Click the plus icon under an equipped item to search for and transfer items in that slot from anywhere in your inventory.
* Import a CSV file of items with tags and notes to bulk update the tags/notes for all of those items.
* CSV - Wrap ID in quotes such that its value is not rounded.

# 5.8.3 (2019-01-02)

* More fixes to popup swiping on Android.
* Fix perk searching in non-latin languages.
* Added a key for the ratings symbols.

# 5.8.2 (2019-01-01)

* Make it easier to swipe away the item popup on Android.

# 5.8.1 (2018-12-31)

* Fix a bug where some Android phones couldn't see weapon details.
* Fix a bug where the wrong item's details would show up in the item popup.
* Show "Make Room for Postmaster" if there's anything in the postmaster, not just if there's pullable items.

# 5.8.0 (2018-12-30)

* Add the option to sort inventory by tag in custom sort options.
* No longer showing community ratings for ornaments/catalysts.
* Fixed a long-standing bug where you couldn't transfer some stacks to a full inventory.
* Item popup is nicer on mobile.
* Wider item popups on desktop.
* Larger buttons for transfers.
* Wish lists allow you to create and import lists of items or perks that will be highlighted in your inventory.
* Dropped support for iOS 10.
* Prevent the vault from getting really narrow, at the expense of some scrolling.
* Armor in the vault is now organized by class, in the same order as your characters.
* Disabled pull-to-reload on Android.
* Improved treatment of expert mode wish list items.
* Fixed perk searches to keep the whole search term together, so "machine gun reserves" won't match "machine gun scavenger" anymore.

# 5.7.0 (2018-12-23)

* Show kill trackers for items with in-progress masterwork catalysts.
* You can specify item categories to be specific about your expert wish list items.
* Hide ratings on items with fewer than 3 reviews.
* Fix some DIM functionality in the Edge browser.

# 5.6.0 (2018-12-17)

* Updated Crucible and Gambit ranks to reflect new multi-stage ranks.
* DIM loads faster and uses less memory.
* Ratings are now displayed on item tiles as an icon indicating whether they are perfect rolls (star), good (arrow up), neutral (dash), or bad (arrow down). The exact rating is still available in the item popup.
* The mobile view now defaults to 4 items across (5 including equipped), which fits more on the screen at once. You can still choose other display options in Settings.
* Masterwork info is now included in the CSV exports.
* Added season info for Dawning items.
* Include non-selected perk options while searching perks.
* Load the new Simplified Chinese Destiny database when that language is selected.
* Show a warning when perks/mods are missing because of a Bungie.net deployment.

# 5.5.2 (2018-12-10)

* Changed search behavior of perk:. It now tries to match the start of all words.
* Added "expert mode" for more complex wish list expressions.
* Allow selecting text on the progress page.
* Some redacted items now have a picture and some description, pulled from their collection record.

# 5.5.1 (2018-12-09)

* Fixed display of stackables badges in D1.

# 5.5.0 (2018-12-09)

* New items, when enabled, now show a red dot instead of an animated shine.
* Fixed center column emblem color on Safari.
* Loadout and compare popups now use a draggable "Sheet" UI.

# 5.4.0 (2018-12-02)

* Moved is:yearX and is:seasonX searches to year:# and season:#.
* Fixed a bug where Inventory would not appear on mobile for non-current characters.
* On mobile, the search box is now full-width.
* Unopened engrams are shown in a small row similar to how they appear in-game, instead of looking like they are in the postmaster.
* Engrams no longer appear to be pullable from the postmaster.
* Shaders are now sorted by whats defined in the settings.
* Fixed the display of tag dropdowns.
* Support simplified Chinese (for DIM text only - Destiny items are still in Traditional).
* New loading animation.
* New look for the Vault tile.
* Light cap raised to 650 for Season of the Forge.

# 5.3.2 (2018-11-27)

* Fix crash on Progress page caused by redacted Triumphs.
* Fix URL not updating while navigating.
* Fix display of faction levels.
* Fix The Drifter showing an error because of a redacted item.
* Fix a case where the Google Drive data file would not be created.
* Prevent moving partial stacks of Ghost Fragments, because that doesn't work.
* Fix display of vendor checkmark.
* Fix horizontal scrolling slop on the mobile header.

# 5.3.1 (2018-11-26)

* Fix some settings that weren't quite working right.

# 5.3.0 (2018-11-25)

* Remove the ability to set a specific vault width. Vault always takes all remaining space.
* Inventory columns are shaded to match the equipped emblem.
* DIM has been darkened to provide better contrast with the items.
* Fit and finish changes to the new tiles and inventory display.
* Add id and hash column to exported csv for ghosts, armor, and weapons.
* Add event and season column to exported csv for Destiny 2.
* D2 subclasses now show which path, grenade, etc. are chosen.

# 5.2.1 (2018-11-20)

* Fix comparing masterworks

# 5.2.0 (2018-11-20)

* New item tiles that show more information and don't hide the picture.
* Updated storage settings to show Google Drive usage and signed in user.
* New D1 Vendors page that resembles the D2 Vendors page.

# 5.1.0 (2018-11-18)

* Fix display of exotic catalysts in the item popup.
* Restore kill tracker for all items.
* Loadouts now sort by type then name.
* Global loadouts are now indicated by a globe icon in the LoadoutPopup.
* Loadouts of the same type can no longer have a clashing name.
* Add count: filters to search for items you have a certain number (or more or less) of. i.e. count:>3 to find all your Edge Transits.
* Improve display of your Ranks.
* Show progress towards completing cache keys.
* Work around a memory leak bug in MS Edge.
* Update titles on item popups to display closer to what's in game.
* Added community curations (a way to look for god rolls).

# 4.77.0 (2018-11-11)

* Completed bounties now sort to the bottom of the Pursuits.
* Return mods to the compare view.
* Item popup background now indicates rarity rather than burn type.
* Triumphs are now displayed on the Progress page.
* Infusion dialog now separates out duplicate items.
* The Progress page now shows progress towards reset.
* Added some sources to the search dialog.
* source:
* edz, titan, nessus, io, mercury, mars, tangled, dreaming
* crucible, trials, ironbanner
* zavala, ikora, gunsmith, gambit, eververse, shipwright
* nm, do, fwc
* leviathan, lastwish, sos, eow, prestige, raid
* prophecy, nightfall, adventure
* In Chrome you can now Install DIM from the hamburger menu and use it as a standalone app. Chrome will support macOS later.

# 4.76.0 (2018-11-04)

# 4.75.0 (2018-10-28)

* DIM now supports searching by season, event and year in Destiny 2.
* is:season1, is:season2, is:season3, is:season4
* is:dawning, is:crimsondays, is:solstice, is:fotl
* Performance improvements

# 4.74.1 (2018-10-21)

* We no longer support searching D1 vendor items.
* Added support for showing ratings and reviews based on the item roll in Destiny 2.
* Fix for missing class names in the loadout builder in Firefox.
* Added item search to D2 vendors.
* Collections now include the in-game Collections.
* D2 Vendors and Progress page now have collapsible sections.
* Catalysts are sorted above Ornaments on the Collections page.
* Fix a bug that could accidentally erase loadouts. Don't forget you can restore your data from old Google Drive backups from the Settings page.
* is:hasmod now includes Backup Mag.
* is:ikelos now includes Sleeper Simulant.

# 4.74.0 (2018-10-14)

* Added negative search. Prefix any search term with `-` and it will match the opposite.
* Added `perk:"* **"` search filter to match any keywords against perks on an item
* Added some missing `stat:`
* Lock and unlock items matching your current search from the same menu you use for tagging them.
* Updated icons across the app.

# 4.73.0 (2018-10-07)

* Added `is:heroic` search filter for armor with heroic resistance.
* New option to manually sort your characters.
* No longer forgetting what perks we recommended.
* Fix mods/perks on items - there was a bug that affected both display and searches.
* Fix is:hasmod search to include some more mods.
* You can now drag items into the loadout drawer.
* D2 spreadsheet export (in settings) covers perks now.
* You can also export ghosts (with perks) for D1/D2.
* Filters can now be combined with "or" to match either filter. For example: "is:shotgun or is:handcannon".

# 4.72.0 (2018-09-30)

* Add searches `is:transmat`, `is:armormod`, `is:weaponmod`, and `is:transmat`, and removed D1 `is:primaryweaponengram`, `is:specialweaponengram`, and `is:heavyweaponengram`.
* Show daily gambit challenge and daily heroic adventure in milestones.

# 4.71.0 (2018-09-23)

* Removed a bunch of help popups.
* Added information about unique stacks.
* Added `is:maxpower` search to return highest light items.
* Added `is:modded` search to return items that have a mod applied.
* Bounties with expiration times are now shown, and are sorted in front in order of expiration time.
* Added masterwork tier range filter.
* Highlight the stat that is boosted by masterwork in item details.
* Masterwork mod hover now shows the type/name of masterwork.

# 4.70.2 (2018-09-17)

* Fix some instances where DIM wouldn't load.
* Fix the About and Backers pages.
* Hide classified pursuits.

# 4.70.1 (2018-09-17)

# 4.70.0 (2018-09-16)

* Display armor resistance type on item icon and include in search filters.
* Giving more weight to ratings with reviews than ratings alone. Also, hiding lone ratings.
* Custom loadouts now display below our special auto loadouts.
* Added inverse string search for items and perks (prefix with minus sign)
* Postmaster is now on top of the screen (but disappears when empty).
* Individual inventory buckets are no longer collapsible, but disappear when empty.
* D1 vault counts are removed from their section headers.
* Fixed an issue where the display would be messed up when colorblind mode is on.
* Restored the keyboard shortcut cheat sheet (press ?).
* The max light loadout prefers legendaries over rares.
* Unclaimed engrams are shown up in the Postmaster section.
* Infusion transfer button is now visible on mobile devices.

# 4.69.1 (2018-09-10)

* Max power value in 'Maximum Power' loadout is now calculated correctly.

# 4.69.0 (2018-09-09)

* Max power updated to 600 for Forsaken owners.
* Fixed Year 1 weapons not having an elemental damage type.
* Many bugfixes post-Forsaken launch.
* Add Infamy rank to progress page.
* Bounties now show their rewards on the Progress and Vendors pages.
* The Progress page has been cleaned up to better reflect the state of the game since Forsaken.
* Pursuits are sorted such that bounties are displayed together.
* Add "is:randomroll" search for items that have random rolls.
* Added "is:bow" and "is:machinegun" searches.
* Remove "is:powermod" and "basepower:" searches.
* Masterworks now have a gold border. Previously items with a power mod had a gold border, but there are no more power mods.
* Added Bow stats "Draw Time" and "Inventory Size".
* Disabled vendorengrams.xyz integration until they are back online.
* Review modes - say hello to Gambit (and goodbye to Trials, at least for a little while).
* Ratings platform selection changes made easier.
* Added Etheric Spiral and Etheric Helix to the list of reputation items.

# 4.68.3 (2018-09-03)

# 4.68.2 (2018-09-03)

# 4.68.1 (2018-09-03)

# 4.68.0 (2018-09-02)

* Fixed: Destiny 2 - Sort by character age.
* Item popup shows the ammo type of D2 weapons.
* New is:primary, is:special, and is:heavy search terms for ammo types.
* Add is:tracerifle and is:linearfusionrifle searches.
* Added Korean as a language option.
* We have a new Shop selling enamel pins and T-shirts.
* Ratings system understands random rolls in D2.
* Search help added for searching by # of ratings.

# 4.67.0 (2018-08-26)

# 4.66.0 (2018-08-19)

* DIM now refreshes your inventory automatically every 30 seconds, rather than every 5 minutes.
* Clicking "transfer items" in the Infusion tool will now always move them to the active character.
* The infusion tool will now include locked items as potential infusion targets even if the checkbox isn't checked (it still affects what can be a source item).
* If you are at maximum light, DIM now alerts you when vendors are selling maximum light gear and engrams, courtesy of VendorEngrams.xyz.

# 4.65.0 (2018-08-12)

# 4.64.0 (2018-08-05)

# 4.63.0 (2018-07-29)

* Fixed a bug that could cause iOS Safari to hang.

# 4.62.0 (2018-07-22)

* Xur has been removed from the header in D1. Find him in the Vendors page.

# 4.61.0 (2018-07-15)

* Fix a bug that would leave behind stackable items when moving certain loadouts like "Gather Reputation Items".
* The is:haspower search works once again.
* The is:cosmetic search will now work for Destiny 2.
* Added is:prophecy search which will return all prophecy weapons from CoO.
* Added is:ikelos search which will return all ikelos weapons from Warmind.

# 4.60.0 (2018-07-08)

* Farming mode won't try to move unmovable reputation tokens.
* Filters like stat:recovery:=0 now work (they couldn't match stat values of zero before).
* Checking with VendorEngrams.xyz to see if 380 drops may be right for you.

# 4.59.0 (2018-07-01)

* New iOS app icons when you add to home screen.
* Ornaments now show additional reasons why you can't equip them.
* The is:inloadout search works once again.
* Fix a bug where the item popup could hang iOS Safari in landscape view.
* Add a link to lowlines' Destiny map for collecting ghost scannables, latent memories, and sleeper nodes.

# 4.58.0 (2018-06-24)

* Factions now show seasonal rank instead of lifetime rank.
* Vendors show their faction rank next to their reward engrams.
* Factions in the progress page also link to their vendor.
* Quest keys in your Pursuits now show their quantity. They're still on the Progress page.

# 4.57.0 (2018-06-17)

* Item sizing setting works in Edge.
* Lock and unlock won't get "stuck" anymore.

# 4.56.5 (2018-06-11)

* Fix for item popups not working

# 4.56.0 (2018-06-10)

* Add "is:hasshader" search filter to select all items with shaders applied.
* Fixed some bugs in older Safari versions.
* Errors on Progress, Collections, and Vendors pages won't take out the whole page anymore, just the section with the error.
* Fix bugs where a stray "0" would show up in odd places.
* Align Progress columns better for accounts with fewer than 3 characters.

# 4.55.0 (2018-06-03)

* Displaying available rating data in spreadsheet export.
* Correctly display masterwork plug objectives - check the "Upgrade Masterwork" plug for catalyst updates.
* The Collections page now shows progress towards unlocking ornaments. Due to restrictions in the API, it can only show ornaments that go with items you already have.

# 4.54.0 (2018-05-27)

* Fix the display of crucible rank points.
* Fix faction rank progress bars on D1.
* Compare view includes perks and mods for D2 items.

# 4.53.0 (2018-05-20)

* Add previews for engrams and other preview-able items.
* Display Crucible ranks on the progress page.
* Add emotes back to the collections page.
* Remove masterwork objectives that never complete.
* Fix loading loadouts the first time you open a character menu.
* Fix exporting CSV inventories in Firefox.

# 4.52.0 (2018-05-13)

* Collection exotics are no longer duplicated. They are also sorted by name.
* Updated max power to 380.
* Vendors and collections will no longer show items exclusive to platforms other than the current account's platform.
* Fix masterworks not showing as masterworks.
* Set the max base power depending on which DLC you own.

# 4.51.2 (2018-05-09)

* Handle the Warmind API bug better, and provide helpful info on how to fix it.

# 4.51.1 (2018-05-08)

* Fix progress page not displaying after the Warmind update.

# 4.51.0 (2018-05-06)

* Fix a bug where having mods, shaders, or materials in the postmaster might make it impossible to move any mod/shader/material into or out of the vault.
* Add links to Ishtar Collective on items with lore.

# 4.50.0 (2018-04-30)

* The settings page now shows how much of your local storage quota is being used by DIM (if your browser supports it).
* Add search filters based on character location on dim (is:inleftchar / inmiddlechar / inrightchar) and for vault (is:invault) and current/last logged character (incurrentchar), that is marked with a yellow triangle.
* Fixed a bug where the "Restore Old Versions" tool wouldn't actually let you see and restore old versions.

# 4.49.1 (2018-04-23)

* Fix loadouts.

# 4.49.0 (2018-04-22)

* The DIM changelog popup has moved to a "What's New" page along with Bungie.net alerts and our Twitter feed. We also moved the "Update DIM" popup to the "What's New" link.
* Fix moving mods and shaders from the postmaster.
* Remove "Take" button from stackables in the postmaster.
* The Collections page now has a link to DestinySets.com.

# 4.48.0 (2018-04-15)

* You can specify game modes for reading and making ratings and reviews.
* Full General Vault, Mods, and Shaders buckets are highlighted in red.
* Adding DIM to your home screen on iOS was broken for iOS 11.3. It's fixed now!

# 4.47.0 (2018-04-09)

# 4.46.0 (2018-04-02)

* Added a page to browse and restore old revisions of Google Drive data.
* Emblems now show a preview of their nameplate in the item details popup.
* New Vendors page shows all the items you can buy from various vendors.
* New Collections page shows your exotics, emotes, and emblems kiosks.
* Engram previews from the faction display and vendors pages show what could be in an engram.
* Keyword search now includes item descriptions and socket perk names and descriptions.

# 4.45.0 (2018-03-26)

* Searching mods and perks in D2 now searches non-selected perks as well.
* Perks are in the correct order again (instead of the selected one being first always).
* Non-purchasable vendor items are displayed better.
* Storage settings break out loadouts and tags/notes between D1 and D2 items.
* A new revisions page allows you to restore old versions of settings from Google Drive.
* Emblems show a preview of the nameplate graphic.
* Fix "is:dupelower" to only affect Weapons/Armor
* Add armor stats to the "stat:" filter (in D2 only)
* Add ":=" comparison to the text complete tooltip

# 4.44.0 (2018-03-19)

* Fixed the "recommended perk" being wrong very often.
* Improved the display of perks, shaders, and mods on items. Improved the popup details for those items as well - this includes ornament unlock progress.
* Stackable items like mods and shaders have less chance of being left behind during search transfers.
* Put back "Make Room for Postmaster" in D1 - it was removed accidentally.
* Items matching a search are now more highlighted. Removed "Hide Unfiltered Items" setting.

# 4.43.0 (2018-03-12)

* Fix some cases where moving stacks of items would fail.
* Fix "Gather Reputation Items" from not gathering everything.
* More items can be successfully dragged out of the postmaster.

# 4.42.0 (2018-03-05)

* Compare tool shows ratings, and handles missing stats better.
* Fixed display of masterwork mod and ornaments.
* Remove Auras from inventory since they're part of Emblems now.
* Fancy new emblems show all their counters correctly.
* Improved moving mods, shaders, and consumables via search loadouts. They can now go to any character (not just the active one) and aren't limited to 9 items.
* Pausing over a drop zone to trigger the move-amount dialog works every time now, not just the first time.

# 4.41.1 (2018-02-19)

* Fix dupelower logic.
* Fixed bugs preventing DIM from loading in some browsers.
* See previews of the items you'll get from faction packages and Xur from links on the Progress page.

# 4.41.0 (2018-02-19)

* Mobile on portrait mode will be able to set the number of inventory columns (the icon size will be resized to accommodate).
* You can now check your emblem objectives.
* Armor mods show more info.
* Destiny 1 transfers are faster.
* DIM is better at equipping exotics when you already have exotic ghosts, sparrows, and ships equipped.
* Pulling an item from the postmaster updates the list of items quickly now.
* Navigation from "About" or "Backers" back to your inventory works.
* is:dupelower breaks ties more intelligently.

# 4.40.0 (2018-02-12)

# 4.39.0 (2018-02-05)

* Fixed random loadout feature taking you to a blank page.

# 4.38.0 (2018-01-31)

* Fixed display of Clan XP milestone.
* DIM's logic to automatically move aside items to make room for what you're moving is smarter - it'll leave put things you just moved, and it'll prefer items you've tagged as favorites.
* In D2, "Make room for Postmaster" has been replaced with "Collect Postmaster" which pulls all postmaster items we can onto your character. You can still make room by clicking "Space".
* Fix pull from postmaster to clear exactly enough space, not too many, but also not too few.
* Accounts with no characters will no longer show up in the account dropdown.
* Item tagging via keyboard should be a little more international-friendly. Calling the help menu (via shift+/) is too.
* Fixed XP required for well-rested perk after the latest Destiny update.

# 4.37.0 (2018-01-29)

* Masterwork differentiation between Vanguard / Crucible, highlight of stat being affected by MW.
* The "Well Rested" buff now appears as a Milestone on your Progress page.
* Nightfall modifiers are shown on the Progress page.
* Storage (Google Drive) settings have moved to the Settings page.
* You can configure a custom item sorting method from the Settings page.
* Improved display of the account selection dropdown.

# 4.36.1 (2018-01-22)

* Attempt to fix error on app.
* Moving an item from the postmaster will now only clear enough space for that one item.

# 4.36.0 (2018-01-22)

* Attempt to fix error on app.

# 4.35.0 (2018-01-22)

* The Settings page has been redesigned.
* Your character stats now update live when you change armor.
* New settings to help distinguish colors for colorblind users.
* DIM should load faster.
* DIM won't try to transfer Faction tokens anymore.

# 4.34.0 (2018-01-15)

* Sorting characters by age should be correct for D2 on PC.
* The infusion fuel finder now supports reverse lookups, so you can choose the best thing to infuse a particular item _into_.
* Labeled the Infusion Fuel Finder button.
* Trace Rifles are highlighted again on is:autorifle search.
* Factions that you can't turn in rewards to are now greyed out. We also show the vendor name, and the raw XP values have moved to a tooltip.
* The settings page has been cleaned up and moved to its own page.

# 4.33.1 (2018-01-09)

* Fix DIM loading on iOS 11.2.2.

# 4.33.0 (2018-01-08)

* A brand new Progress page for Destiny 2 displays your milestones, quests, and faction reputation all in one place. That information has been removed from the main inventory screen.
* We've changed around the effect for masterworks a bit more.

# 4.32.0 (2018-01-02)

* Added hotkey for search and clear (Shift+F).
* Masterworks show up with an orange glow like in the game, and gold borders are back to meaning "has power mod".
* Mercury reputation items are now handled by farming mode and gather reputation items.
* Tweak max base power / max light calculations to be slightly more accurate.
* Display D2 subclass talent trees. We can't show which ones are selected/unlocked yet.
* Moving items on Android should work better.
* Rotating to and from landscape and portrait should be faster.
* Fix quest steps showing up in the "haspower" search.
* Do a better job of figuring out what's infusable.
* Added a reverse lookup to Infusion Fuel Finder.

# 4.31.0 (2017-12-25)

* "is:complete" will find completed rare mod stacks in Destiny 2.

# 4.30.0 (2017-12-18)

* NEW - Revamped rating algorithm for D2 items.
* Fixed a bug trying to maximize power level (and sometimes transfer items) in Destiny 2.
* When hovering over an icon, the name and type will be displayed
* Allowing more exotic item types to be simultaneously equipped in Destiny 2
* Initial support for masterworks weapons.
* Fixed reporting reviews in Destiny 2.
* Fixed item filtering in Destiny 2.

# 4.29.0 (2017-12-13)

* Added Mercury reputation.
* Added Crimson Exotic Hand Canon.

# 4.28.0 (2017-12-11)

* NEW - Move items from the postmaster in DIM!

# 4.27.1 (2017-12-05)

* Key for perk hints in D2.
* Fixed bug loading items with Destiny 2 v1.1.0.

# 4.27.0 (2017-12-04)

* Added setting to pick relevant platforms for reviews.
* Fix review area not collapsing in popup.
* Fix display of option selector on reviews tab when detailed reviews are disabled.

# 4.26.0 (2017-11-27)

* Don't show community best rated perk tip if socket's plugged.
* is:haslevel/haspower (D1/D2) fix in cheatsheet.
* Fix mobile store pager width

# 4.25.1 (2017-11-22)

* Added Net Neutrality popup.

# 4.25.0 (2017-11-20)

# 4.24.1 (2017-11-13)

# 4.24.0 (2017-11-13)

* Bungie has reduced the throttling delay for moving items, so you may once again move items quickly.

# 4.23.0 (2017-11-06)

# 4.22.0 (2017-10-30)

* Add a 'bulk tag' button to the search filter.
* Add basepower: filter and is:goldborder filter.
* Fix filtering in D1.
* Add a button to clear the current search.
* Fix moving partial stacks of items.
* Fixed "transfer items" in the Infusion Fuel Finder.
* Giving hints about the community's favorite plugs on D2 items.

# 4.21.0 (2017-10-23)

* Community reviews (for weapons and armor) are in for Destiny 2 inventory.
* Charting weapon reviews.
* Fixed the shadow under the sticky characters bar on Chrome.
* Add an option to farming mode that stashes reputation items in the vault.
* Add a new smart loadout to gather reputation items for redemption.
* Scroll the loadout drawer on mobile.
* Show character level progression under level 20 for D2.
* Stacks of three or more rare mods now have a yellow border

# 4.20.1 (2017-10-16)

* Fixed an error when trying to space to move items.

# 4.20.0 (2017-10-16)

* Sort consumables, mods, and shaders in a more useful way (generally grouping same type together, alphabetical for shaders).
* Show the hidden recoil direction stat.
* Link to DestinyDB in your language instead of always English.
* Updated documentation for search filters.
* Fixed logic that makes room for items when your vault is full for D2.

# 4.19.2 (2017-10-11)

* Keyword searches now also search on mod subtitles, so `is:modifications helmet void` will bring only Helmet Mods for Void subclass.
* Add Iron Banner reputation.

# 4.19.1 (2017-10-10)

* Fix landscape orientation not working on mobile.
* Fix D1 stats in loadout builder and loadout editor.

# 4.19.0 (2017-10-09)

* Added `stack:` to search filters for easier maintenance of modifications.
* Add missing type filters for D2 (try `is:modifications`)!
* Bring back keyboard shortcuts for tagging (hit ? to see them all).
* The "Max Light" calculation is even more accurate now.
* Added `PowerMod` column to CSV export indicating whether or not a weapon or piece of armor has a power mod
* Support sorting by base power.
* Hide "split" and "take" button for D2 consumables.
* OK really really fix the vault count.
* Fix showing item popup for some D1 items.
* Changed how we do Google Drive log-in - it should be smoother on mobile.
* Completed objectives will now show as "complete".
* Bring back the yellow triangle for current character on mobile.
* Updated `is:dupelower` search filter for items to tie break by primary stat.

# 4.18.0 (2017-10-02)

* Updated `is:dupelower` search filter for items with the same/no power level.
* Fix some issues with Google Drive that might lead to lost data.
* Really fix vault counts this time!

# 4.17.0 (2017-09-29)

* Fix bug that prevented pinned apps in iOS from authenticating with Bungie.net.

# 4.16.2 (2017-09-29)

* Added `is:dupelower` to search filters for easier trashing.
* Added missing factions to the reputation section for Faction Rally.
* Fix in infusion calculator to correctly consider +5 mod
* Fix for CSV export (e.g.: First In, Last Out in 2 columns)

# 4.16.1 (2017-09-26)

* Bugfixes for iOS 10.0 - 10.2.

# 4.16.0 (2017-09-25)

* Added item type sort to settings group items by type (e.g. all Sniper Rifles together).
* Reputation emblems are the same size as items now, however you have item size set.
* Shaders show up in an item's mods now.
* Transfering search loadouts is more reliable.
* Fixed a serious bug with storage that may have deleted your tags and notes. It's fixed now, but hopefully you had a backup...
* Highlight mods that increase an item's power with a gold border. New 'is:powermod' search keyword can find them all.
* Phone mode should trigger even on really big phones.
* More places can be pressed to show a tooltip.
* Fixed showing quality for D1 items.
* D2 subclasses are diamonds instead of squares.
* Max Base Power, Mobility, Resilience, and Recovery are now shown for each character.
* Legendary shards have the right icon now.
* Fix newly created loadouts showing no items.
* Inventory (mods, shaders, and consumables) in your vault now show up separated into the vault, and you can transfer them to and from the vault.
* Search keywords are now case-insensitive.
* You can now lock and unlock D2 items.
* Equipping an exotic emote won't unequip your exotic sparrow and vice versa.
* Item popups aren't weirdly tall on Firefox anymore.
* Armor stats now match the order in the game.
* Infusion calculator now always gives you the full value of your infusion.
* Show a warning that your max light may be wrong if you have classified items.
* CSV export for D2 weapons and armor is back.
* Add text search for mods and perks.
* Add "Random Loadout" to D2. You gotta find it though...

# 4.15.0 (2017-09-18)

* D2 items with objectives now show them, and quests + milestones are displayed for your characters.
* Custom loadouts return for D2.
* D2 items now display their perks and mods.
* DIM won't log you out if you've been idle too long.
* Swipe left or right anywhere on the page in mobile mode to switch characters.
* If you have lots of inventory, it won't make the page scroll anymore.
* Power level will update when you change equipment again.
* Searches will stay searched when you reload info.
* Max light loadout won't try to use two exotics.
* Farming mode looks better on mobile.
* If you're viewing a non-current character in mobile, it won't mess up on reload anymore.
* You can tag and write notes on classified items to help remember which they are.
* The Infusion Fuel Finder is back for D2.
* The "Max Light" calculation is more accurate now.
* Mods now show more detail about what they do.

# 4.14.0 (2017-09-14)

* Added back in Reputation for D2.
* Max Light Loadout, Make Room for Postmaster, Farming Mode, and Search Loadout are all re-enabled for D2.
* Classified items can be transferred!
* Fixed search filters for D2.
* Show hidden stats on D2 items.
* D2 inventory (mods, shaders, etc) now take the full width of the screen.

# 4.13.0 (2017-09-09)

* DIM will remember whether you last used D2 or D1.
* Lots of DIM functionality is back for D2.
* We now highlight the perks from high community reviews that you don't have selected.

# 4.12.0 (2017-09-05)

* Early Destiny 2 support! We have really basic support for your Destiny 2 characters. Select your D2 account from the dropdown on the right. This support was built before we even got to start playing, so expect some rough edges.
* There's a new phone-optimized display for your inventory. See one character at a time, with larger items. Swipe between characters by dragging the character header directly.
* Info popups aren't gigantic on mobile anymore.
* Fix a case where changes to preferences may not be saved.

# 4.11.0 (2017-09-02)

* Fix a case where DIM wouldn't work because auth tokens had expired.

# 4.10.0 (2017-08-26)

* You can flag reviews for being offensive or arguing or whatever. Be helpful but also be nice.
* Remove the browser compatibility warning for Opera and prerelease Chrome versions.

# 4.9.0 (2017-08-19)

* No changes!

# 4.8.0 (2017-08-12)

* No changes!

# 4.7.0 (2017-08-05)

* Made loadout builder talent grids tiny again.
* If you autocomplete the entire filter name and hit enter, it will no longer hang the browser.
* Updated the About page and FAQ.
* Fixed a case where DIM would fail to load the latest version, or would load to a blank page unless force-reloaded.
* Added some helpful info for cases where DIM might fail to load or auth with Bungie.net.
* Added a warning when your browser is not supported by DIM.
* DIM no longer supports iOS 9.

# 4.6.0 (2017-07-29)

* Fix a bug where the popup for Xur items was below Xur's own popup.
* Hiding community rating for items with only one (non-highlighted) review.
* The first item in the search autocompleter is once again selected automatically.
* If you don't have the vault width set to "auto", the inventory is once again centered.

# 4.5.0 (2017-07-22)

* Added "reviewcount" filter to filter on the number of reviews on an item.
* Fix slight horizontal scroll on inventory view.
* On mobile, tapping outside of dialogs and dropdowns to dismiss them now works.
* The item detail popup now does a better job of fitting itself onto the screen - it may appear to the left or right of an item now!
* Press on a talent grid node to read its description. The same goes for the stats under your character.
* Subclasses now have the correct elemental type in their header color.
* Drag and drop should be much smoother now.
* You can select Destiny 2 accounts from the account dropdown now - but won't do much until Destiny 2 is released and we have a chance to update DIM to support it!

# 4.4.0 (2017-07-15)

* New filters for ornaments - is:ornament, is:ornamentmissing, is:ornamentunlocked
* Fixed a bug where item data would not respect your language settings.
* Weapon reviews now show up immediately, and can be edited.
  - If you have been less than friendly, now would be a very good time to edit yourself and put a better foot forward.
* Sorting reviews to support edits and highlighted reviews.
* Logging out now brings you to Bungie's auth page, where you can choose to change account or not.
* Fixed "Clear New Items" not working.
* Adjusted the UI a bunch to make it work better on mobile. Just a start - there's still a long way to go.
* The announcement about DIM being a website won't show more than once per app session.
* Google Drive syncing is a bit smoother.
* Fixed a case where you couldn't create a new class-specific loadout.
* On Firefox, the new-item shines don't extend past the item anymore.
* Do a better job of refreshing your authentication credentials - before, we'd sometimes show errors for a few minutes after you'd used DIM for a while.
* The filters help page has been localalized.
* Separate the light: and level: filters. level now returns items matching required item level, light returns items matching the light level.

# 4.3.0 (2017-07-08)

* DIM is now just a website - the extension now just sends you to our website. This gives us one, more cross-platform, place to focus on and enables features we couldn't do with just an extension. Don't forget to import your data from the storage page!
* Scrolling should be smoother overall.
* Vendor weapons now show reviews.
* Add a "sort by name" option for item sorting.
* In Google Chrome (and the next version of Firefox), your local DIM data won't be deleted by the browser in low storage situations if you visit DIM frequently.
* Ratings will no longer disappear from the item details popup the second time it is shown.
* Info popups should do a better job of hiding when you ask them to hide.

# 4.2.4 (2017-07-03)

* Work around a Chrome bug that marked the extension as "corrupted".

# 4.2.3 (2017-07-03)

* Fix log out button.
* Put back the accidentally removed hotkeys for setting tags on items.
* Fixed some visual goofs on Firefox.
* Fix a case where DIM would never finish loading.

# 4.2.2 (2017-07-02)

* Fix DIM being invisible on Firefox
* Fix a case where DIM would never finish loading.
* Put back the accidentally removed hotkeys for setting tags on items.

# 4.2.1 (2017-07-01)

* Actually turn on Google Drive in prod.

# 4.2.0 (2017-07-01)

* Exclude all variants of 'Husk of the Pit' from 'Item Leveling' loadout.
* Add a new storage page (under the floppy disk icon) for managing your DIM data. Import and export to a file, and set up Google Drive storage to sync across machines (website only). You can import your data from the Chrome extension into the website from this page as well.
* The settings page has been cleaned up and reworded.
* Added missing Trials emblems and shaders to the is:trials search.
* DIM should look more like an app if you add it to your home screen on Android.
* DIM will show service alerts from Bungie.

# 4.1.2 (2017-06-25)

* Add a "Log Out" button in settings.

# 4.1.1

* Fixed changelog popup too large to close.

# 4.1.0 (2017-06-24)

* Fixed the logic for deciding which items can be tagged.
* Fix "Make room for postmaster".
* Record books have been moved out of the inventory into their own page. Get a better look at your records, collapse old books, and narrow records down to only those left to complete.
* Fix changing new-item shine, item quality display, and show elemental damage icon preferences. They should apply immediately now, without a reload.x
* Localization updates.
* Fixed objective text in the record book floating above stuff.
* Fixed displaying record objectives that are time-based as time instead of just a number of seconds.
* When pinned to the iOS home screen, DIM now looks more like a regular browser than an app. The upside is you can now actually authorize it when it's pinned!
* Loadouts with a complete set of equipped armor now include a stat bar that will tell you the stat tiers of the equipped loadout pieces.
* Loadouts with non-equipping items now won't _de-equip_ those items if they're already equipped. #1567
* The count of items in your loadout is now more accurate.
* DIM is now better at figuring out which platforms you have Destiny accounts on.
* DIM is faster!
* Added Age of Triumph filters is:aot and is:triumph
* Add gunsmith filter is:gunsmith
* Updated filters to remove common items for specific filters (e.g. is:wotm no longer shows exotic items from xur, engrams, and planetary materials)
* Loadout Builder's equip button now operates on the selected character, not your last-played character.
* Loadout Builder no longer has equip and create loadout buttons for loadouts that include vendor items.
* Loadout Builder is faster.
* DIM has a new logo!
* Elemental damage color has been moved to a triangle in the upper-left corner of your weapon.
* See community weapon ratings in DIM, and submit your own! Weapon ratings can be turned on in Settings, and will show up on your individual weapons as well as in the details popup. You can submit your own reviews - each review is specific to the weapon roll you're looking at, so you know whether you've got the god roll.

# 3.17.1

* Fixed a bug with the display of the amount selection controls in the move popup for stackable items.
* Localization updates
* Moved the "VCR" controls for stackable item amount selection to their own row.

# 3.17.0

* Fixed the perk selection in Loadout Builder. #1453
* Integrated Trials-centric weapon reviews (and the ability to rate your own gear (and make comments about your gear)). Done in conjunction with destinytracker.com.
* Fixed the logic for artifact bonuses to compute the right number. #1477
* Restore some missing images from our build system changes.
* Don't allow engrams to be tagged. #1478
* Add home screen icons (and Safari tab icons, and Windows tile icons) for the website.
* Fixed "is:locked" filters to be consistent for engrams. #1489
* The Beta website is now updated automatically for every PR.
* If you're not logged in to the website, we show the login screen.
* Better error messages for when you have the wrong platform selected, plus the error doesn't cover the platform selector.
* Improved website compatibility with Firefox, Safari, and Edge.
* Many style fixes for Safari.
* Drag and drop is now supported on touch devices. Press and hold an item to drag it. #1499
* Armsday packages can no longer be dragged. #1512
* Add tags and notes to items! This has been in Beta forever but now it's official. Hit ? to see the keyboard shortcuts, and use "tag:" searches to find your tagged gear.
* Remove Materials Exchange from the beta.
* Vendors now show where they are, and are sorted better. All the cryptarchs now appear. Engrams waiting to be decrypted aren't shown in the vendor screen.
* Experimental iOS 9 Mobile Safari compatibility. May be removed in the future.
* Style updates to clean up DIM's look and make sure more screen space is being used for items.
* Gained the ability for us to fill in classified items, even if Bungie hasn't unclassified them. You still can't transfer them though.
* The "Hide Unfiltered Items while Filtering" preference now applies to vendor gear too. #1528
* When moving stacks of items through the popup, there are now buttons to max out the amount, and add and remove up to even stacks of items.
* Xur should disappear on Sundays again.

# 3.16.1

* Significantly increased the storage limit for tags and notes. It's still possible to go over (especially with long notes) but it should happen far less frequently - and it should notify you when it happens.

# 3.16.0

* Removed farming option to keep greens since they're disassembled by default now.
* Added stat search, for example: "stat:rof:>= 22"
* Fixed formatting for search loadouts when the search terms contain angle brackets.
* A new "Make room for Postmaster items" auto layout will clear out enough space on your character to pick up all the stuff you've accumulated at the Postmaster.
* Vendor items now explain what you need to do to get them.
* Xur looks like the other vendors, and correctly displays both heavies now.
* Compare tool styling updates.
* Compare tool shows attack/defense.
* In the compare tool, stats that are the same across all items are white instead of blue.
* There's now a picture of each item in the compare tool.
* Clicking the title of an item in the compare tool will scroll to that item and "pop" it so you know which one it is.
* Armor and items that don't match the equipping character will once again transfer in loadouts. You can still put multiple subclasses of the same damage type in a loadout.
* Empty space around talent grids has been eliminated.
* Memory of Felwinter's stat bar no longer overflows its container.

# 3.15.0

* Permit the same damage type of subclass in loadouts (#1067)
* Update record books to properly display time instead of a large number. (#1051)
* Moving an item into a full vault but an empty bucket (such as full General but the vault contains no Consumables) now works.
* Stacks of items are properly accounted for. They'll now combine as things are moved to make space - previously even a stack of 1 consumable would count as taking up the whole slot and would prevent a move of 2 more of that consumable.
* We now catch errors trying to move aside items and retry with a different item. You should see fewer failed moves!
* "Thrashing" in farming mode is fixed. When farming mode can't proceed (because moving anything off the character would result in something else being moved back on, because you're out of space), we now show a friendly info message. This message is throttled to show up no more than once a minute.
* Fixed a bug where a full vault would prevent farming mode from moving things to other characters.
* The move aside logic strongly prefers putting things on characters other than the original item's owner. This makes it much easier to move a bunch of stuff off of a character without other things bouncing right back in.
* Prefer putting engrams in the vault and not taking them out when choosing items to move aside.
* Farming mode now makes room to pick up artifacts, materials, and consumables.
* When making space in the "General" category or in Materials/Consumables buckets, we'll choose to move aside an item that can be combined with another stack somewhere without increasing the total number of stacks. This trends towards consolidation and can help free up a full vault, as well as getting rid of stray stacks.
* We swapped in "special ammo synth" and "primary ammo synth" instead of "motes of light" and "strange coins" for the farming mode quick gather buttons. They seemed more useful in the heat of battle.
* When dequipping an item, we try harder to find a good item to equip in its place. We also prefer replacing exotics with other exotics, and correctly handle The Life Exotic perk.
* Lots of new translations and localized strings.
* Vendors update when you reach a new level in their associated faction, or when you change faction alignment.
* Fixed a too-small perk selection box in the loadout builder, and properly handle when vendors are selling Memory of Felwinter.

# 3.14.1 (2016-12-06)

* Internationalization updates.
* Fix for Loadout Class Type bug.

# 3.14.0

* Compare Weapons and Armor side-by-side.
* Added `is:sublime` filter
* Added detailed information to the Trials of Osiris popup card.
* Added more detection for item years.
* The collapse button now no longer takes up the whole bucket height.
* Fixed marking which characters had access to vendor items.
* Fix tracking new items when the new-item shine is disabled.
* Added option to Farming Mode to not move weapons and armor to make space for engrams.
* About and Support pages are now translatable.
* Improved error handling and error messages.
* Vendors are collapsible.
* All vendor items (including duplicates with different rolls) will now show up.
* Added more translations.
* If you have more than one Memory of Felwinter, they are all excluded from loadout builder.
* Export correct quality rating for items in CSV.

# 3.13.0 (2016-10-31)

* The vendors page is back. It'll show all available vendors. It's now a lot faster, and combines vendor inventory across your characters. Consumables and Bounties are now shown. Item stats and quality will hopefully show up on 11/8.
* Loadout builder has option to load from equipped items.
* Added option to farm green engrams or not.
* When moving consumable stacks, you can now choose to fill up one stack's worth.
* Don't sort bounties (the API does not currently provide the in-game order.)
* Fix max-light rounding.
* Fix a bug in the new filters for source.
* Fix incognito mode launching
* More i18n.
* Classified items in the vault are now counted and shown.
* DIM is faster!
* Memory of Felwinter is now excluded from loadout builder by default.

# 3.11.1 (2016-10-04)

* Fixed an issue with farming mode where users without motes, 3oC, coins, or heavy could not use farming mode.
* Fixed an issue where classified items would not show up in the UI.

# 3.11.0 (2016-10-04)

##### New

* Added Quick Move items to farming mode.
* Farming mode now also moves glimmer items to vault.
* Added `is:inloadout` filter
* New filters: is:light, is:hasLight, is:weapon, is:armor, is:cosmetic, is:equipment, is:equippable, is:postmaster, is:inpostmaster, is:equipped, is:transferable, is:movable.
* New filters for items based on where they come from: is:year3, is:fwc, is:do, is:nm, is:speaker, is:variks, is:shipwright, is:vanguard, is:osiris, is:xur, is:shaxx, is:cq, is:eris, is:vanilla, is:trials, is:ib, is:qw, is:cd, is:srl, is:vog, is:ce, is:ttk, is:kf, is:roi, is:wotm, is:poe, is:coe, is:af.
* Added debug mode (ctrl+alt+shift+d) to view an item in the move-popup dialog.
* Added max light value to max light button in dropdown.
* Major loadout builder performance enhancements.
* Support rare (blue) items in loadout builder.

##### Tweaks

* Consumables and materials are now sorted by category.
* All other items in the General Bucket are sorted by Rarity.
* Move ornaments in between materials and emblems.
* Link to wiki for stat quality in the move-popup box.
* Full item details are shown in the move popup by default (they can still be turned off in settings).

##### Bugfixes

* Prevent double click to move item if loadout dialog is open.
* [#889](https://github.com/DestinyItemManager/DIM/issues/889) Fixed stats for Iron Banner and Trials of Osiris items.
* Fix infusion finder preview item not changing as you choose different fuel items. Also filter out year 1 items.
* Fix some green boots that would show up with a gold border.
* A bunch of consumables that can't be moved by the API (Treasure Keys, Splicer Keys, Wormsinger Runes, etc) now show up as non-transferable in DIM.
* Husk of the Pit will no longer be equipped by the Item Leveling loadout.
* Fixed equipping loadouts onto the current character from Loadout Builder.
* The default shader no longer counts as a duplicate item.
* DIM no longer tries to equip exotic faction class items where your character isn't aligned with the right faction.
* Fixed more cases where your loadouts wouldn't be applied because you already had an exotic equipped.
* Elemental Icons moved to bottom left to not cover the expansion symbol.
* Loadout builder no longer shows duplicate sets.
* Fix equip loadout builder equip to current character.

# 3.10.6 (2016-09-23)

* The DestinyTracker link in the item popup header now includes your perk rolls and selected perk. Share your roll easily!
* Fixed moving consumables in loadouts. Before, you would frequently get errors applying a loadout that included consumables. We also have a friendlier, more informative error message when you don't have enough of a consumable to fulfill your loadout.
* Fixed a bug where when moving stacks of items, the stack would disappear.
* The progress bar around the reputation diamonds is now more accurate.
* Enabled item quality.
* Item Quality is enabled by default for new installs.
* A new Record Books row in Progress has your Rise of Iron record book.
* Searches now work for all characters and the vault again.
* Can equip loadouts onto the current character from Loadout Builder.
* Added ability to feature toggle items between Beta + Release.

# 3.10.5

* Added Ornaments.

# 3.10.4

* We handle manifest download/cache errors better, by deleting the cached file and letting you retry.
* Date armor ratings end is on 9/20/2016 @ 2AM Pacific.
* Fixed issues with broken images by downloading from Bungie.net with https.
* Loadouts for multi-platform users will now save selected and equipped items for both platforms. Previously, when switching platforms, loadouts would remove items from the loadout for the opposite platform.

# 3.10.3

* Fixed a "move-canceled" message showing up sometimes when applying loadouts.
* Bugged items like Iron Shell no longer attempt to compute quality. They'll fix themselves when Bungie fixes them.
* Fixed "Aim assist" stat not showing up in CSV (and no stats showing up if your language wasn't English).
* We now catch manifest updates that don't update the manifest version - if you see broken images, try reloading DIM and it should pick up new info.
* Worked around a bug in the manifest data where Ornament nodes show up twice.
* DIM won't allow you to move rare Masks, because that'll destroy them.
* The "Random" auto loadout can now be un-done from the loadout menu.
* For non-variable items (emblems, shaders, ships, etc) in a loadout, DIM will use whichever copy is already on a character if it can, rather than moving a specific instance from another character.

# 3.10.2 (2016-09-10)

* Fixed error building talent grid for Hawkmoon.
* Don't attempt to build record books when advisors are not loaded.
* Dragged items now include their border and light level again.
* New-item overlays have been restored (enable in settings).
* Re-enable record book progress.
* Better handle errors when record book info isn't available.
* Show an error message if the manifest doesn't load.
* Fix an error when equipping loadouts.
* DIM usage tips will only show up once per session now. You can bring back previously hidden tips with a button in the settings page.

# 3.10.0

* Add ability to create loadouts by selecting sets of perks.
* [#823](https://github.com/DestinyItemManager/DIM/issues/823) Added 'current' property to stores.
* The DIM extension is now much smaller.
* DIM can now display item information in all supported Destiny languages. Choose your language in the settings then reload DIM.
* We now automatically pick up Destiny data updates, so DIM should work after patches without needing an update.
* The Reputation section should match the in-game logos better now.
* Disable new item overlays due to a bug.

# 3.9.2

* [#812](https://github.com/DestinyItemManager/DIM/issues/812) Removed rare masks from the items table used by the random item loadout.

# 3.9.1

* [#801](https://github.com/DestinyItemManager/DIM/issues/801) Resolved error with vendor page character sorting.
* [#792](https://github.com/DestinyItemManager/DIM/pull/792) Warning if user clicks on perks to notify them that they can only be changed in game.
* [#795](https://github.com/DestinyItemManager/DIM/pull/795) Updated strange coin icon for Xur.

# 3.9.0

* New glimmer-based filters, is:glimmeritem, is:glimmerboost, is:glimmersupply
* Add option for new item and its popup to be hidden
* Add ability to exclude items from loadout builder.
* Expand/collapse sections in DIM.
* Double clicking an item will equip it on the current character. 2x click on equipped, dequips.
* Show current vendor items being sold.
* Move popup won't pop up under the header anymore.
* If you have an open loadout, and you click "Create loadout", it switches to the new loadout now instead of leaving the previous loadout open.
* DIM is once again faster.
* The loadout editor won't stay visible when you change platforms.
* Fixed a lot of bugs that would show all your items as new.
* New-ness of items persists across reloads and syncs across your Chrome profile.
* New button to clear all new items. Keyboard shortcut is "x".
* Help dialog for keyboard shortcuts. Triggered with "?".
* When you have two characters of the same class, applying a loadout with a subclass will work all the time now.
* Item class requirements are part of the header ("Hunter Helmet") instead of in the stats area.
* You can search for the opposite of "is:" filters with "not:" filters. For example, "is:helmet not:hunter quality:>90".
* Clicking away from the Xur dialog will close any open item popups.
* Fixed an issue where you could not equip a loadout that included an exotic item when you already had an exotic equipped that was not going to be replaced by the loadout.
* Better handling of items with "The Life Exotic" perk.
* New aliases for rarity filters (is:white, is:green, is:blue, is:purple, is:yellow).
* An alternate option for the "Gather Engrams" loadout can exclude gathering exotic engrams.
* Removed popup notification for new items.
* #798 Keyword searches will now scan perk descriptions.
* #799 Randomize equipped items for current character. Don't look at us if you have to play a match using Thorn.

# 3.8.3

* Fix move popup not closing when drag-moving an item.
* Added ability to and filters for track or untrack quests and bounties.
* Fix issue where some sets would be missing from the loadout builder.
* Fixed #660 where postmaster items would not appear in the Postmaster section of DIM, ie Sterling Treasure after the reset.
* Fixed #697 where loadouts will no longer remove the loadouts for the opposite platform.
* Fix an issue where loadouts will not show any items, or transfer any items.
* Add option to show new item overlay animation

# 3.8.2

* Update filter list to include quality/percentage filters
* Add year column to CSV export scripts
* When you have filtered items with a search, you can select a new search loadout option in the loadout menu to transfer matching items.
* The screen no longer jumps around when clicking on items, and the item details popup should always be visible.
* Dialogs should be sized better now.
* Fix character order in move popup buttons.
* Restored the ability to set a maximum vault size. "Auto" (full width) is still an option, and is the default.
* Armor quality is shown in Xur, loadouts, and the infusion dialog if advanced stats is turned on.
* "Take" stackables works again.

# 3.8.1

* Added steps to Moments of Triumph popup (and other record books.)
* Fixed wobbly refresh icon.
* Fixed single item stat percentages.
* Fixed armor export script.
* Possible fix for loadout builder.

# 3.8.0

* Loadout builder redesign and major performance enchancements.
* Items in the postmaster now have quality ratings, can use the infusion fuel finder, show up in the infusion fuel finder, compare against currently equipped items, etc. They behave just like a normal item except you can't move them and they're in a different spot.
* The vault width preference has been removed - the vault now always takes up all the remaining space on the screen.
* Section headers don't repeat themselves anymore.
* Drop zones for items are larger.
* Returning from the min-max tool no longer greets you with a blank, item-less screen.
* Fixed a bug where loadouts were not properly restricted to the platform they were created for.
* Xur's menu item will properly disappear when he leaves for the week.
* New items are marked with a "shiny" animation, and there are notifications when new items appear.
* The loadout menu may expand to fill the height of the window, but no more. The scrollbar looks nicer too.
* Items can now be made larger (or smaller) in settings. Pick the perfect size for your screen!
* The item info popup has a new header design. Let us know what you think!
* Changing settings is faster.
* You can now download your weapon and armor data as spreadsheets for the true data nerds among us.
* The settings dialog is less spacious.
* Engrams and items in the postmaster can now be locked (and unlocked).
* The buttons on the move item popup are now grouped together by character.
* When the "Hide Unfiltered Items while Filtering" option is on, things look a lot nicer than they did.
* DIM is generally just a little bit snappier, especially when scrolling.
* Clicking the icon to open DIM will now switch to an active DIM tab if it's already running.
* Bungie.net will open in a new tab as a convenience for expired cookies.
* Items in the Postmaster are sorted by the order you got them, so you know what'll get bumped when your postmaster is full.
* Clicking the loadout builder button again, or the DIM logo, will take you back to the main screen.
* You may now order your characters by the reverse of the most recent, so the most recent character is next to the vault.

# 3.7.4

* Removed the option to hide or show the primary stat of items - it's always shown now.
* Add mode selection full/fast for users willing to wait for all best sets.
* Loadout menus are now scrollable for users with over 8 custom loadouts on a single character.
* Changing the character sort order now applies live, rather than requiring a refresh.
* Use most recently logged in player to start with loadout builder.
* Search queries will exclude the token `" and "` as some users were including that when chaining multiple filters.
* Fix UI issue on move popup dialog that had some numbers expanding outside the dialog.
* Consolidate beta icons to the icons folder.

# 3.7.3

* Fix rounding error that prevented some loadout sets from showing up.
* Added filter for quality rating, ex - quality:>90 or percentage:<=94

# 3.7.2

* Always show locked section in loadout builder.
* Fix NaN issue in loadout builder.
* Fix issues with 'create loadout' button in loadout builder.
* For item leveling don't prefer unlevelled equipped items on other characters.
* Various Loadout builder bug fixes and performance updates.

# 3.7.1

* Various Loadout builder bug fixes and performance updates.

# 3.7.0

* Added new armor/loadout tier builder.
* Fix for all numbers appearing red in comparison view.
* Updated to latest stat estimation formula.
* Use directive for percentage width.

# 3.6.5

* Fix an issue where warlocks would see loadouts for all the other classes.

# 3.6.2 & 3.6.3 (2016-05-23)

* Add warning if the lost items section of the postmaster has 20 items.
* Stat bars are more accurately sized.
* Add vendor progress
* Add prestige level with xp bar under characters to replace normal xp bar after level 40.
* It is no longer possible to choose column sizes that cause the vault to disappear.
* The Vault now has a character-style header, and can have loadouts applied to it. Full-ness of each vault is displayed below the vault header.
* New option to restore all the items that were in your inventory before applying a loadout, rather than just the equipped ones.
* You can now undo multiple loadouts, going backwards in time.

# 3.6.1

* Removed the "Only blues" option in the infusion fuel finder, because it wasn't necessary.
* Engram searches and the engram loadout features won't mistake Candy Engrams for real engrams.
* Items in the Postmaster include their type in the move popup, so they're easier to distinguish.
* Sometimes equipping loadouts would fail to equip one of your exotics. No more!
* Add an 'is:infusable' search filter.
* Add 'is:intellect', 'is:discipline', 'is:strength' search filters for armor.
* XP Progress on bar items

# 3.6.0 (2016-05-03)

* Bring back the infusion dialog as an Infusion Fuel Finder. It doesn't do as much as it used to, but now it's optimized for quickly finding eligable infusion items.
* Fix a bug where hovering over a drop zone with a consumable/material stack and waiting for the message to turn green still wouldn't trigger the partial move dialog.
* Added a new "Item Leveling" auto-loadout. This loadout finds items for you to dump XP into. It strongly favors locked items, and won't replace an incomplete item that you have equipped. Otherwise, it goes after items that already have the most XP (closest to completion), preferring exotics and legendaries if they are locked, and rares and legendaries if they're not locked (because you get more materials out of disassembling them that way).
* There's a new setting that will show elemental damage icons on your weapons. Elemental damage icons are now always shown in the title of the item popup.
* Elder's Sigil won't go above 100% completion for the score portion anymore.
* Added roll quality percentage indicator. You can now see how your intellect/discipline/strength stacks up against the maximum stat roll for your armor.
* DIM is smarter about what items it chooses to move aside, or to equip in the place of a dequipped item.
* Added a new "Gather Engrams" loadout that will pull all engrams to your character.

# 3.5.4

* We won't try to equip an item that is too high-level for your character when dequipping items.
* Fix a regression where subclasses wouldn't show up in Loadouts. They're still there, they just show up now!
* Fixed another bug that could prevent item popups from showing up.
* The vault can now be up to 12 items wide.
* Sterling Treasure, Junk Items, and SLR Record Book added to DIM.
* Manifest file updated.

# 3.5.3

* Fixed a bug that would prevent the loading of DIM if Spark of Light was in the postmaster.
* Fixed a bug that prevented the Xur dialog from rendering.

# 3.5.2

* Fix a bug where item details popups would show above the header.
* Fix showing Sterling Treasures in Messages.
* Better error handling when Bungie.net is down.
* Fix a bug where having items in the postmaster would confuse moves of the same item elsewhere.
* Fix a bug where item comparisons no longer worked.
* Added support for the classified shader "Walkabout".

# 3.5.1

* The Infusion Calculator has been removed, now that infusions are much more straightforward.
* Pressing the "i" key on the keyboard will toggle showing item details in the item popup.
* Add a menu item for when Xur is in town. This brings up a panel with Xur's wares, how much everything costs, how many strange coins you have, and lets you show the item details popup plus compare against any version of exotics you might already have to see if there's a better roll.

# 3.5 (2016-04-11)

* DIM will now go to great lengths to make sure your transfer will succeed, even if your target's inventory is full, or the vault is full. It does this by moving stuff aside to make space, automatically.
* Fixed a bug that would cause applying loadouts to fill up the vault and then fail.
* Fixed a bug where DIM would refuse to equip an exotic when dequipping something else, even if the exotic was OK to equip.
* When applying a loadout, DIM will now equip and dequip loadout items all at once, in order to speed up applying the loadout.
* The search box has a new style.
* Item moves and loadouts will now wait for each other, to prevent errors when they would collide. This means if you apply two loadouts, the second will wait for the first to complete before starting.
* Item details are now toggled by clicking the "i" icon on the item popup, rather than just by hovering over it.

# 3.4.1

* Bugfix to address an infinite loop while moving emotes.

# 3.4.0

* Moving and equipping items, especially many at a time (loadouts) is faster.
* When you save a loadout, it is now scoped to the platform it's created on, rather than applying across accounts. Loadouts created on one account used to show on both accounts, but wouldn't work on the wrong account.
* You can now move partial amounts of materials. There's a slider in the move popup, and holding "shift" or hovering over the drop area will pop up a dialog for draggers. You can choose to move more than one stack's worth of an item, up to the total amount on a character.
* New commands for materials to consolidate (move them all to this character) and distribute (divide evenly between all characters).
* Loadouts can now contain materials and consumables. Add or remove 5 at a time by holding shift while clicking. When the loadout is applied, we'll make sure your character has _at least_ that much of the consumable.
* Loadouts can now contain 10 weapons or armor of a single type, not just 9.
* When making space for a loadout, we'll prefer putting extra stuff in the vault rather than putting it on other characters. We'll also prefer moving aside non-equipped items of low rarity and light level.
* The is:engram search filter actually works.
* Fixed an error where DIM would not replace an equipped item with an instance of the same item hash. This would cause an error with loadouts and moving items. [448](https://github.com/DestinyItemManager/DIM/issues/448)
* Loadouts can now display more than one line of items, for you mega-loadout lovers.
* Items in the loadout editor are sorted according to your sort preference.

# 3.3.3 (2016-03-08)

* Infusion calculator performance enhancements
* Larger lock icon
* Completed segments of Intelligence, Discipline, and Strength are now colored orange.

# 3.3.2 (2016-03-04)

* If multiple items in the infusion calculator have the same light, but different XP completion percentage, favor suggesting the item with the least XP for infusion.
* Keyword search also searches perks on items.
* New search terms for is:engram, is:sword, is:artifact, is:ghost, is:consumable, is:material, etc.
* Items can be locked and unlocked by clicking the log icon next to their name.
* Display intellect/discipline/strength bars and cooldown for each character
* Loadouts have a "Save as New" button which will let you save your modified loadout as a new loadout without changing the loadout you started editing.
* Autocomplete for search filters.
* Comparing stats for armor now shows red and green better/worse bars correctly.
* Fixed showing magazine stat for weapons in the vault.
* Fixed infusion material cost for Ghosts and Artifacts (they cost motes of light).
* Fix a case where the item properties popup may be cut off above the top of the screen.
* Transfer/equip/dequip actions for edge cases will now succeed as expected without errors.
* Manifest file update.

# 3.3.1 (2016-02-19)

* Updated the manifest file.

# 3.3 (2016-02-15)

* Infusion auto calculator is much faster.
* Items in the infusion calculator don't grey out when a search is active anymore.
* Full cost of infusions is now shown, including exotic shards, weapon parts / armor materials, and glimmer.
* Show a better error message when trying to equip an item for the wrong class. Before it would say you weren't experienced enough.
* Add a button to the infusion calculator that moves the planned items to your character.
* Add a filter to the infusion calculator to limit the search to only rare (blue) items.
* The infusion auto calculator runs automatically, and now presents a list of different attack/defense values for you to choose from. Selecting one will show the best path to get to that light level.
* The infusion calculator greys out items that are already used or are too low light to use, rather than hiding them.
* The item move popup now has an entry for the infusion calculator, to make it easier to find.
* Hold Shift and click on items in the infusion calculator to prevent the calculator from using that item.
* If you have an exotic class item (with "The Life Exotic" perk) equipped, you can now equip another exotic without having the class item get automatically de-equipped. Previously, this worked only if you equipped the non-class-item exotic first.
* Armor, Artifacts, and Ghosts now show the difference in stats with your currently equipped item. Also, magazine/energy between swords and other heavy weapons compares correctly.
* The is:complete, is:incomplete, is:upgraded, is:xpincomplete, and is:xpcomplete search keywords all work again, and their meanings have been tweaked so they are all useful.
* The talent grid for an item are now shown in the item details, just like in the game, including XP per node.
* Subclasses show a talent grid as well!
* The item stats comparison will no longer be cleared if DIM reloads items while an item popup is open.
* Bounties and quests are now separated, and under their own "Progress" heading.
* Bounties, quests, and anything else that can have objectives (like test weapons and runes) now show their objectives and the progress towards them. As a result, completion percentages are also now accurate for those items.
* Descriptions are now shown for all items.
* Include hidden stats "Aim Assist" and "Equip Speed" for all weapons. You can still see all hidden stats by visiting DTR via the link at the top of item details.
* Weapon types are now included in their popup title.
* Removed Crimson Days theme. It will return.
* Fixed issue at starts up when DIM cannot resolve if the user is logged into Bungie.net.

# 3.2.3

* Updated Crimson Days Theme.
* Removed verge.js

# 3.2.2

* Updated Crimson Days Theme.

# 3.2.1 (2016-02-04)

* Crimson Days theme.
* Weapons and armor now show all activated perks (including scopes, etc), in the same order they are shown in the game.
* Only display the "more info" detail icon if there's something to show.
* If you try to move an item into a full inventory, we'll reload to see if you've already made space in the game, rather than failing the move immediately.
* The Infusion dialog now has a "Maximize Attack/Defense" button that figures out how to get the highest stats with the fewest number of infusions.
* You can now create a loadout based on what you've got equipped by selecting "From Equipped" in the "Create Loadout" menu item.
* After applying a loadout, a new pseudo-loadout called "Before 'Your Loadout'" appears that will put back the items you had equipped.

# 3.2

* In the "Loadouts" dropdown is a new "Maximize Light" auto-loadout that does what it says, pulling items from all your characters and the vault in order to maximize your character's light.
* Lots of performance improvements! Loading DIM, refreshing, moving items, and searching should all be faster.
* DIM will now refresh immediately when you switch back to its tab, or come back from screensaver, etc. It won't automatically update when it's in the background anymore. It still periodically updates itself when it is the focused tab.
* New "is:year1" and "is:year2" search filters.
* Artifacts now have the right class type (hunter, titan, etc).
* The reload and settings icons are easier to hit (remember you can also hit "R" to reload.
* The move popup closes immediately when you select a move, rather than waiting for the move to start.
* New sort option of "rarity, then primary stat".<|MERGE_RESOLUTION|>--- conflicted
+++ resolved
@@ -1,9 +1,7 @@
 # Next
 
-<<<<<<< HEAD
-* Add a link to your current profile on D2Checklist to view milestones, pursuits, clan, etc
 * Add seasonal rank track to milestones
-=======
+
 # 5.49.1 (2019-10-07)
 
 # 5.49.0 (2019-10-06)
@@ -15,7 +13,6 @@
 * Fix well rested for Shadowkeep.
 * Remove XP and level from character tiles.
 * Add year 3 search terms.
->>>>>>> c8e8b451
 
 # 5.48.2 (2019-10-02)
 
