--- conflicted
+++ resolved
@@ -1,10 +1,6 @@
 import * as _ from 'underscore';
 import { flatMap } from '../util';
 import { compareBy, chainComparator, reverseComparator } from '../comparators';
-<<<<<<< HEAD
-=======
-import { settings, itemTags } from '../settings/settings';
->>>>>>> f363c639
 import { DimItem, D1Item, D2Item } from '../inventory/item-types';
 import { StoreServiceType, DimStore } from '../inventory/store-types';
 import { dimLoadoutService } from '../loadout/loadout.service';
@@ -32,14 +28,7 @@
   storesSelector,
   (destinyVersion, _stores) => {
     // From search filter component
-<<<<<<< HEAD
-    const searchConfig = buildSearchConfig(
-      destinyVersion,
-      destinyVersion === 1 ? D1Categories : D2Categories
-    );
-=======
     const searchConfig = buildSearchConfig(destinyVersion);
->>>>>>> f363c639
     return searchFilters(searchConfig, destinyVersion === 1 ? D1StoresService : D2StoresService);
   }
 );
@@ -72,34 +61,11 @@
 /**
  * Builds an object that describes the available search keywords and category mappings.
  */
-<<<<<<< HEAD
-export function buildSearchConfig(
-  destinyVersion: 1 | 2,
-  categories: {
-    [category: string]: string[];
-  }
-): SearchConfig {
-  const categoryFilters = {
-    pulserifle: ['CATEGORY_PULSE_RIFLE'],
-    scoutrifle: ['CATEGORY_SCOUT_RIFLE'],
-    handcannon: ['CATEGORY_HAND_CANNON'],
-    autorifle: ['CATEGORY_AUTO_RIFLE'],
-    sniperrifle: ['CATEGORY_SNIPER_RIFLE'],
-    shotgun: ['CATEGORY_SHOTGUN'],
-    sidearm: ['CATEGORY_SIDEARM'],
-    rocketlauncher: ['CATEGORY_ROCKET_LAUNCHER'],
-    fusionrifle: ['CATEGORY_FUSION_RIFLE'],
-    sword: ['CATEGORY_SWORD'],
-    bow: ['CATEGORY_BOW'],
-    machinegun: ['CATEGORY_MACHINE_GUN']
-  };
-=======
 export function buildSearchConfig(destinyVersion: 1 | 2): SearchConfig {
   const categories = destinyVersion === 1 ? D1Categories : D2Categories;
   const itemTypes = flatMap(Object.values(categories), (l: string[]) =>
     l.map((v) => v.toLowerCase())
   );
->>>>>>> f363c639
 
   // Add new ItemCategoryHash hashes to this (or down below in the D2 area) to add new category searches
   let categoryHashFilters: { [key: string]: number } = {
