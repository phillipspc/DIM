--- conflicted
+++ resolved
@@ -1,11 +1,9 @@
 # Next
-<<<<<<< HEAD
-Charge Time and Draw Time now compare correctly!
-=======
+* Charge Time and Draw Time now compare correctly!
 * Fixed: Classified items required some finesse.
 * Updated is:modded to take into account for activity mods.
 * Re-added is:curated as a filter for Bungie curated rolls.
->>>>>>> 9b5a9532
+
 
 # 5.35.0 (2019-06-30)
 * Removed is:curated as an alias for is:wishlist.
