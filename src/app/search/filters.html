<div id="filter-view">
  <h1 ng-i18next="Header.Filters"></h1>
  <div class="ngdialog-inner-content">
    <p ng-i18next="Filter.ClickFilters"></p>
    <p ng-i18next="[i18next]({ example: 'is:arc light:>300'})Filter.Combine"></p>
    <p ng-i18next="[i18next]({ notexample: '-is:engram' })Filter.Negate"></p>
    <p
      ng-i18next="[html:i18next]({ link: '<a href=\'https://youtu.be/T0tjH95AG_I\' target=\'_blank\' rel=\'noopener noreferrer\'>Youtube</a>' })Filter.VideoExample"
    ></p>
    <table>
      <tr>
        <td ng-i18next="Filter.Filter"></td>
        <td ng-i18next="Filter.Description"></td>
      </tr>
      <tr>
        <td><span>perk</span> <span>&quot;item name&quot;</span> <span>perk:magazine</span></td>
        <td ng-i18next="Filter.PartialMatch"></td>
      </tr>
      <tr>
        <td>
          <span>is:inleftchar</span> <span>is:inmiddlechar</span> <span>is:inrightchar</span>
          <span>is:invault</span> <span>is:incurrentchar</span>
        </td>
        <td ng-i18next="Filter.Location"></td>
      </tr>
      <tr>
        <td>
          <span>is:arc</span> <span>is:solar</span> <span>is:void</span> <span>is:kinetic</span>
          <span>is:heroic</span>
        </td>
        <td ng-i18next="Filter.DamageType"></td>
      </tr>
      <tr ng-if="vm.destinyVersion === 2">
        <td><span>is:primary</span> <span>is:special</span> <span>is:heavy</span></td>
        <td ng-i18next="Filter.AmmoType"></td>
      </tr>
      <tr ng-if="vm.destinyVersion === 1">
        <td>
          <span>light:value</span> <span>light:&gt;=value</span> <span>light:&gt;value</span>
          <span>light:&lt;value</span> <span>light:&lt;=value</span>
        </td>
        <td ng-i18next="Filter.LightLevel"></td>
      </tr>
      <tr ng-if="vm.destinyVersion === 2">
        <td>
          <span>power:value</span> <span>power:&gt;=value</span> <span>power:&gt;value</span>
          <span>power:&lt;value</span> <span>power:&lt;=value</span>
        </td>
        <td ng-i18next="Filter.PowerLevel"></td>
      </tr>
      <tr>
        <td>
          <span>stack:value</span> <span>stack:&gt;=value</span> <span>stack:&gt;value</span>
          <span>stack:&lt;value</span> <span>stack:&lt;=value</span>
        </td>
        <td ng-i18next="Filter.StackLevel"></td>
      </tr>
      <tr>
        <td>
          <span>level:value</span> <span>level:&gt;=value</span> <span>level:&gt;value</span>
          <span>level:&lt;value</span> <span>level:&lt;=value</span>
        </td>
        <td ng-i18next="Filter.RequiredLevel"></td>
      </tr>
      <tr>
        <td>
          <span>stat:impact:value</span> <span>stat:impact:&gt;=value</span>
          <span>stat:impact:&gt;value</span> <span>stat:impact:&lt;value</span>
          <span>stat:impact:&lt;=value</span>
        </td>
        <td>
          <span ng-i18next="Filter.Stats"></span>
          <ul>
            <li ng-if="vm.destinyVersion === 2">stat:rpm:</li>
            <li ng-if="vm.destinyVersion === 1">stat:rof:</li>
            <li>stat:charge:</li>
            <li>stat:impact:</li>
            <li>stat:range:</li>
            <li>stat:stability:</li>
            <li>stat:reload:</li>
            <li>stat:magazine:</li>
            <li>stat:aimassist: or stat:aa:</li>
            <li>stat:equipspeed:</li>
            <li ng-if="vm.destinyVersion === 2">stat:mobility:</li>
            <li ng-if="vm.destinyVersion === 2">stat:resilience:</li>
            <li ng-if="vm.destinyVersion === 2">stat:recovery:</li>
          </ul>
        </td>
      </tr>
      <tr ng-if="vm.destinyVersion === 1">
        <td>
          <span>quality:value</span> <span>quality:&gt;=value</span> <span>quality:&gt;value</span>
          <span>quality:&lt;value</span> <span>quality:&lt;=value</span>
        </td>
        <td
          ng-i18next="[i18next]({ percentage: 'percentage', quality: 'quality' })Filter.Quality"
        ></td>
      </tr>
      <tr ng-if="vm.destinyVersion === 1">
        <td><span>is:haslight</span></td>
        <td ng-i18next="Filter.ContributeLight"></td>
      </tr>
      <tr ng-if="vm.destinyVersion === 2">
        <td><span>is:haspower</span></td>
        <td ng-i18next="Filter.ContributePower"></td>
      </tr>
      <tr>
        <td>
          <span>is:weapon</span> <span>is:armor</span> <span>is:ghost</span>
          <span>is:vehicle</span> <span ng-if="vm.destinyVersion === 2">is:ships</span>
          <span ng-if="vm.destinyVersion === 2">is:engrams</span>
          <span ng-if="vm.destinyVersion === 2">is:consumables</span>
          <span ng-if="vm.destinyVersion === 2">is:modifications</span>
          <span ng-if="vm.destinyVersion === 2">is:shaders</span>
          <span ng-if="vm.destinyVersion === 1">is:cosmetic</span>
        </td>
        <td ng-i18next="Filter.Categories"></td>
      </tr>
      <tr>
        <td><span>is:equipment</span> <span>is:equippable</span></td>
        <td ng-i18next="Filter.Equipment"></td>
      </tr>
      <tr>
        <td><span>is:transferable</span> <span>is:movable</span></td>
        <td ng-i18next="Filter.Transferable"></td>
      </tr>
      <tr>
        <td><span>is:equipped</span></td>
        <td ng-i18next="Filter.Equipped"></td>
      </tr>
      <tr>
        <td>
          <span>is:weapon</span> <span>is:class</span>
          <span ng-if="vm.destinyVersion === 1">is:primary</span>
          <span ng-if="vm.destinyVersion === 1">is:special</span>
          <span ng-if="vm.destinyVersion === 1">is:heavy</span>
          <span ng-if="vm.destinyVersion === 2">is:kinetic</span>
          <span ng-if="vm.destinyVersion === 2">is:energy</span>
          <span ng-if="vm.destinyVersion === 2">is:power</span>
        </td>
        <td ng-i18next="Filter.WeaponClass"></td>
      </tr>
      <tr>
        <td>
          <span>is:armor</span> <span>is:helmet</span> <span>is:gauntlets</span>
          <span>is:chest</span> <span>is:leg</span> <span>is:classitem</span>
        </td>
        <td ng-i18next="Filter.ArmorCategory"></td>
      </tr>
      <tr>
        <td>
          <span>is:common</span> <span>is:uncommon</span> <span>is:rare</span>
          <span>is:legendary</span> <span ng-if="vm.destinyVersion === 1">is:sublime</span>
          <span>is:exotic</span> <span>is:white</span> <span>is:green</span> <span>is:blue</span>
          <span>is:purple</span> <span>is:yellow</span>
          <span ng-if="vm.destinyVersion === 2">is:masterwork</span>
        </td>
        <td ng-i18next="Filter.RarityTier"></td>
      </tr>

      <tr ng-if="vm.destinyVersion === 1">
        <td><span>is:intellect</span> <span>is:discipline</span> <span>is:strength</span></td>
        <td ng-i18next="Filter.NamedStat"></td>
      </tr>
      <tr>
        <td><span>is:infusable</span> <span>is:infuse</span></td>
        <td ng-i18next="Filter.Infusable"></td>
      </tr>
      <tr ng-if="vm.destinyVersion === 2">
        <td><span>is:randomroll</span></td>
        <td ng-i18next="Filter.RandomRoll"></td>
      </tr>
      <tr ng-if="vm.destinyVersion === 1">
        <td><span>is:ascended</span> <span>is:unascended</span></td>
        <td ng-i18next="Filter.Ascended"></td>
      </tr>
      <tr ng-if="vm.destinyVersion === 1">
        <td>
          <span>is:reforgeable</span> <span>is:reforge</span> <span>is:rerollable</span>
          <span>is:reroll</span>
        </td>
        <td ng-i18next="Filter.Reforgeable"></td>
      </tr>
      <tr ng-if="vm.destinyVersion === 1">
        <td>
          <span>is:complete</span> <span>is:incomplete</span>
          <span>is:xpincomplete, is:needsxp</span> <span>is:xpcomplete</span>
          <span>is:upgraded</span>
        </td>
        <td>
          <span ng-i18next="Filter.Leveling.Leveling"></span>
          <ul>
            <li ng-i18next="[i18next]({ term: 'complete' })Filter.Leveling.Complete"></li>
            <li ng-i18next="[i18next]({ term: 'incomplete' })Filter.Leveling.Incomplete"></li>
            <li
              ng-i18next="[i18next]({ term: 'xpincomplete/needsxp' })Filter.Leveling.NeedsXP"
            ></li>
            <li ng-i18next="[i18next]({ term: 'xpcomplete' })Filter.Leveling.XPComplete"></li>
            <li ng-i18next="[i18next]({ term: 'upgraded' })Filter.Leveling.Upgraded"></li>
          </ul>
        </td>
      </tr>
      <tr>
        <td><span>is:titan</span> <span>is:hunter</span> <span>is:warlock</span></td>
        <td ng-i18next="Filter.Class"></td>
      </tr>
      <tr>
        <td><span>is:dupe</span> <span>is:duplicate</span> <span>is:dupelower</span></td>
        <td ng-i18next="Filter.Dupe"></td>
      </tr>
      <tr>
        <td><span>is:locked</span> <span>is:unlocked</span></td>
        <td ng-i18next="Filter.Locked"></td>
      </tr>
      <tr ng-if="vm.destinyVersion === 1">
        <td><span>is:tracked</span> <span>is:untracked</span></td>
        <td ng-i18next="Filter.Tracked"></td>
      </tr>
      <tr>
        <td><span>is:stackable</span></td>
        <td ng-i18next="Filter.Stackable"></td>
      </tr>
      <tr>
        <td>
          <span>is:autorifle</span> <span>is:fusionrifle</span>
          <span ng-if="vm.destinyVersion === 2">is:grenadelauncher</span>
          <span>is:handcannon</span> <span>is:machinegun</span> <span>is:pulserifle</span>
          <span>is:scoutrifle</span> <span>is:shotgun</span> <span>is:sidearm</span>
          <span>is:sniperrifle</span> <span ng-if="vm.destinyVersion === 2">is:submachine</span>
          <span ng-if="vm.destinyVersion === 2">is:bow</span> <span>is:rocketlauncher</span>
          <span>is:sword</span>
        </td>
        <td ng-i18next="Filter.WeaponType"></td>
      </tr>
      <tr>
        <td><span>is:engram</span></td>
        <td ng-i18next="Filter.Engrams"></td>
      </tr>
      <tr ng-if="vm.destinyVersion === 1">
        <td>
          <span>is:glimmeritem</span> <span>is:glimmerboost</span> <span>is:glimmersupply</span>
        </td>
        <td ng-i18next="Filter.Glimmer.Glimmer">
          <ul>
            <li ng-i18next="Filter.Glimmer.Any"></li>
            <li ng-i18next="Filter.Glimmer.Boost"></li>
            <li ng-i18next="Filter.Glimmer.Item"></li>
          </ul>
        </td>
      </tr>
      <tr>
        <td><span>is:new</span></td>
        <td ng-i18next="Filter.NewItems"></td>
      </tr>
      <span>
        <tr>
          <td>
            <span>tag:none</span> <span>tag:favorite</span> <span>tag:keep</span>
            <span>tag:junk</span> <span>tag:infuse</span>
          </td>
          <td>
            <ul>
              <li ng-i18next="Filter.Tags.NoTag"></li>
              <li ng-i18next="Filter.Tags.Favorite"></li>
              <li ng-i18next="Filter.Tags.Keep"></li>
              <li ng-i18next="Filter.Tags.Dismantle"></li>
              <li ng-i18next="Filter.Tags.Infuse"></li>
            </ul>
          </td>
        </tr>
        <tr>
          <td><span>notes:value</span></td>
          <td ng-i18next="Filter.Notes"></td>
        </tr>
      </span>

      <span ng-if="vm.reviewsEnabled">
        <tr>
          <td><span>is:rated</span></td>
          <td ng-i18next="Filter.Rated"></td>
        </tr>
        <tr>
          <td>
            <span>rating:value</span> <span>rating:&gt;=value</span> <span>rating:&gt;value</span>
            <span>rating:&lt;value</span> <span>rating:&lt;=value</span>
          </td>
          <td ng-i18next="Filter.Rating"></td>
        </tr>
        <tr>
          <td>
            <span>ratingcount:&gt;=value</span> <span>ratingcount:&gt;value</span>
            <span>ratingcount:&lt;value</span> <span>ratingcount:&lt;=value</span>
          </td>
          <td ng-i18next="Filter.RatingCount"></td>
        </tr>
      </span>

      <tr>
        <td><span>is:year1</span> <span>is:year2</span> <span>is:year3</span></td>
        <td ng-i18next="Filter.Year"></td>
      </tr>
      <tr ng-if="vm.destinyVersion === 2">
        <td>
          <span>is:season1</span> <span>is:season2</span> <span>is:season3</span>
          <span>is:season4</span>
        </td>
        <td ng-i18next="Filter.Season"></td>
      </tr>
      <tr>
        <td>
          <span>is:dawning</span> <span>is:crimsondays</span> <span>is:solstice</span>
          <span>is:fotl</span>
        </td>
        <td ng-i18next="Filter.Event"></td>
      </tr>
      <tr>
        <td><span>is:inloadout</span> <span>not:inloadout</span></td>
        <td ng-i18next="Filter.InLoadout"></td>
      </tr>
      <tr ng-if="vm.destinyVersion === 1">
        <td>
          <span>is:ornamentable</span> <span>is:ornamentmissing</span>
          <span>is:ornamentunlocked</span>
        </td>
        <td ng-i18next="Filter.Ornament"></td>
      </tr>
      <tr>
        <td><span>is:postmaster</span> <span>is:inpostmaster</span></td>
        <td ng-i18next="Filter.Postmaster"></td>
      </tr>
      <tr ng-if="vm.destinyVersion === 1">
        <td>
          <span>is:fwc</span> <span>is:do</span> <span>is:nm</span> <span>is:speaker</span>
          <span>is:variks</span> <span>is:shipwright</span> <span>is:osiris</span>
          <span>is:xur</span> <span>is:shaxx</span> <span>is:cq</span> <span>is:eris</span>
          <span>is:ev</span> <span>is:gunsmith</span>
        </td>
        <td>
          <span
            ng-i18next="[html:i18next]({ vendor: vm.filters.vendors.FWC, context: 'noname' })Filter.Vendor"
          ></span>
          <span
            ng-i18next="[html:i18next]({ vendor: vm.filters.vendors.DO, context: 'noname' })Filter.Vendor"
          ></span>
          <span
            ng-i18next="[html:i18next]({ vendor: vm.filters.vendors.NM, context: 'noname' })Filter.Vendor"
          ></span>
          <span
            ng-i18next="[html:i18next]({ vendor: vm.filters.vendors.Speaker, context: 'noname' })Filter.Vendor"
          ></span>
          <span
            ng-i18next="[html:i18next]({ vendor: 'Variks', context: 'noname' })Filter.Vendor"
          ></span>
          <span
            ng-i18next="[html:i18next]({ vendor: vm.filters.vendors.Shipwright, name: '(Amanda Holliday)' })Filter.Vendor"
          ></span>
          <span
            ng-i18next="[html:i18next]({ vendor: 'Osiris', context: 'noname' })Filter.Vendor"
          ></span>
          <span
            ng-i18next="[html:i18next]({ vendor: 'Xûr', context: 'noname' })Filter.Vendor"
          ></span>
          <span
            ng-i18next="[html:i18next]({ vendor: 'Shaxx', context: 'noname' })Filter.Vendor"
          ></span>
          <span
            ng-i18next="[html:i18next]({ vendor: vm.filters.vendors.CQ, name: '(Arcite-99)' })Filter.Vendor"
          ></span>
          <span
            ng-i18next="[html:i18next]({ vendor: 'Eris Morn', context: 'noname' })Filter.Vendor"
          ></span>
          <span
            ng-i18next="[html:i18next]({ vendor: vm.filters.vendors.EV, name: '(Tess Everis)' })Filter.Vendor"
          ></span>
          <span
            ng-i18next="[html:i18next]({ vendor: vm.filters.vendors.Gunsmith, name: '(Banshee-44)' })Filter.Vendor"
          ></span>
        </td>
      </tr>
      <tr ng-if="vm.destinyVersion === 2">
        <td>
<<<<<<< HEAD
          <span>source:fwc</span> <span>source:do</span> <span>source:nm</span>
          <span>source:eververse</span> <span>source:gunsmith</span> <span>source:edz</span>
          <span>source:titan</span> <span>source:nessus</span> <span>source:io</span>
          <span>source:mercury</span> <span>source:mars</span> <span>source:tangled</span>
          <span>source:dreaming</span> <span>source:crucible</span> <span>source:trials</span>
          <span>source:ironbanner</span> <span>source:nightfall</span> <span>source:zavala</span>
          <span>source:ikora</span> <span>source:gambit</span> <span>source:gunsmith</span>
          <span>source:shipwright</span> <span>source:raid</span> <span>source:leviathan</span>
          <span>source:sos</span> <span>source:eow</span> <span>source:prestige</span>
          <span>source:lastwish</span> <span>source:ep</span>
=======
          <span>source:fwc</span>
          <span>source:do</span>
          <span>source:nm</span>
          <span>source:eververse</span>
          <span>source:gunsmith</span>
          <span>source:edz</span>
          <span>source:titan</span>
          <span>source:nessus</span>
          <span>source:io</span>
          <span>source:mercury</span>
          <span>source:mars</span>
          <span>source:tangled</span>
          <span>source:dreaming</span>
          <span>source:crucible</span>
          <span>source:trials</span>
          <span>source:ironbanner</span>
          <span>source:nightfall</span>
          <span>source:zavala</span>
          <span>source:ikora</span>
          <span>source:gambit</span>
          <span>source:gunsmith</span>
          <span>source:shipwright</span>
          <span>source:raid</span>
          <span>source:leviathan</span>
          <span>source:sos</span>
          <span>source:eow</span>
          <span>source:prestige</span>
          <span>source:lastwish</span>
          <span>source:ep</span>
>>>>>>> 1a67c1a7
        </td>
        <td>
          <span ng-i18next="[html:i18next]({ vendor: vm.filters.vendors.FWC, context: 'noname' })Filter.Vendor"></span>
          <span ng-i18next="[html:i18next]({ vendor: vm.filters.vendors.DO, context: 'noname' })Filter.Vendor"></span>
          <span ng-i18next="[html:i18next]({ vendor: vm.filters.vendors.NM, context: 'noname' })Filter.Vendor"></span>
          <span ng-i18next="[html:i18next]({ vendor: vm.filters.vendors.EV, name: '(Tess Everis)' })Filter.Vendor"></span>
          <span ng-i18next="[html:i18next]({ vendor: vm.filters.vendors.Gunsmith, name: '(Banshee-44)' })Filter.Vendor"></span>
        </td>
      </tr>
      <tr ng-if="vm.destinyVersion === 1">
        <td>
          <span>is:vanilla</span> <span>is:qw</span> <span>is:ib</span> <span>is:vog</span>
          <span>is:ce</span> <span>is:poe</span> <span>is:trials</span> <span>is:ttk</span>
          <span>is:coe</span> <span>is:kf</span> <span>is:srl</span> <span>is:cd</span>
          <span>is:roi</span> <span>is:af</span> <span>is:wotm</span> <span>is:dawning</span>
          <span>is:aot</span>
        </td>
        <td>
          <span
            ng-i18next="[html:i18next]({ release: vm.filters.releases.Vanilla })Filter.Release"
          ></span>
          <span
            ng-i18next="[html:i18next]({ activity: vm.filters.activities.QW })Filter.Activity"
          ></span>
          <span
            ng-i18next="[html:i18next]({ activity: vm.filters.activities.IB })Filter.Activity"
          ></span>
          <span
            ng-i18next="[html:i18next]({ activity: vm.filters.activities.VoG })Filter.Activity"
          ></span>
          <span
            ng-i18next="[html:i18next]({ activity: vm.filters.activities.CE })Filter.Activity"
          ></span>
          <span
            ng-i18next="[html:i18next]({ activity: vm.filters.activities.PoE })Filter.Activity"
          ></span>
          <span
            ng-i18next="[html:i18next]({ activity: vm.filters.activities.ToO })Filter.Activity"
          ></span>
          <span
            ng-i18next="[html:i18next]({ release: vm.filters.releases.tTK })Filter.Release"
          ></span>
          <span
            ng-i18next="[html:i18next]({ activity: vm.filters.activities.CoE })Filter.Activity"
          ></span>
          <span
            ng-i18next="[html:i18next]({ activity: vm.filters.activities.KF })Filter.Activity"
          ></span>
          <span
            ng-i18next="[html:i18next]({ activity: vm.filters.activities.SRL })Filter.Activity"
          ></span>
          <span
            ng-i18next="[html:i18next]({ activity: vm.filters.activities.CD })Filter.Activity"
          ></span>
          <span
            ng-i18next="[html:i18next]({ release: vm.filters.releases.RoI })Filter.Release"
          ></span>
          <span
            ng-i18next="[html:i18next]({ activity: vm.filters.activities.AF })Filter.Activity"
          ></span>
          <span
            ng-i18next="[html:i18next]({ activity: vm.filters.activities.WotM })Filter.Activity"
          ></span>
          <span
            ng-i18next="[html:i18next]({ activity: vm.filters.activities.Dawning })Filter.Activity"
          ></span>
          <span
            ng-i18next="[html:i18next]({ activity: vm.filters.activities.AoT })Filter.Activity"
          ></span>
        </td>
      </tr>
      <tr ng-if="vm.destinyVersion === 2">
        <td><span>is:shaded</span> <span>is:hasshader</span></td>
        <td ng-i18next="Filter.HasShader"></td>
      </tr>
    </table>
  </div>
</div><|MERGE_RESOLUTION|>--- conflicted
+++ resolved
@@ -1,4 +1,4 @@
-<div id="filter-view">
+
   <h1 ng-i18next="Header.Filters"></h1>
   <div class="ngdialog-inner-content">
     <p ng-i18next="Filter.ClickFilters"></p>
@@ -379,18 +379,27 @@
       </tr>
       <tr ng-if="vm.destinyVersion === 2">
         <td>
-<<<<<<< HEAD
-          <span>source:fwc</span> <span>source:do</span> <span>source:nm</span>
-          <span>source:eververse</span> <span>source:gunsmith</span> <span>source:edz</span>
-          <span>source:titan</span> <span>source:nessus</span> <span>source:io</span>
-          <span>source:mercury</span> <span>source:mars</span> <span>source:tangled</span>
-          <span>source:dreaming</span> <span>source:crucible</span> <span>source:trials</span>
-          <span>source:ironbanner</span> <span>source:nightfall</span> <span>source:zavala</span>
-          <span>source:ikora</span> <span>source:gambit</span> <span>source:gunsmith</span>
-          <span>source:shipwright</span> <span>source:raid</span> <span>source:leviathan</span>
-          <span>source:sos</span> <span>source:eow</span> <span>source:prestige</span>
-          <span>source:lastwish</span> <span>source:ep</span>
-=======
+          <span>source:fwc</span>
+          <span>source:do</span>
+          <span>source:nm</span>
+          <span>source:eververse</span>
+          <span>source:gunsmith</span>
+          <span>source:edz</span>
+          <span>source:titan</span>
+          <span>source:nessus</span>
+          <span>source:io</span>
+          <span>source:mercury</span>
+          <span>source:mars</span>
+          <span>source:crucible</span>
+          <span>source:trials</span>
+          <span>source:ironbanner</span>
+          <span>source:zavala</span>
+          <span>source:ikora</span>
+          <span>source:gambit</span>
+          <span>source:gunsmith</span>
+          <span>source:leviathan</span>
+          <span>source:lastwish</span>
+          <span>source:ep</span>
           <span>source:fwc</span>
           <span>source:do</span>
           <span>source:nm</span>
@@ -420,7 +429,6 @@
           <span>source:prestige</span>
           <span>source:lastwish</span>
           <span>source:ep</span>
->>>>>>> 1a67c1a7
         </td>
         <td>
           <span ng-i18next="[html:i18next]({ vendor: vm.filters.vendors.FWC, context: 'noname' })Filter.Vendor"></span>
