<<<<<<< HEAD
import 'babel-polyfill';
=======
import angular from 'angular';

require('babel-polyfill');
>>>>>>> b85d5702

require('./app/google');

// Drag and drop
const iosDragDropShim = require('drag-drop-webkit-mobile');

iosDragDropShim({
  enableEnterLeave: true,
  holdToDrag: 300
});
// https://github.com/timruffles/ios-html5-drag-drop-shim/issues/77
window.addEventListener('touchmove', () => {});

// Initialize the main DIM app
require('./app/app.module');

require('./app/services/dimActionQueue.factory');
require('./app/services/dimDefinitions.factory');
require('./app/services/dimManifestService.factory');
require('./app/services/dimBucketService.factory');
require('./app/services/dimInfoService.factory');
require('./app/services/dimPlatformService.factory');
require('./app/services/dimLoadoutService.factory');
require('./app/services/dimStoreService.factory');
require('./app/services/dimCsvService.factory');
require('./app/services/dimDestinyTrackerService.factory');
require('./app/services/dimItemService.factory');
require('./app/services/dimItemMoveService.factory');
require('./app/services/dimItemInfoService.factory');

require('./app/loadout/dimLoadout.directive');
require('./app/loadout/dimLoadoutPopup.directive');
require('./app/shell/dimAngularFilters.filter');
require('./app/shell/dimSearchFilter.directive');
require('./app/shell/dimClickAnywhereButHere.directive');
require('./app/shell/dimFilterLink.directive');
require('./app/shell/dimManifestProgress.directive');
require('./app/store/dimPercentWidth.directive');
require('./app/store/dimStores.directive');
require('./app/store/dimStoreBucket.directive');
require('./app/store/dimStoreReputation.directive');
require('./app/store/dimStoreItem.directive');
require('./app/store/dimStoreHeading.directive');
require('./app/store/dimSimpleItem.directive');
require('./app/store/dimStats.directive');
require('./app/store/dimClearNewItems.directive');
require('./app/item-review/item-review.component');

require('./scss/main.scss');

if ($DIM_FLAVOR !== 'dev' && navigator.serviceWorker) {
  navigator.serviceWorker.register('/sw.js')
    .catch((err) => {
      console.error('Unable to register service worker.', err);
    });
}

angular.bootstrap(document.body, ['app'], { strictDi: true });<|MERGE_RESOLUTION|>--- conflicted
+++ resolved
@@ -1,10 +1,5 @@
-<<<<<<< HEAD
+import angular from 'angular';
 import 'babel-polyfill';
-=======
-import angular from 'angular';
-
-require('babel-polyfill');
->>>>>>> b85d5702
 
 require('./app/google');
 
