--- conflicted
+++ resolved
@@ -1,10 +1,7 @@
 # Next
 
-<<<<<<< HEAD
 - Added `is:exactdupe` and `is:exactdupelower`
-=======
 * Added `is:exactdupe` and `is:exactdupelower`
->>>>>>> b079c343
 
 # 4.69.1 (2018-09-10)
 
