# Next

* Removed the option to hide or show the primary stat of items - it's always shown now.
<<<<<<< HEAD
* Loadout menus are now scrollable for users with over 8 custom loadouts on a single character.
=======
* Changing the character sort order now applies live, rather than requiring a refresh.
>>>>>>> 8ca3fe68

# 3.7.3

* Fix rounding error that prevented some loadout sets from showing up.
* Added filter for quality rating, ex - quality:>90 or percentage:<=94

# 3.7.2

* Always show locked section in loadout builder.
* Fix NaN issue in loadout builder.
* Fix issues with 'create loadout' button in loadout builder.
* For item lvling dont prefer unlvled equiped items on other characters.
* Various Loadout builder bug fixes and performance updates.

# 3.7.1

* Various Loadout builder bug fixes and performance updates.

# 3.7.0

* Added new armor/loadout tier builder.
* Fix for all numbers appearing red in comparison view.
* Updated to latest stat estimation forumla.
* Use directive for percentage width.

# 3.6.5

* Fix an issue where warlocks would see loadouts for all the other classes.

# 3.6.2 & 3.6.3

* Add warning if the lost items section of the postmaster has 20 items.
* Stat bars are more accurately sized.
* Add vendor progress
* Add prestige level with xp bar under characters to replace normal xp bar after level 40.
* It is no longer possible to choose column sizes that cause the vault to disappear.
* The Vault now has a character-style header, and can have loadouts applied to it. Full-ness of each vault is displayed below the vault header.
* New option to restore all the items that were in your inventory before applying a loadout, rather than just the equipped ones.
* You can now undo multiple loadouts, going backwards in time.

# 3.6.1

* Removed the "Only blues" option in the infusion fuel finder, because it wasn't necessary.
* Engram searches and the engram loadout features won't mistake Candy Engrams for real engrams.
* Items in the Postmaster include their type in the move popup, so they're easier to distinguish.
* Sometimes equipping loadouts would fail to equip one of your exotics. No more!
* Add an 'is:infusable' search filter.
* Add 'is:intellect', 'is:discipline', 'is:strength' search filters for armor.
* XP Progress on bar items

# 3.6.0

* Bring back the infusion dialog as an Infusion Fuel Finder. It doesn't do as much as it used to, but now it's optimized for quickly finding eligable infusion items.
* Fix a bug where hovering over a drop zone with a consumable/material stack and waiting for the message to turn green still wouldn't trigger the partial move dialog.
* Added a new "Item Leveling" auto-loadout. This loadout finds items for you to dump XP into. It strongly favors locked items, and won't replace an incomplete item that you have equipped. Otherwise, it goes after items that already have the most XP (closest to completion), preferring exotics and legendaries if they are locked, and rares and legendaries if they're not locked (because you get more materials out of disassembling them that way).
* There's a new setting that will show elemental damage icons on your weapons. Elemental damage icons are now always shown in the title of the item popup.
* Elder's Sigil won't go above 100% completion for the score portion anymore.
* Added roll quality percentage indicator. You can now see how your intellect/discipline/strength stacks up against the maximum stat roll for your armor.
* DIM is smarter about what items it chooses to move aside, or to equip in the place of a dequipped item.
* Added a new "Gather Engrams" loadout that will pull all engrams to your character.

# 3.5.4

* We won't try to equip an item that is too high-level for your character when dequipping items.
* Fix a regression where subclasses wouldn't show up in Loadouts. They're still there, they just show up now!
* Fixed another bug that could prevent item popups from showing up.
* The vault can now be up to 12 items wide.
* Sterling Treasure, Junk Items, and SLR Record Book added to DIM.
* Manifest file updated.

# 3.5.3

* Fixed a bug that would prevent the loading of DIM if Spark of Light was in the postmaster.
* Fixed a bug that prevented the Xur dialog from rendering.

# 3.5.2

* Fix a bug where item details popups would show above the header.
* Fix showing Sterling Treasures in Messages.
* Better error handling when Bungie.net is down.
* Fix a bug where having items in the postmaster would confuse moves of the same item elsewhere.
* Fix a bug where item comparisons no longer worked.
* Added support for the classified shader "Walkabout".

# 3.5.1

* The Infusion Calculator has been removed, now that infusions are much more straightforward.
* Pressing the "i" key on the keyboard will toggle showing item details in the item popup.
* Add a menu item for when Xur is in town. This brings up a panel with Xur's wares, how much everything costs, how many strange coins you have, and lets you show the item details popup plus compare against any version of exotics you might already have to see if there's a better roll.

# 3.5

* DIM will now go to great lengths to make sure your transfer will succeed, even if your target's inventory is full, or the vault is full. It does this by moving stuff aside to make space, automatically.
* Fixed a bug that would cause applying loadouts to fill up the vault and then fail.
* Fixed a bug where DIM would refuse to equip an exotic when dequipping something else, even if the exotic was OK to equip.
* When applying a loadout, DIM will now equip and dequip loadout items all at once, in order to speed up applying the loadout.
* The search box has a new style.
* Item moves and loadouts will now wait for each other, to prevent errors when they would collide. This means if you apply two loadouts, the second will wait for the first to complete before starting.
* Item details are now toggled by clicking the "i" icon on the item popup, rather than just by hovering over it.

# 3.4.1

* Bugfix to address an infinite loop while moving emotes.

# 3.4.0

* Moving and equipping items, especially many at a time (loadouts) is faster.
* When you save a loadout, it is now scoped to the platform it's created on, rather than applying across accounts. Loadouts created on one account used to show on both accounts, but wouldn't work on the wrong account.
* You can now move partial amounts of materials. There's a slider in the move popup, and holding "shift" or hovering over the drop area will pop up a dialog for draggers. You can choose to move more than one stack's worth of an item, up to the total amount on a character.
* New commands for materials to consolidate (move them all to this character) and distribute (divide evenly between all characters).
* Loadouts can now contain materials and consumables. Add or remove 5 at a time by holding shift while clicking. When the loadout is applied, we'll make sure your character has *at least* that much of the consumable.
* Loadouts can now contain 10 weapons or armor of a single type, not just 9.
* When making space for a loadout, we'll prefer putting extra stuff in the vault rather than putting it on other characters. We'll also prefer moving aside non-equipped items of low rarity and light level.
* The is:engram search filter actually works.
* Fixed an error where DIM would not replace an equipped item with an instance of the same item hash. This would cause an error with loadouts and moving items. [448](https://github.com/DestinyItemManager/DIM/issues/448)
* Loadouts can now display more than one line of items, for you mega-loadout lovers.
* Items in the loadout editor are sorted according to your sort preference.

# 3.3.3

* Infusion calculator performance enhancements
* Larger lock icon
* Completed segments of Intelligence, Discipline, and Strength are now colored orange.

# 3.3.2

* If multiple items in the infusion calculator have the same light, but different XP completion percentage, favor suggesting the item with the least XP for infusion.
* Keyword search also searches perks on items.
* New search terms for is:engram, is:sword, is:artifact, is:ghost, is:consumable, is:material, etc.
* Items can be locked and unlocked by clicking the log icon next to their name.
* Display intellect/discipline/strength bars and cooldown for each character
* Loadouts have a "Save as New" button which will let you save your modified loadout as a new loadout without changing the loadout you started editing.
* Autocomplete for search filters.
* Comparing stats for armor now shows red and green better/worse bars correctly.
* Fixed showing magazine stat for weapons in the vault.
* Fixed infusion material cost for Ghosts and Artifacts (they cost motes of light).
* Fix a case where the item properties popup may be cut off above the top of the screen.
* Transfer/equip/dequip actions for edge cases will now succeed as expected without errors.
* Manifest file update.

# 3.3.1

* Updated the manifest file.

# 3.3

* Infusion auto calculator is much faster.
* Items in the infusion calculator don't grey out when a search is active anymore.
* Full cost of infusions is now shown, including exotic shards, weapon parts / armor materials, and glimmer.
* Show a better error message when trying to equip an item for the wrong class. Before it would say you weren't experienced enough.
* Add a button to the infusion calculator that moves the planned items to your character.
* Add a filter to the infusion calculator to limit the search to only rare (blue) items.
* The infusion auto calculator runs automatically, and now presents a list of different attack/defense values for you to choose from. Selecting one will show the best path to get to that light level.
* The infusion calculator greys out items that are already used or are too low light to use, rather than hiding them.
* The item move popup now has an entry for the infusion calculator, to make it easier to find.
* Hold Shift and click on items in the infusion calculator to prevent the calculator from using that item.
* If you have an exotic class item (with "The Life Exotic" perk) equipped, you can now equip another exotic without having the class item get automatically de-equipped. Previously, this worked only if you equipped the non-class-item exotic first.
* Armor, Artifacts, and Ghosts now show the difference in stats with your currently equipped item. Also, magazine/energy between swords and other heavy weapons compares correctly.
* The is:complete, is:incomplete, is:upgraded, is:xpincomplete, and is:xpcomplete search keywords all work again, and their meanings have been tweaked so they are all useful.
* The talent grid for an item are now shown in the item details, just like in the game, including XP per node.
* Subclasses show a talent grid as well!
* The item stats comparison will no longer be cleared if DIM reloads items while an item popup is open.
* Bounties and quests are now separated, and under their own "Progress" heading.
* Bounties, quests, and anything else that can have objectives (like test weapons and runes) now show their objectives and the progress towards them. As a result, completion percentages are also now accurate for those items.
* Descriptions are now shown for all items.
* Include hidden stats "Aim Assist" and "Equip Speed" for all weapons. You can still see all hidden stats by visiting DTR via the link at the top of item details.
* Weapon types are now included in their popup title.
* Removed Crimson Days theme.  It will return.
* Fixed issue at starts up when DIM cannot resolve if the user is logged into Bungie.net.

# 3.2.3

* Updated Crimson Days Theme.
* Removed verge.js

# 3.2.2

* Updated Crimson Days Theme.

# 3.2.1

* Crimson Days theme.
* Weapons and armor now show all activated perks (including scopes, etc), in the same order they are shown in the game.
* Only display the "more info" detail icon if there's something to show.
* If you try to move an item into a full inventory, we'll reload to see if you've already made space in the game, rather than failing the move immediately.
* The Infusion dialog now has a "Maximize Attack/Defense" button that figures out how to get the highest stats with the fewest number of infusions.
* You can now create a loadout based on what you've got equipped by selecting "From Equipped" in the "Create Loadout" menu item.
* After applying a loadout, a new pseudo-loadout called "Before 'Your Loadout'" appears that will put back the items you had equipped.

# 3.2

* In the "Loadouts" dropdown is a new "Maximize Light" auto-loadout that does what it says, pulling items from all your characters and the vault in order to maximize your character's light.
* Lots of performance improvements! Loading DIM, refreshing, moving items, and searching should all be faster.
* DIM will now refresh immediately when you switch back to its tab, or come back from screensaver, etc. It won't automatically update when it's in the background anymore. It still periodically updates itself when it is the focused tab.
* New "is:year1" and "is:year2" search filters.
* Artifacts now have the right class type (hunter, titan, etc).
* The reload and settings icons are easier to hit (remember you can also hit "R" to reload.
* The move popup closes immediately when you select a move, rather than waiting for the move to start.
* New sort option of "rarity, then primary stat".<|MERGE_RESOLUTION|>--- conflicted
+++ resolved
@@ -1,11 +1,8 @@
 # Next
 
 * Removed the option to hide or show the primary stat of items - it's always shown now.
-<<<<<<< HEAD
+* Changing the character sort order now applies live, rather than requiring a refresh.
 * Loadout menus are now scrollable for users with over 8 custom loadouts on a single character.
-=======
-* Changing the character sort order now applies live, rather than requiring a refresh.
->>>>>>> 8ca3fe68
 
 # 3.7.3
 
