--- conflicted
+++ resolved
@@ -2077,8 +2077,8 @@
       }
     }
 
-<<<<<<< HEAD
-  @include pop-in;
+    @include pop-in;
+  }
 }
 
 dim-manifest-progress {
@@ -2121,20 +2121,6 @@
 
     &.ng-leave, &.ng-enter.ng-enter-active {
       opacity: 1;
-=======
-    &.ng-animate {
-      transition: transform 0.3s ease-out, opacity 0.3s ease-out;
-    }
-
-    &.ng-enter, &.ng-leave.ng-leave-active {
-      opacity: 0;
-      transform: translateY(5rem);
-    }
-
-    &.ng-leave, &.ng-enter.ng-enter-active {
-      opacity: 1;
-      transform: translateY(0rem);
->>>>>>> 756757f1
     }
   }
 }