import angular from 'angular';
import template from './dimSimpleItem.directive.html';

angular.module('dimApp')
  .directive('dimSimpleItem', dimItem);

function dimItem() {
  return {
    replace: true,
    scope: {
      item: '=itemData'
    },
    restrict: 'E',
<<<<<<< HEAD
    template: [
      '<div title="{{ vm.item.name }}" class="item">',
      '  <div class="item-img" ng-class="{ complete: vm.item.complete }" ng-style="vm.item.icon | bungieBackground">',
      '  <div ng-class="vm.item.dimInfo.tag | tagIcon"></div>',
      '  <div ng-if="vm.item.quality" class="item-stat item-quality" ng-style="vm.item.quality.min | qualityColor">{{ vm.item.quality.min }}%</div>',
      '  <div class="item-stat item-equipment stat-damage-{{vm.item.dmg}}" ng-if="vm.item.primStat.value || vm.item.maxStackSize > 1">{{ vm.item.primStat.value || vm.item.amount }}</div>',
      '</div>'
    ].join(''),
=======
    template: template,
>>>>>>> eaf2aa3e
    bindToController: true,
    controllerAs: 'vm',
    controller: dimItemSimpleCtrl
  };
}


function dimItemSimpleCtrl() {
  // nothing to do here...only needed for bindToController
}<|MERGE_RESOLUTION|>--- conflicted
+++ resolved
@@ -11,18 +11,7 @@
       item: '=itemData'
     },
     restrict: 'E',
-<<<<<<< HEAD
-    template: [
-      '<div title="{{ vm.item.name }}" class="item">',
-      '  <div class="item-img" ng-class="{ complete: vm.item.complete }" ng-style="vm.item.icon | bungieBackground">',
-      '  <div ng-class="vm.item.dimInfo.tag | tagIcon"></div>',
-      '  <div ng-if="vm.item.quality" class="item-stat item-quality" ng-style="vm.item.quality.min | qualityColor">{{ vm.item.quality.min }}%</div>',
-      '  <div class="item-stat item-equipment stat-damage-{{vm.item.dmg}}" ng-if="vm.item.primStat.value || vm.item.maxStackSize > 1">{{ vm.item.primStat.value || vm.item.amount }}</div>',
-      '</div>'
-    ].join(''),
-=======
     template: template,
->>>>>>> eaf2aa3e
     bindToController: true,
     controllerAs: 'vm',
     controller: dimItemSimpleCtrl
