(function() {
  'use strict';

  angular.module('dimApp')
    .value('dimPlatformIds', {
      xbl: null,
      psn: null
    })
    .value('dimState', {
      membershipType: -1,
      active: null,
      debug: true
    })
    .value('dimItemTier', {
      exotic: 'Exotic',
      legendary: 'Legendary',
      rare: 'Rare',
      uncommon: 'Uncommon',
      basic: 'Basic'
    })
    .value('dimCategory', {
      Subclass: [
        'Class'
      ],
      Weapons: [
        'Primary',
        'Special',
        'Heavy',
      ],
      Armor: [
        'Helmet',
        'Gauntlets',
        'Chest',
        'Leg',
        'ClassItem'
      ],
      General: [
        'Artifact',
        'Emote',
        'Emblem',
        'Armor',
        'Ghost',
        'Ship',
        'Vehicle',
        'Consumable',
        'Material'
      ]
    })
    .factory('loadingTracker', ['promiseTracker', function(promiseTracker) {
      return promiseTracker();
    }]);


  angular.module('dimApp')
<<<<<<< HEAD

    .run(['$window', '$rootScope', 'loadingTracker', '$timeout', 'toaster', 'SyncService',
      function($window, $rootScope, loadingTracker,  $timeout, toaster, SyncService) {

=======
    .run(['$rootScope', 'loadingTracker', '$timeout', 'toaster', '$http',
      function($rootScope, loadingTracker, $timeout, toaster, $http) {
>>>>>>> 4b800b9c
        $rootScope.loadingTracker = loadingTracker;

        //1 Hour
        $rootScope.inactivityLength = 60 * 60 * 1000;

        $rootScope.isUserInactive = function() {
          var currentTime = Date.now();

          //Has This User Been Inactive For More Than An Hour
          return((currentTime) - $rootScope.lastActivity) > $rootScope.inactivityLength;
        };

        $rootScope.trackActivity = function() {
          $rootScope.lastActivity = Date.now();
        };

        //Track Our Initial Activity of Starting the App
        $rootScope.trackActivity();

<<<<<<< HEAD
        $window.initgapi = function() {
          SyncService.init();
        }

        SyncService.get().then(function(data) {
          if(data){
            var toastViewedFlag = data['2016.03.13-v3.4.0'] || null;
            if(_.isNull(toastViewedFlag)) {
              $timeout(function() {
                toaster.pop({
                  type: 'info',
                  title: 'DIM v3.4.1 Released',
                  body: [
                    "<p>You've been asking about it since DIM was first released, and it's finally here: you can now move partial quantities of stacked items! Hold shift when dragging, hover over the drop point, or use the popup to choose how much to move. New \"take\" and \"split\" commands and the ability to add consumables to your loadouts rounds out the new functionality.</p>",
                    '<p>On top of that, DIM has gotten faster! You should notice transfers, especially with loadouts, zipping along more smoothly now.</p>',
                    '<p>Our <a href="https://github.com/DestinyItemManager/DIM/blob/dev/CHANGELOG.md" target="_blank">changelog</a> is available if you would like to know more.',
                    '<p>Visit us on Twitter and Reddit to learn more about these and other updates in v3.4.1',
                    '<p>Follow us on: <a style="margin: 0 5px;" href="http://destinyitemmanager.reddit.com" target="_blank"><i<i class="fa fa-reddit fa-2x"></i></a> <a style="margin: 0 5px;" href="http://twitter.com/ThisIsDIM" target="_blank"><i class="fa fa-twitter fa-2x"></i></a>',
                    '<p><input style="margin-top: 1px; vertical-align: middle;" id="20160304v332" type="checkbox"> <label for="20160304v332">Hide This Popup</label></p>'
                  ].join(''),
=======
        chrome.storage.sync.get('20160411v35', function(data) {
          if(_.isNull(data) || _.isEmpty(data)) {

            $timeout(function() {
              $http.get('views/changelog-toaster.html?v=v3.5.1')
              .then(function(changelog) {
                toaster.pop({
                  type: 'info',
                  title: 'DIM v3.5.1 Released',
                  body: changelog.data,
>>>>>>> 4b800b9c
                  timeout: 0,
                  bodyOutputType: 'trustedHtml',
                  showCloseButton: true,
                  clickHandler: function(a, b, c, d, e, f, g) {
                    if(b) {
                      return true;
                    }

                    return false;
                  },
                  onHideCallback: function() {
<<<<<<< HEAD
                    if($('#20160304v332')
                      .is(':checked')) {
                      data['2016.03.13-v3.4.0'] = 1;
                      SyncService.set(data);                  
                    }
                  }
                });
              }, 3000);
            } 
=======
                    if($('#20160411v35')
                      .is(':checked')) {
                      chrome.storage.sync.set({
                        "20160411v35": 1
                      }, function(e) {});
                    }
                  }
                });

              });
            }, 3000);
>>>>>>> 4b800b9c
          }
        });

      }
    ]);

  angular.module('dimApp')
    .config([
      'hotkeysProvider',
      function(hotkeysProvider) {
        hotkeysProvider.includeCheatSheet = false;
      }
    ])
    .config([
      '$compileProvider',
      function($compileProvider) {
        // Allow chrome-extension: URLs in ng-src
        $compileProvider.imgSrcSanitizationWhitelist(/^\s*((https?|chrome-extension):|data:image\/)/);
      }
    ])
    .config(["rateLimiterConfigProvider", function(rateLimiterConfigProvider) {
      // Bungie's API will start throttling an API if it's called more than once per second. It does this
      // by making responses take 2s to return, not by sending an error code or throttling response. Choosing
      // our throttling limit to be 1 request every 1100ms lets us achieve best throughput while accounting for
      // what I assume is clock skew between Bungie's hosts when they calculate a global rate limit.
      rateLimiterConfigProvider.addLimiter(/www\.bungie\.net\/Platform\/Destiny\/TransferItem/, 1, 1100);
      rateLimiterConfigProvider.addLimiter(/www\.bungie\.net\/Platform\/Destiny\/EquipItem/, 1, 1100);
    }])
    .config(["$httpProvider", function($httpProvider) {
      $httpProvider.interceptors.push("rateLimiterInterceptor");
    }])
    .config(function($stateProvider, $urlRouterProvider) {
      $urlRouterProvider.otherwise("/inventory");

      $stateProvider
        .state('inventory', {
          url: "/inventory",
          templateUrl: "views/inventory.html"
        });
    });
})();

if (typeof window.onerror == "object") {
  window.onerror = function(err, url, line) {};
}

(function(window) {
  // Retain a reference to the previous global error handler, in case it has been set:
  var originalWindowErrorCallback = window.onerror;

  window.onerror = function customErrorHandler(errorMessage, url, lineNumber, columnNumber, errorObject) {
    var exceptionDescription = errorMessage;
    if(typeof errorObject !== 'undefined' && typeof errorObject.message !== 'undefined') {
      exceptionDescription = errorObject.message;
    }
    //
    // _gaq.push([
    //   'errorTracker._trackEvent',
    //   'DIM - Chrome Extension - v3.3',
    //   exceptionDescription,
    //   ' @ ' + url + ':' + lineNumber + ':' + columnNumber,
    //   0,
    //   true
    // ]);

    // If the previous "window.onerror" callback can be called, pass it the data:
    if(typeof originalWindowErrorCallback === 'function') {
      return originalWindowErrorCallback(errorMessage, url, lineNumber, columnNumber, errorObject);
    }
    // Otherwise, Let the default handler run:
    return false;
  };
})(window);<|MERGE_RESOLUTION|>--- conflicted
+++ resolved
@@ -52,15 +52,10 @@
 
 
   angular.module('dimApp')
-<<<<<<< HEAD
+    .run(['$window', '$rootScope', 'loadingTracker', '$timeout', 'toaster', 'SyncService', '$http',
+      function($window, $rootScope, loadingTracker, $timeout, toaster, SyncService, $http) {
 
-    .run(['$window', '$rootScope', 'loadingTracker', '$timeout', 'toaster', 'SyncService',
-      function($window, $rootScope, loadingTracker,  $timeout, toaster, SyncService) {
 
-=======
-    .run(['$rootScope', 'loadingTracker', '$timeout', 'toaster', '$http',
-      function($rootScope, loadingTracker, $timeout, toaster, $http) {
->>>>>>> 4b800b9c
         $rootScope.loadingTracker = loadingTracker;
 
         //1 Hour
@@ -70,7 +65,7 @@
           var currentTime = Date.now();
 
           //Has This User Been Inactive For More Than An Hour
-          return((currentTime) - $rootScope.lastActivity) > $rootScope.inactivityLength;
+          return ((currentTime) - $rootScope.lastActivity) > $rootScope.inactivityLength;
         };
 
         $rootScope.trackActivity = function() {
@@ -80,76 +75,42 @@
         //Track Our Initial Activity of Starting the App
         $rootScope.trackActivity();
 
-<<<<<<< HEAD
-        $window.initgapi = function() {
-          SyncService.init();
-        }
+        SyncService.get()
+          .then(function(data) {
+            if (data) {
+              var toastViewedFlag = data['220160411v35'] || null;
+              if (_.isNull(toastViewedFlag)) {
+                $timeout(function() {
+                  $http.get('views/changelog-toaster.html?v=v3.5.1')
+                    .then(function(changelog) {
+                      toaster.pop({
+                        type: 'info',
+                        title: 'DIM v3.5.1 Released',
+                        body: changelog.data,
+                        timeout: 0,
+                        bodyOutputType: 'trustedHtml',
+                        showCloseButton: true,
+                        clickHandler: function(a, b, c, d, e, f, g) {
+                          if (b) {
+                            return true;
+                          }
 
-        SyncService.get().then(function(data) {
-          if(data){
-            var toastViewedFlag = data['2016.03.13-v3.4.0'] || null;
-            if(_.isNull(toastViewedFlag)) {
-              $timeout(function() {
-                toaster.pop({
-                  type: 'info',
-                  title: 'DIM v3.4.1 Released',
-                  body: [
-                    "<p>You've been asking about it since DIM was first released, and it's finally here: you can now move partial quantities of stacked items! Hold shift when dragging, hover over the drop point, or use the popup to choose how much to move. New \"take\" and \"split\" commands and the ability to add consumables to your loadouts rounds out the new functionality.</p>",
-                    '<p>On top of that, DIM has gotten faster! You should notice transfers, especially with loadouts, zipping along more smoothly now.</p>',
-                    '<p>Our <a href="https://github.com/DestinyItemManager/DIM/blob/dev/CHANGELOG.md" target="_blank">changelog</a> is available if you would like to know more.',
-                    '<p>Visit us on Twitter and Reddit to learn more about these and other updates in v3.4.1',
-                    '<p>Follow us on: <a style="margin: 0 5px;" href="http://destinyitemmanager.reddit.com" target="_blank"><i<i class="fa fa-reddit fa-2x"></i></a> <a style="margin: 0 5px;" href="http://twitter.com/ThisIsDIM" target="_blank"><i class="fa fa-twitter fa-2x"></i></a>',
-                    '<p><input style="margin-top: 1px; vertical-align: middle;" id="20160304v332" type="checkbox"> <label for="20160304v332">Hide This Popup</label></p>'
-                  ].join(''),
-=======
-        chrome.storage.sync.get('20160411v35', function(data) {
-          if(_.isNull(data) || _.isEmpty(data)) {
+                          return false;
+                        },
+                        onHideCallback: function() {
 
-            $timeout(function() {
-              $http.get('views/changelog-toaster.html?v=v3.5.1')
-              .then(function(changelog) {
-                toaster.pop({
-                  type: 'info',
-                  title: 'DIM v3.5.1 Released',
-                  body: changelog.data,
->>>>>>> 4b800b9c
-                  timeout: 0,
-                  bodyOutputType: 'trustedHtml',
-                  showCloseButton: true,
-                  clickHandler: function(a, b, c, d, e, f, g) {
-                    if(b) {
-                      return true;
-                    }
-
-                    return false;
-                  },
-                  onHideCallback: function() {
-<<<<<<< HEAD
-                    if($('#20160304v332')
-                      .is(':checked')) {
-                      data['2016.03.13-v3.4.0'] = 1;
-                      SyncService.set(data);                  
-                    }
-                  }
+                          if ($('#20160411v35')
+                            .is(':checked')) {
+                            data['220160411v35'] = 1;
+                            SyncService.set(data);
+                          }
+                        }
+                      });
+                    }, 3000);
                 });
-              }, 3000);
-            } 
-=======
-                    if($('#20160411v35')
-                      .is(':checked')) {
-                      chrome.storage.sync.set({
-                        "20160411v35": 1
-                      }, function(e) {});
-                    }
-                  }
-                });
-
-              });
-            }, 3000);
->>>>>>> 4b800b9c
-          }
-        });
-
+              }
+            }
+          });
       }
     ]);
 
@@ -199,7 +160,7 @@
 
   window.onerror = function customErrorHandler(errorMessage, url, lineNumber, columnNumber, errorObject) {
     var exceptionDescription = errorMessage;
-    if(typeof errorObject !== 'undefined' && typeof errorObject.message !== 'undefined') {
+    if (typeof errorObject !== 'undefined' && typeof errorObject.message !== 'undefined') {
       exceptionDescription = errorObject.message;
     }
     //
@@ -213,7 +174,7 @@
     // ]);
 
     // If the previous "window.onerror" callback can be called, pass it the data:
-    if(typeof originalWindowErrorCallback === 'function') {
+    if (typeof originalWindowErrorCallback === 'function') {
       return originalWindowErrorCallback(errorMessage, url, lineNumber, columnNumber, errorObject);
     }
     // Otherwise, Let the default handler run:
