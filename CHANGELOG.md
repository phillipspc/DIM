--- conflicted
+++ resolved
@@ -1,8 +1,6 @@
 # Next
 
-<<<<<<< HEAD
 * DIM is now just a website - the extension now just sends you to our website. This gives us one, more cross-platform, place to focus on and enables features we couldn't do with just an extension. Don't forget to import your data from the storage page!
-=======
 * Scrolling should be smoother overall.
 * Vendor weapons now show reviews.
 
@@ -16,7 +14,6 @@
 * Put back the accidentally removed hotkeys for setting tags on items.
 * Fixed some visual goofs on Firefox.
 * Fix a case where DIM would never finish loading.
->>>>>>> 0ebccb7a
 
 # 4.2.2
 
