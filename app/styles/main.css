--- conflicted
+++ resolved
@@ -1,15 +1,18 @@
 div:focus, span:focus {
-  outline-width: 0; }
+  outline-width: 0;
+}
 
 /**
   Header Area
 **/
+
 .glimmer img, .legendaryMarks img {
   vertical-align: text-bottom;
-  height: 17px; }
+  height: 17px;
+}
 
 .logo {
-  background: url("../logo.png") no-repeat;
+  background: url('../logo.png') no-repeat;
   background-position: left center;
   background-size: 24px;
   height: 24px;
@@ -17,15 +20,15 @@
   color: #999;
   font-size: 16px !important;
   font-weight: bold;
-  color: #E8A534; }
-
+  color: #E8A534;
+}
 #header #user {
-  color: #fff; }
-
+  color: #fff;
+}
 #header .fa {
   font-size: 15px;
-  color: #fafafa; }
-
+  color: #fafafa;
+}
 #header .content span {
   vertical-align: middle;
   margin: 0 8px;
@@ -36,31 +39,35 @@
   text-align: center;
   -webkit-touch-callout: none;
   -webkit-user-select: none;
+  -khtml-user-select: none;
   -moz-user-select: none;
   -ms-user-select: none;
-  user-select: none; }
-
-#actions {
-  margin-top: 1px; }
-  #actions .fa {
-    font-size: 20px; }
-    #actions .fa:hover {
-      color: #E8A534;
-      cursor: pointer; }
-
+  user-select: none;
+}
+#actions{
+  margin-top:1px;
+}
+#actions .fa{
+ font-size:20px;
+}
+#actions .fa:hover {
+  color: #E8A534;
+  cursor: pointer;
+}
 #header .content .link {
-  color: white; }
-  #header .content .link:hover {
-    color: #E8A534;
-    cursor: pointer; }
-
+  color: white;
+}
+#header .content .link:hover {
+  color: #E8A534;
+  cursor: pointer;
+}
 .pull-right {
   float: right;
-  text-align: right; }
-
+  text-align: right;
+}
 .hide-filtered .search-hidden {
-  display: none !important; }
-
+  display: none !important;
+}
 .img.how:before {
   content: '';
   display: block;
@@ -70,8 +77,11 @@
   width: 16px;
   background-size: 16px;
   right: 0;
-  box-shadow: inset 0 0 10px 0px #B84; }
-
+  box-shadow: inset 0 0 10px 0px #B84;
+}
+div[dim-search-filter] input:focus {
+  outline-width: 0;
+}
 div[dim-search-filter] input {
   width: 250px;
   -webkit-appearance: none;
@@ -79,32 +89,30 @@
   border-radius: 3px;
   padding: 2px;
   margin: 0px 15px 0 10px;
-  background-color: #fafafa; }
-  div[dim-search-filter] input:focus {
-    outline-width: 0; }
-
+  background-color: #fafafa;
+}
 dt {
   font-style: italic;
   font-weight: bold;
-  margin-top: 8px; }
-
+  margin-top: 8px;
+}
 dd {
-  margin: 3px 20px; }
-
+  margin: 3px 20px;
+}
 body > div, #header {
-  /*min-width: 1000px;*/ }
-
+  /*min-width: 1000px;*/
+}
 .button-name {
   float: left;
   width: 60%;
   padding-left: 10px;
   overflow: hidden;
   text-overflow: ellipsis;
-  white-space: nowrap !important; }
-
+  white-space: nowrap !important;
+}
 .button-full {
-  width: 100%; }
-
+  width: 100%;
+}
 .button-create {
   float: left;
   width: 60%;
@@ -112,37 +120,37 @@
   height: 35px;
   overflow: hidden;
   text-overflow: ellipsis;
-  white-space: nowrap !important; }
-
+  white-space: nowrap !important;
+}
 .button-create-equipped {
   text-align: center;
   float: right;
-  width: 40%; }
-
+  width: 40%;
+}
 .button-delete, .button-edit {
-  text-align: center; }
-
+  text-align: center;
+}
 .loadout-set {
-  padding-left: 10px; }
-
+  padding-left: 10px;
+}
 .loadout-list > .loadout-set {
   padding-left: 0px;
   overflow: hidden;
   border-top: solid 1px #383838;
   border-bottom: solid 1px #111;
-  background-color: #222; }
-
+  background-color: #222;
+}
 .vault .sort-class, .vault .section.postmaster, .vault .sort-class, .vault .section.progress {
   /*display: none;*/
-  visibility: hidden; }
-
+  visibility: hidden;
+}
 .item-elem.search-hidden {
-  opacity: .20; }
-
+  opacity: .20;
+}
 .unequippable, .equippable {
   /*position: absolute;*/
-  min-height: 52px; }
-
+  min-height: 52px;
+}
 .modal-dialog {
   position: fixed;
   height: 50%;
@@ -156,17 +164,18 @@
   color: #fff;
   padding: 20px;
   font-size: 13px;
-  border: 1px solid #333; }
-  .modal-dialog:before {
-    content: " ";
-    position: absolute;
-    z-index: -1;
-    top: 0;
-    left: 0;
-    right: 0;
-    bottom: 0;
-    border: 5px solid #f5dc56; }
-
+  border: 1px solid #333;
+}
+.modal-dialog:before {
+  content: " ";
+  position: absolute;
+  z-index: -1;
+  top: 0;
+  left: 0;
+  right: 0;
+  bottom: 0;
+  border: 5px solid #f5dc56;
+}
 .about.ngdialog, .app-settings.ngdialog, .filters.ngdialog, .support.ngdialog, .move-amount-popup.ngdialog {
   position: fixed;
   width: 100%;
@@ -174,27 +183,20 @@
   color: #fff;
   font-size: 13px;
   background-color: rgba(0, 0, 0, 0.85);
-  display: -webkit-box;
-  display: -webkit-flex;
-  display: -ms-flexbox;
   display: flex;
-  -webkit-box-align: center;
-  -webkit-align-items: center;
-      -ms-flex-align: center;
-          align-items: center;
-  -webkit-box-pack: center;
-  -webkit-justify-content: center;
-      -ms-flex-pack: center;
-          justify-content: center; }
-
+  align-items: center;
+  justify-content: center;
+}
 body.filters.ngdialog-open, body.support.ngdialog-open, body.app-settings.ngdialog-open, body.about.ngdialog-open {
-  overflow: hidden !important; }
-
+  overflow: hidden !important;
+}
 a {
   color: #68a0b7;
-  font-size: 13px; }
-
+  font-size: 13px;
+}
 .ngdialog {
+  -webkit-box-sizing: border-box;
+  -moz-box-sizing: border-box;
   box-sizing: border-box;
   position: fixed;
   overflow: auto;
@@ -203,74 +205,76 @@
   top: 0;
   right: 0;
   bottom: 0;
-  left: 0; }
-
+  left: 0;
+}
 .about.ngdialog .ngdialog-content, .app-settings.ngdialog .ngdialog-content, .filters.ngdialog .ngdialog-content, .support.ngdialog .ngdialog-content {
   max-height: 70%;
   max-width: 50%;
   background-color: #222;
   border: solid 1px #3e3e3e;
-  height: 100%; }
-
+  height: 100%;
+}
 .ngdialog-content > div {
-  display: -webkit-box;
-  display: -webkit-flex;
-  display: -ms-flexbox;
   display: flex;
-  -webkit-box-orient: vertical;
-  -webkit-box-direction: normal;
-  -webkit-flex-direction: column;
-      -ms-flex-direction: column;
-          flex-direction: column;
-  height: 100%; }
-
+  flex-direction: column;
+  height: 100%;
+}
 .ngdialog-inner-content {
   overflow-y: scroll;
   -webkit-overflow-scrolling: touch;
-  -webkit-box-flex: 1;
-  -webkit-flex: 1;
-      -ms-flex: 1;
-          flex: 1;
-  padding: 15px; }
+  flex: 1;
+  padding: 15px;
+}
 
 .ngdialog-close {
   position: absolute;
   top: 20px;
   right: 20px;
-  font-size: 20px; }
-  .ngdialog-close:hover {
-    color: #f59e1f; }
+  font-size: 20px;
+}
+.ngdialog-close:hover {
+  color: #f59e1f;
+}
 
 /* settings dialog */
+
 @-webkit-keyframes ngdialog-fadeout {
   0% {
-    opacity: 1; }
+    opacity: 1;
+  }
   100% {
-    opacity: 0; } }
-
+    opacity: 0;
+  }
+}
 @keyframes ngdialog-fadeout {
   0% {
-    opacity: 1; }
+    opacity: 1;
+  }
   100% {
-    opacity: 0; } }
-
+    opacity: 0;
+  }
+}
 @-webkit-keyframes ngdialog-fadein {
   0% {
-    opacity: 0; }
+    opacity: 0;
+  }
   100% {
-    opacity: 1; } }
-
+    opacity: 1;
+  }
+}
 @keyframes ngdialog-fadein {
   0% {
-    opacity: 0; }
+    opacity: 0;
+  }
   100% {
-    opacity: 1; } }
-
-.ngdialog * {
-  box-sizing: inherit; }
-  .ngdialog *:before, .ngdialog *:after {
-    box-sizing: inherit; }
-
+    opacity: 1;
+  }
+}
+.ngdialog *, .ngdialog *:before, .ngdialog *:after {
+  -webkit-box-sizing: inherit;
+  -moz-box-sizing: inherit;
+  box-sizing: inherit;
+}
 .ngdialog-overlay {
   position: fixed;
   background: rgba(0, 0, 0, 0.4);
@@ -280,75 +284,73 @@
   left: 0;
   -webkit-backface-visibility: hidden;
   -webkit-animation: ngdialog-fadein 0s;
-  animation: ngdialog-fadein 0s; }
-
+  animation: ngdialog-fadein 0s;
+}
 .ngdialog.ngdialog-closing .ngdialog-overlay {
   -webkit-backface-visibility: hidden;
   -webkit-animation: ngdialog-fadeout 0s;
-  animation: ngdialog-fadeout 0s; }
-
+  animation: ngdialog-fadeout 0s;
+}
 .ngdialog-content {
   color: #e0e0e0;
   background-color: transparent;
   position: relative;
-  z-index: 100; }
-  .ngdialog-content .orange {
-    color: #f59e1f; }
-  .ngdialog-content > div > h1, .ngdialog-content > div > h2, .ngdialog-content > div > h3, .ngdialog-content > div > p, .ngdialog-content > div > table, .ngdialog-content > div > dl {
-    padding-left: 25px;
-    padding-right: 25px; }
-  .ngdialog-content form {
-    padding: 0; }
-  .ngdialog-content h1 {
-    margin-top: 20px;
-    margin-bottom: 15px; }
-
-h2, h3 {
+  z-index: 100;
+}
+.ngdialog-content .orange {
+  color: #f59e1f;
+}
+.ngdialog-content > div > h1, .ngdialog-content > div > h2, .ngdialog-content > div > h3, .ngdialog-content > div > p, .ngdialog-content > div > table, .ngdialog-content > div > dl {
+  padding-left: 25px;
+  padding-right: 25px;
+}
+.ngdialog-content form {
+  padding: 0;
+}
+.ngdialog-content h1, h2, h3 {
   margin-top: 20px;
-  margin-bottom: 15px; }
-
+  margin-bottom: 15px;
+}
 .ngdialog-content h1 {
   margin-top: 0;
   margin-bottom: 0;
   padding: 20px 25px;
   background-color: #101010;
-  border-bottom: solid 1px #3e3e3e; }
-
-.ngdialog-content > p {
-  margin: 5px 0; }
-
-.ngdialog-inner-content > p {
-  margin: 5px 0; }
-
+  border-bottom: solid 1px #3e3e3e;
+}
+.ngdialog-content > p, .ngdialog-inner-content > p {
+  margin: 5px 0;
+}
 .ngdialog-content dl {
   background-color: #2F2F2F;
   border-radius: 6px;
   padding: 5px 15px;
   margin: 0 25px;
-  margin-bottom: 10px; }
-
+  margin-bottom: 10px;
+}
 .ngdialog-content dt {
   font-style: normal;
   font-weight: 400;
   font-size: 1.1em;
   margin-top: 10px;
-  color: #f59e1f; }
-
+  color: #f59e1f;
+}
 .ngdialog-content dd {
-  margin: 10px 10px 15px 10px; }
-
+  margin: 10px 10px 15px 10px;
+}
 .ngdialog-content table {
   padding: 0;
   border-collapse: collapse;
   border-spacing: 0;
-  background-color: #222; }
-  .ngdialog-content table tr:nth-child(2n+1) {
-    background-color: #1B1B1B; }
-
+  background-color: #222;
+}
+.ngdialog-content table tr:nth-child(2n+1) {
+  background-color: #1B1B1B;
+}
 .ngdialog-content tr td:first-child {
   border-left-style: solid;
-  border-left-width: 1px; }
-
+  border-left-width: 1px;
+}
 .ngdialog-content td {
   border-color: #1B1B1B;
   border-style: none solid solid none;
@@ -356,30 +358,35 @@
   border-width: medium 1px 1px medium;
   font-size: 13px;
   padding: 15px;
-  vertical-align: top; }
-  .ngdialog-content td span {
-    margin: 2px 4px;
-    color: #eee;
-    display: block; }
-    .ngdialog-content td span:hover {
-      color: #68a0b7;
-      cursor: pointer; }
-
+  vertical-align: top;
+}
+.ngdialog-content td span {
+  margin: 2px 4px;
+  color: #eee;
+  display: block;
+}
+.ngdialog-content td span:hover {
+  color: #68a0b7;
+  cursor: pointer;
+}
 .ngdialog-content input[type="checkbox"], .ngdialog-content input[type="radio"] {
   display: inline-block;
   width: 15px;
-  height: 15px; }
-
+  height: 15px;
+}
 .ngdialog.ngdialog-closing .ngdialog-content {
   -webkit-backface-visibility: hidden;
   -webkit-animation: ngdialog-fadeout 0s;
-  animation: ngdialog-fadeout 0s; }
-
+  animation: ngdialog-fadeout 0s;
+}
 .ngdialog-close:before {
   content: '\f00d';
   font-family: 'FontAwesome';
-  cursor: pointer; }
-
+  cursor: pointer;
+}
+body.ngdialog-open {
+  overflow: auto;
+}
 body {
   overflow-y: scroll;
   min-width: 410px;
@@ -389,25 +396,24 @@
   color: #fff;
   font-family: 'Open Sans', sans-serif;
   margin-bottom: 100px;
-  font-size: 12px; }
-  body.ngdialog-open {
-    overflow: auto; }
-  body > div:first-child {
-    padding-top: 10px; }
-
+}
+body > div:first-child {
+  padding-top: 10px;
+}
 #system {
   outline: none;
   margin-top: 1px;
-  background-color: #fafafa; }
-
+  background-color: #fafafa;
+}
 input, select, option {
-  font-family: 'Open Sans', sans-serif; }
-
-body > div {
-  text-align: center; }
-  body > div * {
-    text-align: initial; }
-
+  font-family: 'Open Sans', sans-serif;
+}
+body>div {
+  text-align: center;
+}
+body>div * {
+  text-align: initial;
+}
 #header {
   position: fixed;
   z-index: 5;
@@ -416,48 +422,50 @@
   right: 0;
   height: 50px;
   background-color: #222;
-  border-bottom: solid 1px #6D6D6D; }
-  #header .header-right {
-    cursor: default;
-    float: right; }
-
+  border-bottom: solid 1px #6D6D6D;
+}
+#header .header-right {
+  cursor: default;
+  float: right;
+}
 #system {
   float: right;
   margin-right: 5px;
-  cursor: pointer; }
-  #system option {
-    cursor: pointer; }
-
+  cursor: pointer;
+}
+#system option {
+  cursor: pointer;
+}
 #filter-view ul {
-  padding-left: 2em; }
-
+  padding-left: 2em;
+}
 #filter-text {
   display: inline-block;
   margin-right: 5px;
-  vertical-align: middle; }
-
+  vertical-align: middle;
+}
 img.elemental {
   width: 16px !important;
   vertical-align: middle;
   margin-right: 3px;
   border-radius: 50%;
-  cursor: pointer; }
-
+  cursor: pointer;
+}
 img.kinetic {
-  background-color: black; }
-
+  background-color: black;
+}
 img.arc {
-  background-color: #85c5ec; }
-
+  background-color: #85c5ec;
+}
 img.solar {
-  background-color: #f2721b; }
-
+  background-color: #f2721b;
+}
 img.void {
-  background-color: #b184c5; }
-
+  background-color: #b184c5;
+}
 .user {
-  margin-bottom: 10px; }
-
+  margin-bottom: 10px
+}
 .title {
   margin: 0 -12px 14px 0;
   padding: 0 16px;
@@ -469,72 +477,80 @@
   letter-spacing: 2px;
   font-size: 14px;
   border-bottom: solid 1px #6D6D6D;
-  border-top: solid 1px #2B2B2B; }
-
+  border-top: solid 1px #2B2B2B;
+}
 .storage:first-child .title {
-  border-left: solid 1px #2b2b2b; }
-
+  border-left: solid 1px #2b2b2b;
+}
 .storage:last-child .title {
-  margin-left: -12px; }
-
+  margin-left: -12px;
+}
 .storage:nth-child(3) .title {
-  margin-right: 0; }
-
+  margin-right: 0;
+}
 .bucket-count {
-  float: right; }
-
+  float: right;
+}
 .title .icon {
-  width: 30px; }
-
+  width: 30px
+}
 .storage {
   padding-right: 12px;
   vertical-align: top;
-  display: inline-block; }
-
+  display: inline-block;
+}
 .col-3 .storage {
-  width: 240px; }
-
+  width: 240px;
+}
 .col-4 .storage {
-  width: 290px; }
-
+  width: 290px;
+}
+.col-5 .storage {}
 .col-3 .vault.storage {
-  width: 209px; }
-
+  width: 209px;
+}
 .col-4 .vault.storage {
-  width: 312px; }
-
+  width: 312px;
+}
+.col-5 .vault.storage {}
 .storage:last-child {
-  padding-right: 0; }
-
+  padding-right: 0;
+}
 .items.vault {
   background-color: rgba(245, 245, 245, 0.25);
   padding: 0 12px 1px;
-  margin: 0 -12px; }
-
+  margin: 0 -12px;
+}
 .sub-section {
   margin-bottom: 20px;
-  position: relative; }
-
+  position: relative;
+}
 .equippable {
   display: inline-block;
-  vertical-align: top; }
+  vertical-align: top;
+}
 
 .col-3 .unequippable {
-  width: 220px; }
-
+  width: 220px;
+}
 .col-3 .vault .unequippable {
-  width: 208px; }
-
+  width: 208px;
+}
+
+.col-4 .unequippable {}
 .col-4 .vault .unequippable {
-  width: 312px; }
-
+  width: 312px;
+}
+
+.col-5 .unequippable {}
+.col-5 .vault .unequippable {}
 .sub-section {
-  clear: both; }
-
+  clear: both;
+}
 .equipped {
   width: 52px;
-  margin-right: 12px; }
-
+  margin-right: 12px;
+}
 /*.guardian .unequipped {
   width: 156px;
 }
@@ -548,33 +564,33 @@
   width: 312px;
 }*/
 .unequipped.on-drag-enter, .equipped.on-drag-enter {
-  box-shadow: 0 0 15px 2px rgba(170, 170, 170, 0.5);
-  background-color: rgba(170, 170, 170, 0.5); }
-
+  box-shadow: 0 0 15px 2px rgba(170, 170, 170, .5);
+  background-color: rgba(170, 170, 170, .5);
+}
 .unequipped.on-drag-hover {
-  box-shadow: 0 0 15px 2px rgba(200, 200, 200, 0.7) !important;
-  background-color: rgba(200, 200, 200, 0.7) !important; }
-
+  box-shadow: 0 0 15px 2px rgba(200, 200, 200, .7) !important;
+  background-color: rgba(200, 200, 200, .7) !important;
+}
 .equipped.on-drag-hover {
-  box-shadow: 0 0 15px 2px rgba(255, 255, 255, 0.7) !important;
-  background-color: rgba(255, 255, 255, 0.7) !important; }
-
+  box-shadow: 0 0 15px 2px rgba(255, 255, 255, .7) !important;
+  background-color: rgba(255, 255, 255, .7) !important;
+}
 .sub-section.on-drag-enter .unequipped {
-  box-shadow: 0 0 15px 2px rgba(170, 170, 170, 0.5);
-  background-color: rgba(170, 170, 170, 0.5); }
-
+  box-shadow: 0 0 15px 2px rgba(170, 170, 170, .5);
+  background-color: rgba(170, 170, 170, .5);
+}
 .sub-section.on-drag-hover .unequipped {
-  box-shadow: 0 0 15px 2px rgba(200, 200, 200, 0.7);
-  background-color: rgba(200, 200, 200, 0.7); }
-
+  box-shadow: 0 0 15px 2px rgba(200, 200, 200, .7);
+  background-color: rgba(200, 200, 200, .7);
+}
 .vault .unequipped.on-drag-enter {
-  box-shadow: 0 0 15px 2px rgba(210, 210, 210, 0.5);
-  background-color: rgba(210, 210, 210, 0.5); }
-
+  box-shadow: 0 0 15px 2px rgba(210, 210, 210, .5);
+  background-color: rgba(210, 210, 210, .5);
+}
 .vault .unequipped.on-drag-hover {
-  box-shadow: 0 0 15px 2px rgba(240, 240, 240, 0.7);
-  background-color: rgba(240, 240, 240, 0.7); }
-
+  box-shadow: 0 0 15px 2px rgba(240, 240, 240, .7);
+  background-color: rgba(240, 240, 240, .7);
+}
 .item-target {
   vertical-align: top;
   position: relative;
@@ -583,37 +599,35 @@
   height: 44px;
   cursor: pointer;
   margin: 4px;
-  background: url("../images/bg_inventory_bucket_single_crop.png");
-  background-size: contain; }
-
+  background: url('../images/bg_inventory_bucket_single_crop.png');
+  background-size: contain;
+}
 .empty .item-target {
   display: inline-block;
-  box-shadow: none; }
+  box-shadow: none;
+}
 
 #drag-help {
   font-size: 1.5em;
   position: fixed;
   bottom: 2em;
-  -webkit-transition: opacity .5s, background-color .1s, -webkit-transform .5s;
-  transition: opacity .5s, background-color .1s, -webkit-transform .5s;
   transition: transform .5s, opacity .5s, background-color .1s;
-  transition: transform .5s, opacity .5s, background-color .1s, -webkit-transform .5s;
-  background-color: rgba(0, 0, 0, 0.8);
+  background-color: rgba(0, 0, 0, .8);
   left: calc(50% - 15em);
   width: 30em;
   right: 0;
   border-radius: .5em;
   text-align: center;
   padding: .5em .5em;
-  color: #e0e0e0; }
-
+  color: #e0e0e0;
+}
 .drag-help-hidden {
-  -webkit-transform: translateY(5em);
-          transform: translateY(5em);
-  opacity: 0; }
-
+  transform: translateY(5em);
+  opacity: 0;
+}
 #drag-help.drag-shift-activated, #drag-help.drag-dwell-activated {
-  background-color: rgba(0, 60, 0, 0.8); }
+  background-color: rgba(0, 60, 0, .8);
+}
 
 /*.unequipped.on-drag-enter .item-target, .unequippable.on-drag-enter .item-target {
   display: inline-block;
@@ -622,6 +636,7 @@
 .unequipped.on-drag-hover .item-target, .unequippable.on-drag-enter .item-target {
   box-shadow: 0 0 10px 2px #eee;
 }*/
+
 .item-stat {
   position: absolute;
   bottom: 0;
@@ -632,70 +647,72 @@
   color: #000;
   min-width: 10px;
   text-align: center;
-  -webkit-user-select: none; }
-
+  -webkit-user-select: none;
+}
 .stat-damage-arc {
   background: #85c5ec;
   color: #fff;
-  text-shadow: 1px 1px 0.5px rgba(0, 0, 0, 0.65); }
-
+  text-shadow: 1px 1px .5px rgba(0,0,0,.65);
+}
 .stat-damage-solar {
   background: #f2721b;
   color: #fff;
-  text-shadow: 1px 1px 0.5px rgba(0, 0, 0, 0.65); }
-
+  text-shadow: 1px 1px .5px rgba(0,0,0,.65);
+}
 .stat-damage-void {
   background: #b184c5;
   color: #fff;
-  text-shadow: 1px 1px 0.5px rgba(0, 0, 0, 0.65); }
-
+  text-shadow: 1px 1px .5px rgba(0,0,0,.65);
+}
 .damage-type {
   position: absolute;
   bottom: 0;
   right: 0;
   width: 0;
-  height: 0; }
-
+  height: 0;
+}
 .damage-arc {
   border-style: solid;
   border-width: 0 0 10px 10px;
-  border-color: transparent transparent #85c5ec transparent; }
-
+  border-color: transparent transparent #85c5ec transparent;
+}
 .damage-solar {
   border-style: solid;
   border-width: 0 0 10px 10px;
-  border-color: transparent transparent #f2721b transparent; }
-
+  border-color: transparent transparent #f2721b transparent;
+}
 .damage-void {
   border-style: solid;
   border-width: 0 0 10px 10px;
-  border-color: transparent transparent #b184c5 transparent; }
-
+  border-color: transparent transparent #b184c5 transparent;
+}
 .item {
   margin: 2px 2px -2px 2px;
   position: relative;
-  display: inline-block; }
-  .item.popup-open:before {
-    border: solid;
-    border-color: rgba(0, 0, 0, 0.8) transparent;
-    border-width: .4em .4em 0;
-    top: -6px;
-    content: "";
-    display: block;
-    left: 16px;
-    position: absolute;
-    z-index: 2; }
-
+  display: inline-block;
+}
+.item.popup-open:before {
+  border: solid;
+  border-color: rgba(0, 0, 0, .8) transparent;
+  border-width: .4em .4em 0;
+  top: -6px;
+  content: "";
+  display: block;
+  left: 16px;
+  position: absolute;
+  z-index: 2;
+}
 .item-elem {
   background-color: #5c7183;
   cursor: pointer;
-  border: 2px solid #DDD; }
-  .item-elem > .img, .item-elem > img {
-    width: 44px;
-    height: 44px;
-    background-size: cover;
-    display: block; }
-
+  border: 2px solid #DDD;
+}
+.item-elem > .img, .item-elem > img {
+  width: 44px;
+  height: 44px;
+  background-size: cover;
+  display: block;
+}
 .item .stack {
   position: absolute;
   bottom: 0;
@@ -704,17 +721,17 @@
   max-width: 20px;
   text-align: center;
   background: #F5f5f5;
-  color: #24282b; }
-
+  color: #24282b;
+}
 .complete {
-  border-color: #f5dc56; }
-
+  border-color: #f5dc56
+}
 .over {
-  background: rgba(0, 0, 0, 0.5); }
-
+  background: rgba(0, 0, 0, .5)
+}
 .character {
-  margin-bottom: 10px; }
-
+  margin-bottom: 10px;
+}
 .character-box {
   position: relative;
   height: 50px;
@@ -723,58 +740,65 @@
   text-shadow: 1px 1px 1px #000000;
   color: #f5f5f5;
   text-decoration: none;
-  background-size: cover; }
-  .character-box.vault-box {
-    position: relative !important;
-    padding: 0 1em;
-    width: 100%;
-    box-sizing: border-box;
-    height: 70px; }
-  .character-box .emblem {
-    position: absolute;
-    top: 3px;
-    left: 1px;
-    width: 38px;
-    height: 38px;
-    background-color: rgba(0, 0, 0, 0.2);
-    background-size: cover; }
-  .character-box .class {
-    text-transform: capitalize;
-    position: relative;
-    display: block;
-    top: 5px;
-    font-size: 16px;
-    font-weight: 400; }
-
+  background-size: cover;
+}
+.character-box.vault-box {
+  position: relative !important;
+  padding: 0 1em;
+  width: 100%;
+  box-sizing: border-box;
+  height: 70px;
+}
+.character-box .emblem {
+  position: absolute;
+  top: 3px;
+  left: 1px;
+  width: 38px;
+  height: 38px;
+  background-color: rgba(0, 0, 0, .2);
+  background-size: cover;
+}
+.character-box .class {
+  text-transform: capitalize;
+  position: relative;
+  display: block;
+  top: 5px;
+  font-size: 16px;
+  font-weight: 400;
+}
 .vault-box .class {
   font-size: 25px;
-  line-height: 38px; }
-
+  line-height: 38px
+}
 .character-box .race-gender {
   text-transform: uppercase;
   letter-spacing: 1px;
   font-size: 0.9em;
   top: 1px;
-  position: relative; }
-
+  position: relative;
+}
 .character-box .level {
   position: absolute;
   top: 5px;
   right: 35px;
   font-weight: 200;
-  font-size: 14px; }
-
-.character-box .legendaryMarks, .character-box .glimmer {
+  font-size: 14px;
+}
+
+.character-box .legendaryMarks,
+.character-box .glimmer {
   position: absolute;
   top: 5px;
   right: 10px;
   font-weight: 200;
-  font-size: 14px; }
+  font-size: 14px;
+}
 
 .character-box .legendaryMarks {
   position: absolute;
   top: 24px;
-  right: 10px; }
+  right: 10px;
+}
 
 .character-box .level.powerLevel {
   position: absolute;
@@ -782,114 +806,101 @@
   right: 35px;
   font-weight: 200;
   font-size: 14px;
-  color: #f5dc56; }
-
+  color: #f5dc56;
+}
 .character-box .powerLevel:before {
   content: "\2726";
   display: inline-block;
   vertical-align: 25%;
-  font-size: 50%; }
-
+  font-size: 50%;
+}
 .levelBar {
   height: 5px;
   background-color: rgba(245, 245, 245, 0.1);
   width: 100%;
   position: absolute;
   bottom: 0;
-  left: 0; }
-
+  left: 0;
+}
 .barFill {
   background-color: #5da469;
   height: 5px;
-  width: 0%; }
+  width: 0%;
+}
 
 /* INT/DIS/STR bars below character tile */
 .character .stats {
   width: 100%;
   opacity: .8;
-  display: -webkit-box;
-  display: -webkit-flex;
-  display: -ms-flexbox;
   display: flex;
-  -webkit-box-orient: horizontal;
-  -webkit-box-direction: normal;
-  -webkit-flex-direction: row;
-      -ms-flex-direction: row;
-          flex-direction: row;
-  margin-top: 4px; }
-  .character .stats .stat {
-    -webkit-box-flex: 1;
-    -webkit-flex: 1;
-        -ms-flex: 1;
-            flex: 1;
-    display: -webkit-box;
-    display: -webkit-flex;
-    display: -ms-flexbox;
-    display: flex;
-    -webkit-box-orient: horizontal;
-    -webkit-box-direction: normal;
-    -webkit-flex-direction: row;
-        -ms-flex-direction: row;
-            flex-direction: row;
-    -webkit-box-align: center;
-    -webkit-align-items: center;
-        -ms-flex-align: center;
-            align-items: center;
-    margin-right: 8px; }
-    .character .stats .stat:last-child {
-      margin-right: 0; }
-    .character .stats .stat .bar {
-      -webkit-box-flex: 1;
-      -webkit-flex: 1;
-          -ms-flex: 1;
-              flex: 1;
-      height: 7px;
-      margin-left: 1px;
-      border-radius: 1px;
-      background-color: gray;
-      overflow: hidden; }
-      .character .stats .stat .bar .progress {
-        height: 100%;
-        background-color: white;
-        /*transition: all .250s ease-out;*/ }
-        .character .stats .stat .bar .progress.complete {
-          background-color: #FB9F28; }
-    .character .stats .stat img {
-      height: 16px;
-      width: 16px;
-      margin-right: 2px; }
+  flex-direction: row;
+  margin-top: 4px;
+}
+.character .stats .stat {
+  flex: 1;
+  display: flex;
+  flex-direction: row;
+  align-items: center;
+  margin-right: 8px;
+}
+.character .stats .stat:last-child {
+  margin-right: 0;
+}
+.character .stats .stat .bar {
+  flex: 1;
+  height: 7px;
+  margin-left: 1px;
+  border-radius: 1px;
+  background-color: gray;
+  overflow: hidden;
+}
+.character .stats .stat .bar .progress {
+  height: 100%;
+  background-color: white;
+  /*transition: all .250s ease-out;*/
+}
+.character .stats .stat .bar .progress.complete {
+  background-color: #FB9F28;
+}
+.character .stats .stat img {
+  height: 16px;
+  width: 16px;
+  margin-right: 2px;
+}
 
 .loadout-button {
   position: absolute;
   top: 0;
   right: 0;
-  background-color: rgba(120, 120, 120, 0.7);
+  background-color: rgba(120, 120, 120, .7);
   width: 30px;
   height: 45px;
-  color: #c8c8c8;
+  color: rgba(200, 200, 200, 1);
   text-align: center;
   font-size: 15px;
   line-height: 41px;
   padding: 0;
-  border: 1px solid rgba(0, 0, 0, 0.1);
+  border: 1px solid rgba(0, 0, 0, .1);
   box-sizing: border-box;
-  cursor: pointer; }
-  .loadout-button:hover {
-    background-color: rgba(160, 160, 160, 0.8);
-    border: 1px solid rgba(32, 32, 32, 0);
-    color: whitesmoke; }
-  .loadout-button .active {
-    background-color: rgba(10, 10, 10, 0.25);
-    color: rgba(245, 245, 245, 0.75); }
-
+  cursor: pointer;
+}
+.loadout-button:hover {
+  background-color: rgba(160, 160, 160, .8);
+  border: 1px solid rgba(32, 32, 32, 0);
+  color: rgba(245, 245, 245, 1);
+}
+.loadout-button .active {
+  background-color: rgba(10, 10, 10, .25);
+  color: rgba(245, 245, 245, .75);
+}
 .loadout-popup-content {
   line-height: 35px;
   background-color: #3A4150;
-  color: #E4E4E4; }
-
+  color: #E4E4E4;
+}
 .loadout-menu {
-  position: relative; }
-
+  position: relative;
+}
 .ngdialog.loadout-popup {
   display: block;
   width: 100%;
@@ -901,122 +912,108 @@
   padding: 0;
   border: solid 1px #131313;
   border-top: none;
+
   background-color: #5b6e6c;
-  color: rgba(245, 245, 245, 0.6);
+  color: rgba(245, 245, 245, .6);
   margin-bottom: 10px;
   width: 100%;
   position: absolute;
   z-index: 2;
-  cursor: pointer; }
-
+  cursor: pointer;
+}
+.move-popup.little {
+  width: 85px;
+  left: -21px;
+}
+.move-popup.little:before {
+  left: 39px;
+}
 .move-popup {
   background-color: #222;
   cursor: default;
   bottom: 50px;
-  min-height: 77px; }
-  .move-popup.little {
-    width: 85px;
-    left: -21px; }
-    .move-popup.little:before {
-      left: 39px; }
-  .move-popup .interaction {
-    display: -webkit-box;
-    display: -webkit-flex;
-    display: -ms-flexbox;
-    display: flex;
-    -webkit-box-orient: horizontal;
-    -webkit-box-direction: normal;
-    -webkit-flex-direction: row;
-        -ms-flex-direction: row;
-            flex-direction: row; }
-  .move-popup .item-name {
-    background-color: #fff;
-    color: #000;
-    padding: 5px 28px 5px 5px;
-    text-overflow: ellipsis;
-    text-transform: uppercase;
-    letter-spacing: 1px;
-    overflow: hidden;
-    white-space: nowrap !important; }
-  .move-popup .bounty-description {
-    padding: 5px;
-    display: inline-block; }
+  min-height: 77px;
+}
+.move-popup .interaction {
+  display: flex;
+  flex-direction: row;
+}
+.move-popup .item-name {
+  background-color: #fff;
+  color: #000;
+  padding: 5px 28px 5px 5px;
+  text-overflow: ellipsis;
+  text-transform: uppercase;
+  letter-spacing: 1px;
+  overflow: hidden;
+  white-space: nowrap !important;
+}
+.move-popup .bounty-description {
+  padding: 5px;
+  display: inline-block;
+}
 
 .move-amount {
-  display: -webkit-box;
-  display: -webkit-flex;
-  display: -ms-flexbox;
   display: flex;
-  -webkit-box-orient: horizontal;
-  -webkit-box-direction: normal;
-  -webkit-flex-direction: row;
-      -ms-flex-direction: row;
-          flex-direction: row;
-  -webkit-box-align: center;
-  -webkit-align-items: center;
-      -ms-flex-align: center;
-          align-items: center;
-  margin: 0 10px; }
-
+  flex-direction: row;
+  align-items: center;
+  margin: 0 10px;
+}
 .move-amount-slider {
-  -webkit-box-flex: 1;
-  -webkit-flex: 1;
-      -ms-flex: 1;
-          flex: 1;
-  margin: 0 10px; }
-
+  flex: 1;
+  margin: 0 10px;
+}
 .move-amount input {
   margin-left: 10px;
-  width: 3em; }
-
+  width: 3em;
+}
 .move-amount-arrow {
   font-size: 16px;
   cursor: pointer;
-  color: gray; }
-  .move-amount-arrow:hover {
-    color: white; }
+  color: gray;
+}
+.move-amount-arrow:hover {
+  color: white;
+}
 
 .move-amount-popup .ngdialog-content {
   width: 40em;
   background-color: #222;
   border: solid 1px #3e3e3e;
-  overflow-y: scroll; }
-
+  overflow-y: scroll;
+}
 .move-amount-popup .ngdialog-inner-content {
   padding-left: 0;
-  padding-right: 0; }
+  padding-right: 0;
+}
 
 .move-amount-popup h1 {
-  display: -webkit-box;
-  display: -webkit-flex;
-  display: -ms-flexbox;
   display: flex;
-  -webkit-box-align: center;
-  -webkit-align-items: center;
-      -ms-flex-align: center;
-          align-items: center;
+  align-items: center;
   padding-top: 10px;
   padding-bottom: 14px;
   padding-left: 10px !important;
-  font-size: 1.65em; }
-
+  font-size: 1.65em;
+}
 .move-amount-popup .item {
-  margin-right: .5em; }
-
+  margin-right: .5em;
+}
 .move-amount-popup .buttons {
   text-align: center;
-  margin-top: 1em; }
-
+  margin-top: 1em;
+}
 .move-amount-popup button {
   border: 1px solid #3e3e3e;
   color: #e0e0e0;
   background-color: #101010;
   padding: 8px 16px;
-  font-size: 1.4em; }
-  .move-amount-popup button:hover {
-    /*color: #101010;*/
-    background-color: #444;
-    border-color: black; }
+  font-size: 1.4em;
+}
+.move-amount-popup button:hover {
+  /*color: #101010;*/
+  background-color: #444;
+  border-color: black;
+}
 
 /* rzslider */
 rzslider {
@@ -1026,242 +1023,244 @@
   height: 4px;
   top: -2px;
   vertical-align: middle;
-  -webkit-user-select: none;
-     -moz-user-select: none;
-      -ms-user-select: none;
-          user-select: none; }
-  rzslider span {
-    position: absolute;
-    display: inline-block;
-    white-space: nowrap; }
-  rzslider .rz-base {
-    width: 100%;
-    height: 100%;
-    padding: 0; }
-  rzslider .rz-bar-wrapper {
-    left: 0;
-    z-index: 1;
-    width: 100%;
-    height: 32px;
-    padding-top: 16px;
-    margin-top: -16px;
-    box-sizing: border-box; }
-    rzslider .rz-bar-wrapper.rz-draggable {
-      cursor: move; }
-  rzslider .rz-bar {
-    left: 0;
-    z-index: 1;
-    width: 100%;
-    height: 4px;
-    background: gray;
-    border-radius: 2px; }
-    rzslider .rz-bar.rz-selection {
-      z-index: 2;
-      background: white;
-      border-radius: 2px; }
-  rzslider .rz-pointer {
-    top: -6px;
-    z-index: 3;
-    width: 16px;
-    height: 16px;
-    cursor: pointer;
-    border: 5px solid white;
-    background-color: white;
-    border-radius: 50%; }
-    rzslider .rz-pointer:focus {
-      outline: none;
-      background-color: #0db9f0; }
-  rzslider .rz-bubble {
-    display: none; }
-    rzslider .rz-bubble.rz-selection {
-      top: 16px; }
-    rzslider .rz-bubble.rz-limit {
-      color: #55637d; }
+  user-select: none;
+}
+
+rzslider span {
+  position: absolute;
+  display: inline-block;
+  white-space: nowrap;
+}
+
+rzslider .rz-base {
+  width: 100%;
+  height: 100%;
+  padding: 0;
+}
+
+rzslider .rz-bar-wrapper {
+  left: 0;
+  z-index: 1;
+  width: 100%;
+  height: 32px;
+  padding-top: 16px;
+  margin-top: -16px;
+  box-sizing: border-box;
+}
+
+rzslider .rz-bar-wrapper.rz-draggable {
+  cursor: move;
+}
+
+rzslider .rz-bar {
+  left: 0;
+  z-index: 1;
+  width: 100%;
+  height: 4px;
+  background: gray;
+  border-radius: 2px;
+}
+
+rzslider .rz-bar.rz-selection {
+  z-index: 2;
+  background: white;
+  border-radius: 2px;
+}
+
+rzslider .rz-pointer {
+  top: -6px;
+  z-index: 3;
+  width: 16px;
+  height: 16px;
+  cursor: pointer;
+  border: 5px solid white;
+  background-color: white;
+  border-radius: 50%;
+}
+rzslider .rz-pointer:focus {
+  outline: none;
+  background-color: #0db9f0;
+}
+
+rzslider .rz-bubble {
+  display: none;
+}
+
+rzslider .rz-bubble.rz-selection {
+  top: 16px;
+}
+
+rzslider .rz-bubble.rz-limit {
+  color: #55637d;
+}
+
+
 
 .item-name.is-arc {
-  background-color: #85c5ec; }
-
+  background-color: #85c5ec;
+}
 .item-name.is-solar {
-  background-color: #f2721b; }
-
+  background-color: #f2721b;
+}
 .item-name.is-void {
-  background-color: #b184c5; }
-
+  background-color: #b184c5;
+}
 .item-name.is-arc .fa-lock, .item-name.is-arc .fa-unlock {
-  color: #85c5ec; }
-
+  color: #85c5ec;
+}
 .item-name.is-solar .fa-lock, .item-name.is-solar .fa-unlock {
-  color: #f2721b; }
-
-.item-name.is-void .fa-lock, .item-name.is-void .fa-unlock {
-  color: #b184c5; }
-
+  color: #f2721b;
+}
+.item-name.is-void .fa-lock,.item-name.is-void .fa-unlock {
+  color: #b184c5;
+}
 .item-name .lock-icon {
   padding: 0 5px;
   top: 1px;
   cursor: pointer;
   font-size: .75em;
   float: left;
-  margin-right: 3px; }
-  .item-name .lock-icon .fa-lock, .item-name .lock-icon .fa-unlock {
-    font-size: 1.3em; }
-  .item-name .lock-icon.locking {
-    opacity: .5; }
+  margin-right: 3px;
+}
+.item-name .lock-icon .fa-lock, .item-name .lock-icon .fa-unlock {
+  font-size: 1.3em;
+}
+.item-name .lock-icon.locking {
+  opacity: .5;
+}
 
 /**
  * Move Popup - Details
  */
+
 .item-details {
-  margin: 10px; }
-
+  margin: 10px;
+}
 .item-description {
   margin: 10px;
-  white-space: pre-wrap; }
-
+  white-space: pre-wrap;
+}
 .item-stats {
-  width: 100%; }
-
+  width: 100%;
+}
 .stat-box-row {
   overflow: hidden;
-  margin-bottom: 4px; }
-
+  margin-bottom: 4px;
+}
 .item-details .stat-box-text {
   display: block;
   float: left;
   line-height: 14px;
   padding-right: 10px;
   width: 30%;
-  text-align: right; }
-
-.item-details .stat-box-val {
+  text-align: right;
+}
+.item-details .stat-box-val{
   display: block;
   float: left;
   line-height: 14px;
   width: 10%;
   text-align: left;
-  padding-left: 5px; }
-
-.item-details .higher-stats {
-  color: #7DC878; }
-
-.item-details .lower-stats {
-  color: #985C58; }
-
-.item-details .stat-box-inner.higher-stats {
-  background-color: #7DC878; }
-
-.item-details .stat-box-inner.lower-stats {
-  background-color: #985C58; }
-
-.item-details .stat-box-outer {
-  display: block;
-  height: 14px;
-  line-height: 14px;
-  width: 60%;
-  float: left;
-  background-color: #333; }
-
-.item-details .stat-box-inner {
+  padding-left: 5px;
+}
+.item-details .higher-stats{
+  color:#7DC878;
+}
+.item-details .lower-stats{
+  color:#985C58;
+}
+.item-details .stat-box-inner.higher-stats{
+  background-color:#7DC878;
+}
+.item-details .stat-box-inner.lower-stats{
+  background-color:#985C58;
+}
+.item-details .stat-box-outer, .item-details .stat-box-inner {
   display: block;
   height: 14px;
   line-height: 14px;
   width: 60%;
   float: left;
   background-color: #333;
+}
+.item-details .stat-box-inner {
   background-color: white;
   color: black;
   padding-left: 5px;
   line-height: 20px;
-  border-right: solid 1px #000; }
-  .item-details .stat-box-inner:last-child {
-    border-right: none; }
-
+  border-right: solid 1px #000;
+}
+.item-details .stat-box-inner:last-child {
+  border-right: none;
+}
 .item-details .stat-box-outer span:last-child {
-  padding-left: 5px; }
-
+  padding-left: 5px;
+}
 .item-details.stat-box-row {
-  padding-bottom: 3px; }
+  padding-bottom: 3px;
+}
 
 .objective-row {
-  display: -webkit-box;
-  display: -webkit-flex;
-  display: -ms-flexbox;
   display: flex;
-  -webkit-box-orient: horizontal;
-  -webkit-box-direction: normal;
-  -webkit-flex-direction: row;
-      -ms-flex-direction: row;
-          flex-direction: row;
-  margin-bottom: 4px; }
-
+  flex-direction: row;
+  margin-bottom: 4px;
+}
 .objective-checkbox {
   width: 17px;
   height: 17px;
   border: 1px solid #999;
-  margin-right: 4px; }
-
+  margin-right: 4px;
+}
 .objective-complete {
-  opacity: 0.5; }
-  .objective-complete .objective-progress {
-    background-color: #111; }
-  .objective-complete .objective-progress-bar {
-    display: none; }
-  .objective-complete .objective-checkbox div {
-    margin: 2px;
-    height: 11px;
-    width: 11px;
-    background-color: #7DC878; }
-
+  opacity: 0.5;
+}
+.objective-complete .objective-progress {
+  background-color: #111;
+}
+.objective-complete .objective-progress-bar {
+  display: none;
+}
+.objective-complete .objective-checkbox div {
+  margin: 2px;
+  height: 11px;
+  width: 11px;
+  background-color: #7DC878;
+}
 .objective-progress {
-  -webkit-box-flex: 1;
-  -webkit-flex: 1;
-      -ms-flex: 1;
-          flex: 1;
+  flex: 1;
   background-color: black;
   position: relative;
   min-height: 17px;
-  display: -webkit-box;
-  display: -webkit-flex;
-  display: -ms-flexbox;
   display: flex;
-  -webkit-box-orient: horizontal;
-  -webkit-box-direction: normal;
-  -webkit-flex-direction: row;
-      -ms-flex-direction: row;
-          flex-direction: row;
-  -webkit-box-align: center;
-  -webkit-align-items: center;
-      -ms-flex-align: center;
-          align-items: center;
-  color: white; }
-
+  flex-direction: row;
+  align-items: center;
+  color: white;
+}
 .objective-progress-bar {
   background-color: #7DC878;
   position: absolute;
   top: 0;
   left: 0;
-  bottom: 0; }
-
+  bottom: 0;
+}
 .objective-description {
   position: relative;
   padding: 0 4px;
-  -webkit-box-flex: 1;
-  -webkit-flex: 1;
-      -ms-flex: 1;
-          flex: 1; }
-
+  flex: 1;
+}
 .objective-text {
   margin-right: 4px;
-  z-index: 100; }
-
+  z-index: 100;
+}
 .objective-boolean .objective-progress-bar, .objective-boolean .objective-text {
-  display: none; }
-
+  display: none;
+}
 .objective-boolean .objective-progress {
-  background-color: transparent; }
-
+  background-color: transparent;
+}
 .objective-boolean .objective-description {
-  padding: 0; }
+  padding: 0;
+}
 
 .infuse-perk {
   display: inline-block;
@@ -1269,45 +1268,48 @@
   margin: 4px;
   width: 44px;
   height: 44px;
-  background-color: rgba(255, 255, 255, 0.1);
+  background-color: rgba(255,255,255,0.1);
   position: relative;
   height: 100%;
   width: 100%;
   background-size: 80%;
   background-repeat: no-repeat;
   background-position: center;
-  background-color: #4887ba; }
+  background-color: #4887ba;
+}
 
 .talent-grid {
   max-width: 100%;
   height: auto;
-  width: auto; }
-
+  width: auto;
+}
 .talent-node-xp {
-  fill: rgba(255, 255, 255, 0.1);
-  stroke: none; }
-
+  fill: rgba(255,255,255,0.1);
+  stroke: none;
+}
 .talent-node-showxp .talent-node-xp {
-  stroke: #5EA16A; }
-
+  stroke: #5EA16A;
+}
 .talent-node-activated .talent-node-xp {
-  fill: #4887ba; }
-
+  fill: #4887ba;
+}
 .talent-node-img {
-  opacity: 0.25; }
-
+  opacity: 0.25;
+}
 .talent-node-activated .talent-node-img {
-  opacity: 1; }
-
+  opacity: 1;
+}
 .talent-node-default .talent-node-xp {
-  fill: rgba(255, 255, 255, 0.4); }
-
+  fill: rgba(255,255,255,0.4)
+}
 g {
-  outline-width: 0; }
+  outline-width: 0;
+}
+
 
 .move-popup a {
-  color: #000; }
-
+  color: #000;
+}
 .move-popup .move-button {
   background-size: cover;
   width: 37px;
@@ -1315,96 +1317,100 @@
   text-align: center;
   line-height: 10px;
   margin: 6px;
-  cursor: pointer; }
-  .move-popup .move-button:focus {
-    outline-width: 5px; }
-
+  cursor: pointer;
+}
+.move-popup .move-button:focus {
+  outline-width: 5px;
+}
 .move-popup .infuse-perk {
   width: 37px;
   height: 37px;
   margin: 6px;
-  cursor: pointer; }
-
+  cursor: pointer;
+}
 .move-button.move-vault {
-  background-image: url(/images/vault.png); }
-
+  background-image: url(/images/vault.png);
+}
 .move-button.move-distribute {
-  background-image: url(/images/arrows-out.png); }
-
+  background-image: url(/images/arrows-out.png);
+}
 .move-button.move-consolidate {
-  background-image: url(/images/arrows-in.png); }
+  background-image: url(/images/arrows-in.png);
+}
 
 .move-popup .move-button span {
   text-transform: uppercase;
-  background: rgba(0, 0, 0, 0.4);
+  background: rgba(0, 0, 0, .4);
   width: 100%;
   height: 100%;
-  display: -webkit-box;
-  display: -webkit-flex;
-  display: -ms-flexbox;
   display: flex;
-  -webkit-box-align: center;
-  -webkit-align-items: center;
-      -ms-flex-align: center;
-          align-items: center;
-  -webkit-box-pack: center;
-  -webkit-justify-content: center;
-      -ms-flex-pack: center;
-          justify-content: center; }
-  .move-popup .move-button span:hover {
-    background: rgba(0, 0, 0, 0.1); }
-
+  align-items: center;
+  justify-content: center;
+}
+.move-popup .move-button span:hover {
+  background: rgba(0, 0, 0, .1)
+}
 #faq-button {
   display: inline-block;
   background-color: #5b6e6c;
-  color: rgba(245, 245, 245, 0.6);
+  color: rgba(245, 245, 245, .6);
   border-radius: 50%;
   width: 14px;
   height: 14px;
-  line-height: 14px !important;
+  line-height: 14px!important;
   cursor: pointer;
   margin-left: 5px;
-  font-size: 10px !important; }
-  #faq-button:hover {
-    background-color: #628e89; }
-
+  font-size: 10px!important;
+}
+#faq-button:hover {
+  background-color: #628e89
+}
 #faq {
   display: none;
   position: fixed;
-  background: rgba(0, 0, 0, 0.86);
+  background: rgba(0, 0, 0, .86);
   margin: 0;
   width: 100%;
   height: 100%;
   top: 0;
   left: 0;
   z-index: 4;
-  cursor: pointer; }
-  #faq .content .title {
-    margin: 50px 50px 0; }
-  #faq .content ul {
-    margin: 10px 50px 0 30px; }
-  #faq a {
-    color: #fff; }
-
+  cursor: pointer;
+}
+#faq .content .title {
+  margin: 50px 50px 0
+}
+#faq .content ul {
+  margin: 10px 50px 0 30px
+}
+#faq a {
+  color: #fff
+}
 #content {
   margin: 0 auto;
   margin-top: 15px;
+  white-space: nowrap;
   display: inline-block;
   -webkit-user-select: none;
+  -khtml-user-select: none;
   -moz-user-select: none;
   -ms-user-select: none;
-  user-select: none; }
-
+  user-select: none;
+}
 .sub-section > div {
-  white-space: normal; }
-
+  white-space: normal;
+}
 #header .content {
   margin: 0 auto;
   max-width: 1088px;
-  padding: 12px 0; }
-  #header .content > .link, #header .content > .header-right {
-    margin-top: 1px; }
-
+  padding: 12px 0;
+}
+#header .content > .link {
+  margin-top: 1px;
+}
+#header .content > .header-right {
+  margin-top: 1px;
+}
 div[dim-loadout] {
   left: 0;
   right: 0;
@@ -1412,93 +1418,67 @@
   width: 100%;
   z-index: 3;
   bottom: 0;
-  background: rgba(195, 188, 180, 0.9);
+  background: rgba(195, 188, 180, .9);
   color: #1a1e24;
-  box-shadow: 0 -1px 30px 2px #000; }
-
+  box-shadow: 0 -1px 30px 2px #000;
+}
 .loadout-content {
-  padding: 1em; }
-
+  padding: 1em;
+}
 #loadout-contents {
-  display: -webkit-box;
-  display: -webkit-flex;
-  display: -ms-flexbox;
   display: flex;
-  -webkit-box-orient: horizontal;
-  -webkit-box-direction: normal;
-  -webkit-flex-direction: row;
-      -ms-flex-direction: row;
-          flex-direction: row;
-  -webkit-box-align: start;
-  -webkit-align-items: flex-start;
-      -ms-flex-align: start;
-          align-items: flex-start;
-  min-height: 50px; }
-  #loadout-contents .equipped {
-    width: 16px;
-    height: 16px;
-    display: inline-block;
-    position: absolute;
-    top: 0;
-    left: 0;
-    background-image: url("../images/spartan.png");
-    background-color: rgba(255, 0, 0, 0.6);
-    background-size: 16px 16px; }
-  #loadout-contents .item {
-    margin-bottom: 2px; }
-
+  flex-direction: row;
+  align-items: flex-start;
+  min-height: 50px;
+}
+#loadout-contents .equipped {
+  width: 16px;
+  height: 16px;
+  display: inline-block;
+  position: absolute;
+  top: 0;
+  left: 0;
+  background-image: url('../images/spartan.png');
+  background-color: rgba(255, 0, 0, .6);
+  background-size: 16px 16px;
+}
+#loadout-contents .item {
+  margin-bottom: 2px;
+}
 .loadout-bucket {
-  display: -webkit-box;
-  display: -webkit-flex;
-  display: -ms-flexbox;
   display: flex;
   margin-right: 8px;
-  -webkit-box-orient: horizontal;
-  -webkit-box-direction: normal;
-  -webkit-flex-direction: row;
-      -ms-flex-direction: row;
-          flex-direction: row;
-  -webkit-flex-wrap: wrap;
-      -ms-flex-wrap: wrap;
-          flex-wrap: wrap;
-  -webkit-box-align: start;
-  -webkit-align-items: flex-start;
-      -ms-flex-align: start;
-          align-items: flex-start; }
+  flex-direction: row;
+  flex-wrap: wrap;
+  align-items: flex-start;
+}
+
 
 .loadout-list .loadout-set:hover, .loadout-new:hover, .loadout-options span:hover {
   background-color: #151515;
-  border-top: solid 1px #151515; }
-
-.loadout-set .button-edit {
+  border-top: solid 1px #151515;
+}
+.loadout-set .button-edit, .loadout-set .button-delete {
   float: right;
   width: 20%;
-  font-size: 1.2em; }
-
-.loadout-set .button-delete {
-  float: right;
-  width: 20%;
-  font-size: 1.2em; }
-  .loadout-set .button-delete:hover {
-    background-color: #68a0b7;
-    color: #222; }
-
-.loadout-set .button-edit:hover, .loadout-set .button-create-equipped:hover {
+  font-size: 1.2em
+}
+.loadout-set .button-delete:hover, .loadout-set .button-edit:hover, .loadout-set .button-create-equipped:hover {
   background-color: #68a0b7;
-  color: #222; }
-
+  color: #222;
+}
 .loadout-new {
-  text-align: center; }
-
+  text-align: center;
+}
 .ng-hide {
-  display: none; }
-
+  display: none;
+}
 div[class^="sort-"] {
-  display: inline-block; }
-
+  display: inline-block;
+}
 ialog-open {
-  overflow: auto; }
-
+  overflow: auto;
+}
 .ngdialog {
   position: absolute;
   display: block;
@@ -1510,42 +1490,33 @@
   top: initial;
   left: initial;
   right: initial;
-  overflow: visible; }
-  .ngdialog h1 {
-    font-weight: 400; }
-
-h2, h3, h4 {
-  font-weight: 400; }
-
+  overflow: visible;
+}
+.ngdialog h1, h2, h3, h4 {
+  font-weight: 400;
+}
 .drag-enter {
-  background-color: rgba(255, 255, 255, 0.1); }
-
+  background-color: rgba(255, 255, 255, .1);
+}
 .drag-hover {
-  background-color: rgba(255, 255, 255, 0.2); }
-
+  background-color: rgba(255, 255, 255, .2);
+}
 .on-dragging .ngdialog {
-  display: none; }
-
+  display: none;
+}
 .move-popup-right {
-  right: 0; }
-
+  right: 0;
+}
 .move-popup-bottom {
-  top: 50px; }
-
+  top: 50px;
+}
 .locations {
-  display: -webkit-box;
-  display: -webkit-flex;
-  display: -ms-flexbox;
   display: flex;
-  -webkit-box-orient: horizontal;
-  -webkit-box-direction: normal;
-  -webkit-flex-direction: row;
-      -ms-flex-direction: row;
-          flex-direction: row; }
-
+  flex-direction: row;
+}
 .ng-hide {
-  display: none !important; }
-
+  display: none !important;
+}
 .close {
   width: 16px;
   height: 16px;
@@ -1553,24 +1524,29 @@
   position: absolute;
   top: 0;
   right: 0;
-  background-image: url("../images/close.png");
+  background-image: url('../images/close.png');
   background-size: 16px 16px;
-  background-color: rgba(100, 100, 100, 0.6); }
-  .close:hover {
-    background-color: rgba(0, 0, 0, 0.6); }
+  background-color: rgba(100, 100, 100, .6);
+}
+.close:hover {
+  background-color: rgba(0, 0, 0, .6);
+}
+
 
 .toast-title {
-  font-weight: bold; }
-
+  font-weight: bold;
+}
 .toast-message {
   -ms-word-wrap: break-word;
-  word-wrap: break-word; }
-  .toast-message a, .toast-message label {
-    color: #ffffff; }
-  .toast-message a:hover {
-    color: #cccccc;
-    text-decoration: none; }
-
+  word-wrap: break-word;
+}
+.toast-message a, .toast-message label {
+  color: #ffffff;
+}
+.toast-message a:hover {
+  color: #cccccc;
+  text-decoration: none;
+}
 .toast-close-button {
   position: relative;
   right: -0.3em;
@@ -1580,202 +1556,239 @@
   font-weight: bold;
   color: #ffffff;
   -webkit-text-shadow: 0 1px 0 #ffffff;
-  text-shadow: 0 1px 0 #ffffff; }
-  .toast-close-button:hover, .toast-close-button:focus {
-    color: #000000;
-    text-decoration: none;
-    cursor: pointer; }
+  text-shadow: 0 1px 0 #ffffff;
+}
+.toast-close-button:hover, .toast-close-button:focus {
+  color: #000000;
+  text-decoration: none;
+  cursor: pointer;
+}
 
 /*Additional properties for button version
    iOS requires the button element instead of an anchor tag.
    If you want the anchor version, it requires `href="#"`.*/
+
 button.toast-close-button {
   padding: 0;
   cursor: pointer;
   background: transparent;
   border: 0;
-  -webkit-appearance: none; }
-
+  -webkit-appearance: none;
+}
 .toast-top-full-width {
   top: 0;
   right: 0;
-  width: 100%; }
-
+  width: 100%;
+}
 .toast-bottom-full-width {
   bottom: 0;
   right: 0;
-  width: 100%; }
-
+  width: 100%;
+}
 .toast-top-left {
   top: 12px;
-  left: 12px; }
-
+  left: 12px;
+}
 .toast-top-center {
-  top: 12px; }
-
+  top: 12px;
+}
 .toast-top-right {
   top: 12px;
-  right: 12px; }
-
+  right: 12px;
+}
 .toast-bottom-right {
   right: 12px;
-  bottom: 12px; }
-
+  bottom: 12px;
+}
 .toast-bottom-center {
-  bottom: 12px; }
-
+  bottom: 12px;
+}
 .toast-bottom-left {
   bottom: 12px;
-  left: 12px; }
-
+  left: 12px;
+}
 .toast-center {
-  top: 45%; }
-
+  top: 45%;
+}
 #toast-container {
   position: fixed;
   z-index: 999999;
-  /*overrides*/ }
-  #toast-container.toast-center, #toast-container.toast-top-center, #toast-container.toast-bottom-center {
-    width: 100%;
-    pointer-events: none; }
-  #toast-container.toast-center > div, #toast-container.toast-top-center > div, #toast-container.toast-bottom-center > div {
-    margin: auto;
-    pointer-events: auto; }
-  #toast-container.toast-center > button, #toast-container.toast-top-center > button, #toast-container.toast-bottom-center > button {
-    pointer-events: auto; }
-  #toast-container * {
-    box-sizing: border-box; }
-  #toast-container > div {
-    margin: 0 0 6px;
-    padding: 15px 15px 15px 50px;
-    width: 300px;
-    border-radius: 3px 3px 3px 3px;
-    background-position: 15px 15px;
-    background-repeat: no-repeat;
-    box-shadow: 0 0 12px #999999;
-    color: #ffffff; }
-  #toast-container > :hover {
-    box-shadow: 0 0 12px #000000;
-    cursor: pointer; }
-  #toast-container > .toast-info {
-    background-image: url("data:image/png;base64,iVBORw0KGgoAAAANSUhEUgAAABgAAAAYCAYAAADgdz34AAAAAXNSR0IArs4c6QAAAARnQU1BAACxjwv8YQUAAAAJcEhZcwAADsMAAA7DAcdvqGQAAAGwSURBVEhLtZa9SgNBEMc9sUxxRcoUKSzSWIhXpFMhhYWFhaBg4yPYiWCXZxBLERsLRS3EQkEfwCKdjWJAwSKCgoKCcudv4O5YLrt7EzgXhiU3/4+b2ckmwVjJSpKkQ6wAi4gwhT+z3wRBcEz0yjSseUTrcRyfsHsXmD0AmbHOC9Ii8VImnuXBPglHpQ5wwSVM7sNnTG7Za4JwDdCjxyAiH3nyA2mtaTJufiDZ5dCaqlItILh1NHatfN5skvjx9Z38m69CgzuXmZgVrPIGE763Jx9qKsRozWYw6xOHdER+nn2KkO+Bb+UV5CBN6WC6QtBgbRVozrahAbmm6HtUsgtPC19tFdxXZYBOfkbmFJ1VaHA1VAHjd0pp70oTZzvR+EVrx2Ygfdsq6eu55BHYR8hlcki+n+kERUFG8BrA0BwjeAv2M8WLQBtcy+SD6fNsmnB3AlBLrgTtVW1c2QN4bVWLATaIS60J2Du5y1TiJgjSBvFVZgTmwCU+dAZFoPxGEEs8nyHC9Bwe2GvEJv2WXZb0vjdyFT4Cxk3e/kIqlOGoVLwwPevpYHT+00T+hWwXDf4AJAOUqWcDhbwAAAAASUVORK5CYII=") !important; }
-  #toast-container > .toast-wait {
-    background-image: url("data:image/gif;base64,R0lGODlhIAAgAIQAAAQCBISGhMzKzERCROTm5CQiJKyurHx+fPz+/ExOTOzu7Dw+PIyOjCwqLFRWVAwKDIyKjMzOzOzq7CQmJLy6vFRSVPTy9AAAAAAAAAAAAAAAAAAAAAAAAAAAAAAAAAAAACH/C05FVFNDQVBFMi4wAwEAAAAh+QQJCQAXACwAAAAAIAAgAAAF3eAljmRpnmh6VRSVqLDpIDTixOdUlFSNUDhSQUAT7ES9GnD0SFQAKWItMqr4bqKHVPDI+WiTkaOFFVlrFe83rDrT0qeIjwrT0iLdU0GOiBxhAA4VeSk6QYeIOAsQEAuJKgw+EI8nA18IA48JBAQvFxCXDI8SNAQikV+iiaQIpheWX5mJmxKeF6g0qpQmA4yOu8C7EwYWCgZswRcTFj4KyMAGlwYxDwcHhCXMXxYxBzQHKNo+3DDeCOAn0V/TddbYJA0K48gAEAFQicMWFsfwNA3JSgAIAAFfwIMIL4QAACH5BAkJABoALAAAAAAgACAAhAQCBIyKjERCRMzOzCQiJPTy9DQyNGRmZMTCxOTm5CwqLHx+fBQWFJyenNTW1Pz6/Dw6PGxubAwKDIyOjNTS1CQmJCwuLPz+/Dw+PHRydAAAAAAAAAAAAAAAAAAAAAAAAAXboCaOZGmeaKoxWcSosMkk15W8cZ7VdZaXkcEgQtrxfD9RhHchima1GwlCGUBSFCaFxMrgRtnLFhWujWHhs2nJc8KoVlWGQnEn7/i8XgOwWAB7JwoONQ4KgSQAZRcOgHgSCwsSIhZMNRZ5CzULIgaWF5h4mhecfIQ8jXmQkiODhYeIiRYGjrG2PxgBARi3IhNMAbcCnwI5BAQpAZ8TIwK6vCQVDwUVKL+WzAANTA210g/VJ8OWxQefByQE4dZMzBoInwh4zrtgn2p725YNthUFTNRuGYB3AYGBHCEAACH5BAkJAB0ALAAAAAAgACAAhAQCBISChFRWVMzKzCQiJOTm5GxqbCwuLJSWlPz6/NTW1AwODJSSlGRmZCwqLOzu7HR2dDQ2NAQGBISGhFxaXNTS1CQmJOzq7GxubDQyNKSmpPz+/Nza3AAAAAAAAAAAAAXfYCeOZGmeaKqurHBdAiuP17Zdc0lMAVHWt9yI8LA9fCPB4xEjARoNSWpis01kBpshFahurqzsZosiGpErScMAUO0maKF8Tq/bTQCIQgFp30cQXhB1BHEcXhx0FgkJFiOHVYlzi42AgoRxeRx8fn+en3UABwedKgsBAwMBCygOCjYKDisLFV4VrCUAtVUKpSZdXl8mB8EbByQWcQPFAyYZxccdB7sV0cvBzbmvvG0LBV4FrFTBYCWuNhyyHRTFFB20trh4BxmdYl4YIqepq0IRxRE+IfDCAFQHARo0NGERAgAh+QQJCQAgACwAAAAAIAAgAIUEAgSEgoRMTkzMyswcHhzk5uR0cnQUFhRcXlwsKiz09vQMCgyMiozU1tQkJiR8fnxkZmT8/vwEBgSEhoRcWlzU0tQkIiT08vR0dnQcGhxkYmQ0MjT8+vwMDgyMjozc2twAAAAAAAAAAAAAAAAAAAAAAAAAAAAAAAAAAAAAAAAAAAAAAAAAAAAAAAAAAAAAAAAAAAAAAAAAAAAAAAAAAAAAAAAAAAAAAAAAAAAAAAAAAAAAAAAAAAAAAAAAAAAAAAAG+UCQcEgsGo/IpHLJXDweC6Z0+IhEHlOjRGIMWLHZoUZx0RQlAajxkFFKFFYFl5m5KNpIySU+X2bIBEoQZBBZGQdMElFhjI2Oj5AgHQEDAw8dQxYeDBaNHRVWVhWYCXsRFwmMXqFWEyAerB6MA6xWA6+xs7URt6VWqIwTu64gDh4eDp6goaORQ5OVAZjO1EgEGhB4RwAYDQ0YAEwIcBEKFEgYrBhLBORxgUYfrB9LELuF8fNDAAaVBuEg7NXCVyRdqHVCGLBiIIQAB1Yc4BXh9uEbwAXuyi2iQI7DuSwHdiFqCEGDtizLRFUDsaGAlQIbVoJYIEDAIiZBAAAh+QQJCQAbACwAAAAAIAAgAIQEAgSMioxcWlz08vQcHhysqqwMDgx8enwsKiykoqRkZmT8+vzEwsQMCgyUlpQkJiS0srQEBgSMjoxcXlz09vQkIiSsrqwUEhQ0MjRsamz8/vwAAAAAAAAAAAAAAAAAAAAF7+AmjmRpnmiqruz2PG0sIssCj4CQJAIgj4/abRNJaI6agu9kCAQaphdJgEQKUIFjgGWsahJYLdf7RTWfLKr3+jsBClVlG5Xb9eb4fImgUBBKDVB4ExRHFGwbGRQLGXMEhUgUfw2QC4IyCmSNDQtHlm2ZXgoiGQsUjW0EnUgLfyKBeYSeiHojfH61uS0GBisVEgEVLRcWRxAXKAgDRwMILMVIECgSVRIrBmS9JtRI1iMVBweuGxerSNolyszOIhjLGs0jEFXSKA8SEkMbcEgWIxfzNBxrw6AKgxIGkM05UOWALhERHJhysOThBgAVWYQAACH5BAkJABkALAAAAAAgACAAhAQGBIyKjERCRMzOzCwuLGRiZPz6/OTm5AwODLSytFRSVNTW1Dw6PHx6fAwKDJSSlERGRNTS1DQyNGxqbPz+/BQSFLy6vFRWVNza3AAAAAAAAAAAAAAAAAAAAAAAAAAAAAXqYCaO5FgFwxBUZeu61ULNFMa+eBvQdJD/owFvFhkBBAwHsBQZUooZyWF2YOQkBNJu6ANMaQeli0AxSEwymi0DcUJeEgPlbEJFAghRe/h+Eeg/Dl9UYks5DF9VhksOAgKFi5GSSwh5kzgVCXIJNxknD5aSCTwJIw8zD5MITpanFKmSCHI8NxUPoJejNKWXLZkznL0vCJ3CxsckDpA/ChYJFzkTBgYTSxc80C4OswbLLhY8Fi/bMwYAJVgl4DTiL9LUJADrFuci1zTZLwD1IwU8BSQuWLCQb1EDHg2QiSDALYvCDAISJLDy8FIIACH5BAkJAB4ALAAAAAAgACAAhAQGBISGhFRSVNTW1CQiJKyqrGRmZOzu7CwuLIyOjGxubPz6/BQSFGRiZOTi5CwqLLy6vDQ2NIyKjFRWVCQmJKyurGxqbPT29DQyNJSSlHRydPz+/BQWFOzq7AAAAAAAAAXhoCeOJElYClGubOs117YtjWuvxCLLi3qbhc6h4FPsdorfiNI5dige43GT9AAkHUcCwCpMNxVP7tgTJY4J1uF7EBl0M8Ooueuo2SOCIkVa11kVX2E2EmgsFH4yBz4uAAkdHVstBAUHQ4xKmZqbnJ2bAhAQAiURGJ4eE0cTIxgzpp0QRxCsrp6xO7MjpaepO6unKxOhv8DFxsfIJBwaChw2DAkZDEocDjIOzi0ZMhlKUjIaLtsb3T8aR+EtDBkJ0yQUBQVQI9XX2ZsDMgMlyxr3mzE2XEgmotCGAARFIHiQ0FMIACH5BAkJABgALAAAAAAgACAAhAQCBISGhDw+POTi5CwuLLS2tPTy9BQSFJyenGRiZDQ2NIyOjLy+vPz6/BweHIyKjFRSVOzq7DQyNLy6vBQWFHRydDw6PPz+/AAAAAAAAAAAAAAAAAAAAAAAAAAAAAAAAAXXICaOZHkcZaquIjVd10SxtFrAcFGrVhBYIwoON9uNAsOA6DCEFTEKBEKxEjQvAtELNxkpGrAGNfW4Plpb2QgxRKjKzfPoVGLj3CnLNUv7hscpSDhKOxJSgDwPP0ZGAACMjAQFDQYFBJA0BAZDBpeYGBQVFUU3TV2YFAMwAzNgTQ2PkBVDFRiuQ7CYszi1pUOnkKmrM5qcnqiiTwQTDQ2Wn9DR0tPUfRKQEBEREDQSFw3XRhEwEd3f4TvjF+XWKgJ8JNnb0QkwCdUlCzAL+CQODAwc9BtIMAQAOw==") !important; }
-  #toast-container > .toast-error {
-    background-image: url("data:image/png;base64,iVBORw0KGgoAAAANSUhEUgAAABgAAAAYCAYAAADgdz34AAAAAXNSR0IArs4c6QAAAARnQU1BAACxjwv8YQUAAAAJcEhZcwAADsMAAA7DAcdvqGQAAAHOSURBVEhLrZa/SgNBEMZzh0WKCClSCKaIYOED+AAKeQQLG8HWztLCImBrYadgIdY+gIKNYkBFSwu7CAoqCgkkoGBI/E28PdbLZmeDLgzZzcx83/zZ2SSXC1j9fr+I1Hq93g2yxH4iwM1vkoBWAdxCmpzTxfkN2RcyZNaHFIkSo10+8kgxkXIURV5HGxTmFuc75B2RfQkpxHG8aAgaAFa0tAHqYFfQ7Iwe2yhODk8+J4C7yAoRTWI3w/4klGRgR4lO7Rpn9+gvMyWp+uxFh8+H+ARlgN1nJuJuQAYvNkEnwGFck18Er4q3egEc/oO+mhLdKgRyhdNFiacC0rlOCbhNVz4H9FnAYgDBvU3QIioZlJFLJtsoHYRDfiZoUyIxqCtRpVlANq0EU4dApjrtgezPFad5S19Wgjkc0hNVnuF4HjVA6C7QrSIbylB+oZe3aHgBsqlNqKYH48jXyJKMuAbiyVJ8KzaB3eRc0pg9VwQ4niFryI68qiOi3AbjwdsfnAtk0bCjTLJKr6mrD9g8iq/S/B81hguOMlQTnVyG40wAcjnmgsCNESDrjme7wfftP4P7SP4N3CJZdvzoNyGq2c/HWOXJGsvVg+RA/k2MC/wN6I2YA2Pt8GkAAAAASUVORK5CYII=") !important; }
-  #toast-container > .toast-success {
-    background-image: url("data:image/png;base64,iVBORw0KGgoAAAANSUhEUgAAABgAAAAYCAYAAADgdz34AAAAAXNSR0IArs4c6QAAAARnQU1BAACxjwv8YQUAAAAJcEhZcwAADsMAAA7DAcdvqGQAAADsSURBVEhLY2AYBfQMgf///3P8+/evAIgvA/FsIF+BavYDDWMBGroaSMMBiE8VC7AZDrIFaMFnii3AZTjUgsUUWUDA8OdAH6iQbQEhw4HyGsPEcKBXBIC4ARhex4G4BsjmweU1soIFaGg/WtoFZRIZdEvIMhxkCCjXIVsATV6gFGACs4Rsw0EGgIIH3QJYJgHSARQZDrWAB+jawzgs+Q2UO49D7jnRSRGoEFRILcdmEMWGI0cm0JJ2QpYA1RDvcmzJEWhABhD/pqrL0S0CWuABKgnRki9lLseS7g2AlqwHWQSKH4oKLrILpRGhEQCw2LiRUIa4lwAAAABJRU5ErkJggg==") !important; }
-  #toast-container > .toast-warning {
-    background-image: url("data:image/png;base64,iVBORw0KGgoAAAANSUhEUgAAABgAAAAYCAYAAADgdz34AAAAAXNSR0IArs4c6QAAAARnQU1BAACxjwv8YQUAAAAJcEhZcwAADsMAAA7DAcdvqGQAAAGYSURBVEhL5ZSvTsNQFMbXZGICMYGYmJhAQIJAICYQPAACiSDB8AiICQQJT4CqQEwgJvYASAQCiZiYmJhAIBATCARJy+9rTsldd8sKu1M0+dLb057v6/lbq/2rK0mS/TRNj9cWNAKPYIJII7gIxCcQ51cvqID+GIEX8ASG4B1bK5gIZFeQfoJdEXOfgX4QAQg7kH2A65yQ87lyxb27sggkAzAuFhbbg1K2kgCkB1bVwyIR9m2L7PRPIhDUIXgGtyKw575yz3lTNs6X4JXnjV+LKM/m3MydnTbtOKIjtz6VhCBq4vSm3ncdrD2lk0VgUXSVKjVDJXJzijW1RQdsU7F77He8u68koNZTz8Oz5yGa6J3H3lZ0xYgXBK2QymlWWA+RWnYhskLBv2vmE+hBMCtbA7KX5drWyRT/2JsqZ2IvfB9Y4bWDNMFbJRFmC9E74SoS0CqulwjkC0+5bpcV1CZ8NMej4pjy0U+doDQsGyo1hzVJttIjhQ7GnBtRFN1UarUlH8F3xict+HY07rEzoUGPlWcjRFRr4/gChZgc3ZL2d8oAAAAASUVORK5CYII=") !important; }
-  #toast-container.toast-top-full-width > div, #toast-container.toast-bottom-full-width > div {
-    width: 96%;
-    margin: auto; }
-
+  /*overrides*/
+}
+#toast-container.toast-center, #toast-container.toast-top-center, #toast-container.toast-bottom-center {
+  width: 100%;
+  pointer-events: none;
+}
+#toast-container.toast-center > div, #toast-container.toast-top-center > div, #toast-container.toast-bottom-center > div {
+  margin: auto;
+  pointer-events: auto;
+}
+#toast-container.toast-center > button, #toast-container.toast-top-center > button, #toast-container.toast-bottom-center > button {
+  pointer-events: auto;
+}
+#toast-container * {
+  -moz-box-sizing: border-box;
+  -webkit-box-sizing: border-box;
+  box-sizing: border-box;
+}
+#toast-container > div {
+  margin: 0 0 6px;
+  padding: 15px 15px 15px 50px;
+  width: 300px;
+  -moz-border-radius: 3px 3px 3px 3px;
+  -webkit-border-radius: 3px 3px 3px 3px;
+  border-radius: 3px 3px 3px 3px;
+  background-position: 15px 15px;
+  background-repeat: no-repeat;
+  -moz-box-shadow: 0 0 12px #999999;
+  -webkit-box-shadow: 0 0 12px #999999;
+  box-shadow: 0 0 12px #999999;
+  color: #ffffff;
+}
+#toast-container >:hover {
+  -moz-box-shadow: 0 0 12px #000000;
+  -webkit-box-shadow: 0 0 12px #000000;
+  box-shadow: 0 0 12px #000000;
+  cursor: pointer;
+}
+#toast-container > .toast-info {
+  background-image: url("data:image/png;base64,iVBORw0KGgoAAAANSUhEUgAAABgAAAAYCAYAAADgdz34AAAAAXNSR0IArs4c6QAAAARnQU1BAACxjwv8YQUAAAAJcEhZcwAADsMAAA7DAcdvqGQAAAGwSURBVEhLtZa9SgNBEMc9sUxxRcoUKSzSWIhXpFMhhYWFhaBg4yPYiWCXZxBLERsLRS3EQkEfwCKdjWJAwSKCgoKCcudv4O5YLrt7EzgXhiU3/4+b2ckmwVjJSpKkQ6wAi4gwhT+z3wRBcEz0yjSseUTrcRyfsHsXmD0AmbHOC9Ii8VImnuXBPglHpQ5wwSVM7sNnTG7Za4JwDdCjxyAiH3nyA2mtaTJufiDZ5dCaqlItILh1NHatfN5skvjx9Z38m69CgzuXmZgVrPIGE763Jx9qKsRozWYw6xOHdER+nn2KkO+Bb+UV5CBN6WC6QtBgbRVozrahAbmm6HtUsgtPC19tFdxXZYBOfkbmFJ1VaHA1VAHjd0pp70oTZzvR+EVrx2Ygfdsq6eu55BHYR8hlcki+n+kERUFG8BrA0BwjeAv2M8WLQBtcy+SD6fNsmnB3AlBLrgTtVW1c2QN4bVWLATaIS60J2Du5y1TiJgjSBvFVZgTmwCU+dAZFoPxGEEs8nyHC9Bwe2GvEJv2WXZb0vjdyFT4Cxk3e/kIqlOGoVLwwPevpYHT+00T+hWwXDf4AJAOUqWcDhbwAAAAASUVORK5CYII=") !important;
+}
+#toast-container > .toast-wait {
+  background-image: url("data:image/gif;base64,R0lGODlhIAAgAIQAAAQCBISGhMzKzERCROTm5CQiJKyurHx+fPz+/ExOTOzu7Dw+PIyOjCwqLFRWVAwKDIyKjMzOzOzq7CQmJLy6vFRSVPTy9AAAAAAAAAAAAAAAAAAAAAAAAAAAAAAAAAAAACH/C05FVFNDQVBFMi4wAwEAAAAh+QQJCQAXACwAAAAAIAAgAAAF3eAljmRpnmh6VRSVqLDpIDTixOdUlFSNUDhSQUAT7ES9GnD0SFQAKWItMqr4bqKHVPDI+WiTkaOFFVlrFe83rDrT0qeIjwrT0iLdU0GOiBxhAA4VeSk6QYeIOAsQEAuJKgw+EI8nA18IA48JBAQvFxCXDI8SNAQikV+iiaQIpheWX5mJmxKeF6g0qpQmA4yOu8C7EwYWCgZswRcTFj4KyMAGlwYxDwcHhCXMXxYxBzQHKNo+3DDeCOAn0V/TddbYJA0K48gAEAFQicMWFsfwNA3JSgAIAAFfwIMIL4QAACH5BAkJABoALAAAAAAgACAAhAQCBIyKjERCRMzOzCQiJPTy9DQyNGRmZMTCxOTm5CwqLHx+fBQWFJyenNTW1Pz6/Dw6PGxubAwKDIyOjNTS1CQmJCwuLPz+/Dw+PHRydAAAAAAAAAAAAAAAAAAAAAAAAAXboCaOZGmeaKoxWcSosMkk15W8cZ7VdZaXkcEgQtrxfD9RhHchima1GwlCGUBSFCaFxMrgRtnLFhWujWHhs2nJc8KoVlWGQnEn7/i8XgOwWAB7JwoONQ4KgSQAZRcOgHgSCwsSIhZMNRZ5CzULIgaWF5h4mhecfIQ8jXmQkiODhYeIiRYGjrG2PxgBARi3IhNMAbcCnwI5BAQpAZ8TIwK6vCQVDwUVKL+WzAANTA210g/VJ8OWxQefByQE4dZMzBoInwh4zrtgn2p725YNthUFTNRuGYB3AYGBHCEAACH5BAkJAB0ALAAAAAAgACAAhAQCBISChFRWVMzKzCQiJOTm5GxqbCwuLJSWlPz6/NTW1AwODJSSlGRmZCwqLOzu7HR2dDQ2NAQGBISGhFxaXNTS1CQmJOzq7GxubDQyNKSmpPz+/Nza3AAAAAAAAAAAAAXfYCeOZGmeaKqurHBdAiuP17Zdc0lMAVHWt9yI8LA9fCPB4xEjARoNSWpis01kBpshFahurqzsZosiGpErScMAUO0maKF8Tq/bTQCIQgFp30cQXhB1BHEcXhx0FgkJFiOHVYlzi42AgoRxeRx8fn+en3UABwedKgsBAwMBCygOCjYKDisLFV4VrCUAtVUKpSZdXl8mB8EbByQWcQPFAyYZxccdB7sV0cvBzbmvvG0LBV4FrFTBYCWuNhyyHRTFFB20trh4BxmdYl4YIqepq0IRxRE+IfDCAFQHARo0NGERAgAh+QQJCQAgACwAAAAAIAAgAIUEAgSEgoRMTkzMyswcHhzk5uR0cnQUFhRcXlwsKiz09vQMCgyMiozU1tQkJiR8fnxkZmT8/vwEBgSEhoRcWlzU0tQkIiT08vR0dnQcGhxkYmQ0MjT8+vwMDgyMjozc2twAAAAAAAAAAAAAAAAAAAAAAAAAAAAAAAAAAAAAAAAAAAAAAAAAAAAAAAAAAAAAAAAAAAAAAAAAAAAAAAAAAAAAAAAAAAAAAAAAAAAAAAAAAAAAAAAAAAAAAAAAAAAAAAAG+UCQcEgsGo/IpHLJXDweC6Z0+IhEHlOjRGIMWLHZoUZx0RQlAajxkFFKFFYFl5m5KNpIySU+X2bIBEoQZBBZGQdMElFhjI2Oj5AgHQEDAw8dQxYeDBaNHRVWVhWYCXsRFwmMXqFWEyAerB6MA6xWA6+xs7URt6VWqIwTu64gDh4eDp6goaORQ5OVAZjO1EgEGhB4RwAYDQ0YAEwIcBEKFEgYrBhLBORxgUYfrB9LELuF8fNDAAaVBuEg7NXCVyRdqHVCGLBiIIQAB1Yc4BXh9uEbwAXuyi2iQI7DuSwHdiFqCEGDtizLRFUDsaGAlQIbVoJYIEDAIiZBAAAh+QQJCQAbACwAAAAAIAAgAIQEAgSMioxcWlz08vQcHhysqqwMDgx8enwsKiykoqRkZmT8+vzEwsQMCgyUlpQkJiS0srQEBgSMjoxcXlz09vQkIiSsrqwUEhQ0MjRsamz8/vwAAAAAAAAAAAAAAAAAAAAF7+AmjmRpnmiqruz2PG0sIssCj4CQJAIgj4/abRNJaI6agu9kCAQaphdJgEQKUIFjgGWsahJYLdf7RTWfLKr3+jsBClVlG5Xb9eb4fImgUBBKDVB4ExRHFGwbGRQLGXMEhUgUfw2QC4IyCmSNDQtHlm2ZXgoiGQsUjW0EnUgLfyKBeYSeiHojfH61uS0GBisVEgEVLRcWRxAXKAgDRwMILMVIECgSVRIrBmS9JtRI1iMVBweuGxerSNolyszOIhjLGs0jEFXSKA8SEkMbcEgWIxfzNBxrw6AKgxIGkM05UOWALhERHJhysOThBgAVWYQAACH5BAkJABkALAAAAAAgACAAhAQGBIyKjERCRMzOzCwuLGRiZPz6/OTm5AwODLSytFRSVNTW1Dw6PHx6fAwKDJSSlERGRNTS1DQyNGxqbPz+/BQSFLy6vFRWVNza3AAAAAAAAAAAAAAAAAAAAAAAAAAAAAXqYCaO5FgFwxBUZeu61ULNFMa+eBvQdJD/owFvFhkBBAwHsBQZUooZyWF2YOQkBNJu6ANMaQeli0AxSEwymi0DcUJeEgPlbEJFAghRe/h+Eeg/Dl9UYks5DF9VhksOAgKFi5GSSwh5kzgVCXIJNxknD5aSCTwJIw8zD5MITpanFKmSCHI8NxUPoJejNKWXLZkznL0vCJ3CxsckDpA/ChYJFzkTBgYTSxc80C4OswbLLhY8Fi/bMwYAJVgl4DTiL9LUJADrFuci1zTZLwD1IwU8BSQuWLCQb1EDHg2QiSDALYvCDAISJLDy8FIIACH5BAkJAB4ALAAAAAAgACAAhAQGBISGhFRSVNTW1CQiJKyqrGRmZOzu7CwuLIyOjGxubPz6/BQSFGRiZOTi5CwqLLy6vDQ2NIyKjFRWVCQmJKyurGxqbPT29DQyNJSSlHRydPz+/BQWFOzq7AAAAAAAAAXhoCeOJElYClGubOs117YtjWuvxCLLi3qbhc6h4FPsdorfiNI5dige43GT9AAkHUcCwCpMNxVP7tgTJY4J1uF7EBl0M8Ooueuo2SOCIkVa11kVX2E2EmgsFH4yBz4uAAkdHVstBAUHQ4xKmZqbnJ2bAhAQAiURGJ4eE0cTIxgzpp0QRxCsrp6xO7MjpaepO6unKxOhv8DFxsfIJBwaChw2DAkZDEocDjIOzi0ZMhlKUjIaLtsb3T8aR+EtDBkJ0yQUBQVQI9XX2ZsDMgMlyxr3mzE2XEgmotCGAARFIHiQ0FMIACH5BAkJABgALAAAAAAgACAAhAQCBISGhDw+POTi5CwuLLS2tPTy9BQSFJyenGRiZDQ2NIyOjLy+vPz6/BweHIyKjFRSVOzq7DQyNLy6vBQWFHRydDw6PPz+/AAAAAAAAAAAAAAAAAAAAAAAAAAAAAAAAAXXICaOZHkcZaquIjVd10SxtFrAcFGrVhBYIwoON9uNAsOA6DCEFTEKBEKxEjQvAtELNxkpGrAGNfW4Plpb2QgxRKjKzfPoVGLj3CnLNUv7hscpSDhKOxJSgDwPP0ZGAACMjAQFDQYFBJA0BAZDBpeYGBQVFUU3TV2YFAMwAzNgTQ2PkBVDFRiuQ7CYszi1pUOnkKmrM5qcnqiiTwQTDQ2Wn9DR0tPUfRKQEBEREDQSFw3XRhEwEd3f4TvjF+XWKgJ8JNnb0QkwCdUlCzAL+CQODAwc9BtIMAQAOw==") !important;
+}
+#toast-container > .toast-error {
+  background-image: url("data:image/png;base64,iVBORw0KGgoAAAANSUhEUgAAABgAAAAYCAYAAADgdz34AAAAAXNSR0IArs4c6QAAAARnQU1BAACxjwv8YQUAAAAJcEhZcwAADsMAAA7DAcdvqGQAAAHOSURBVEhLrZa/SgNBEMZzh0WKCClSCKaIYOED+AAKeQQLG8HWztLCImBrYadgIdY+gIKNYkBFSwu7CAoqCgkkoGBI/E28PdbLZmeDLgzZzcx83/zZ2SSXC1j9fr+I1Hq93g2yxH4iwM1vkoBWAdxCmpzTxfkN2RcyZNaHFIkSo10+8kgxkXIURV5HGxTmFuc75B2RfQkpxHG8aAgaAFa0tAHqYFfQ7Iwe2yhODk8+J4C7yAoRTWI3w/4klGRgR4lO7Rpn9+gvMyWp+uxFh8+H+ARlgN1nJuJuQAYvNkEnwGFck18Er4q3egEc/oO+mhLdKgRyhdNFiacC0rlOCbhNVz4H9FnAYgDBvU3QIioZlJFLJtsoHYRDfiZoUyIxqCtRpVlANq0EU4dApjrtgezPFad5S19Wgjkc0hNVnuF4HjVA6C7QrSIbylB+oZe3aHgBsqlNqKYH48jXyJKMuAbiyVJ8KzaB3eRc0pg9VwQ4niFryI68qiOi3AbjwdsfnAtk0bCjTLJKr6mrD9g8iq/S/B81hguOMlQTnVyG40wAcjnmgsCNESDrjme7wfftP4P7SP4N3CJZdvzoNyGq2c/HWOXJGsvVg+RA/k2MC/wN6I2YA2Pt8GkAAAAASUVORK5CYII=") !important;
+}
+#toast-container > .toast-success {
+  background-image: url("data:image/png;base64,iVBORw0KGgoAAAANSUhEUgAAABgAAAAYCAYAAADgdz34AAAAAXNSR0IArs4c6QAAAARnQU1BAACxjwv8YQUAAAAJcEhZcwAADsMAAA7DAcdvqGQAAADsSURBVEhLY2AYBfQMgf///3P8+/evAIgvA/FsIF+BavYDDWMBGroaSMMBiE8VC7AZDrIFaMFnii3AZTjUgsUUWUDA8OdAH6iQbQEhw4HyGsPEcKBXBIC4ARhex4G4BsjmweU1soIFaGg/WtoFZRIZdEvIMhxkCCjXIVsATV6gFGACs4Rsw0EGgIIH3QJYJgHSARQZDrWAB+jawzgs+Q2UO49D7jnRSRGoEFRILcdmEMWGI0cm0JJ2QpYA1RDvcmzJEWhABhD/pqrL0S0CWuABKgnRki9lLseS7g2AlqwHWQSKH4oKLrILpRGhEQCw2LiRUIa4lwAAAABJRU5ErkJggg==") !important;
+}
+#toast-container > .toast-warning {
+  background-image: url("data:image/png;base64,iVBORw0KGgoAAAANSUhEUgAAABgAAAAYCAYAAADgdz34AAAAAXNSR0IArs4c6QAAAARnQU1BAACxjwv8YQUAAAAJcEhZcwAADsMAAA7DAcdvqGQAAAGYSURBVEhL5ZSvTsNQFMbXZGICMYGYmJhAQIJAICYQPAACiSDB8AiICQQJT4CqQEwgJvYASAQCiZiYmJhAIBATCARJy+9rTsldd8sKu1M0+dLb057v6/lbq/2rK0mS/TRNj9cWNAKPYIJII7gIxCcQ51cvqID+GIEX8ASG4B1bK5gIZFeQfoJdEXOfgX4QAQg7kH2A65yQ87lyxb27sggkAzAuFhbbg1K2kgCkB1bVwyIR9m2L7PRPIhDUIXgGtyKw575yz3lTNs6X4JXnjV+LKM/m3MydnTbtOKIjtz6VhCBq4vSm3ncdrD2lk0VgUXSVKjVDJXJzijW1RQdsU7F77He8u68koNZTz8Oz5yGa6J3H3lZ0xYgXBK2QymlWWA+RWnYhskLBv2vmE+hBMCtbA7KX5drWyRT/2JsqZ2IvfB9Y4bWDNMFbJRFmC9E74SoS0CqulwjkC0+5bpcV1CZ8NMej4pjy0U+doDQsGyo1hzVJttIjhQ7GnBtRFN1UarUlH8F3xict+HY07rEzoUGPlWcjRFRr4/gChZgc3ZL2d8oAAAAASUVORK5CYII=") !important;
+}
+#toast-container.toast-top-full-width > div, #toast-container.toast-bottom-full-width > div {
+  width: 96%;
+  margin: auto;
+}
 .toast {
   position: relative;
-  background-color: #030303; }
-
+  background-color: #030303;
+}
 .toast-success {
-  background-color: #51a351; }
-
+  background-color: #51a351;
+}
 .toast-error {
-  background-color: #bd362f; }
-
-.toast-info, .toast-wait {
-  background-color: #2f96b4; }
-
+  background-color: #bd362f;
+}
+.toast-info {
+  background-color: #2f96b4;
+}
+.toast-wait {
+  background-color: #2f96b4;
+}
 .toast-warning {
-  background-color: #f89406; }
+  background-color: #f89406;
+}
 
 /*Responsive Design*/
+
 @media all and (max-width: 240px) {
   #toast-container > div {
     padding: 8px 8px 8px 50px;
-    width: 11em; }
+    width: 11em;
+  }
   #toast-container .toast-close-button {
     right: -0.2em;
-    top: -0.2em; } }
-
+    top: -0.2em;
+  }
+}
 @media all and (min-width: 241px) and (max-width: 480px) {
   #toast-container > div {
     padding: 8px 8px 8px 50px;
-    width: 18em; }
+    width: 18em;
+  }
   #toast-container .toast-close-button {
     right: -0.2em;
-    top: -0.2em; } }
-
+    top: -0.2em;
+  }
+}
 @media all and (min-width: 481px) and (max-width: 768px) {
   #toast-container > div {
     padding: 15px 15px 15px 50px;
-    width: 25em; } }
+    width: 25em;
+  }
+}
 
 /*
     * AngularJS-Toaster
     * Version 0.3
    */
+
 :not(.no-enter)#toast-container > div.ng-enter, :not(.no-leave)#toast-container > div.ng-leave {
   /*-webkit-transition: 1000ms linear none;
       -moz-transition: 1000ms linear none;
       -ms-transition: 1000ms linear none;
       -o-transition: 1000ms linear none;*/
-  -webkit-transition: 10ms linear none;
-  transition: 10ms linear none; }
-
-:not(.no-enter)#toast-container > div.ng-enter.ng-enter-active {
-  /*opacity: 0.8;*/ }
-
-:not(.no-leave)#toast-container > div.ng-leave {
-  /*opacity: 0.8;*/ }
-  :not(.no-leave)#toast-container > div.ng-leave.ng-leave-active {
-    /*opacity: 0;*/ }
-
-:not(.no-enter)#toast-container > div.ng-enter {
-  /*opacity: 0;*/ }
-
+  transition: 10ms linear none;
+}
+:not(.no-enter)#toast-container > div.ng-enter.ng-enter-active, :not(.no-leave)#toast-container > div.ng-leave {
+  /*opacity: 0.8;*/
+}
+:not(.no-leave)#toast-container > div.ng-leave.ng-leave-active, :not(.no-enter)#toast-container > div.ng-enter {
+  /*opacity: 0;*/
+}
 .toast::before {
   content: '';
   position: absolute;
-  background-color: rgba(255, 255, 255, 0.5);
+  background-color: rgba(255, 255, 255, .5);
   height: 6px;
   bottom: 0px;
   left: 0px;
-  -webkit-transition: width 9.8s linear;
   transition: width 9.8s linear;
-  width: 300px; }
-
-.toast.ng-enter::before, .toast.ng-enter-active::before, .toast.stop-timer::before {
-  -webkit-transition: width 0s linear !important;
+  width: 300px;
+}
+.toast.ng-enter::before {
   transition: width 0s linear !important;
-  width: 0px !important; }
-
+  width: 0px !important;
+}
+.toast.ng-enter-active::before {
+  transition: width 0s linear !important;
+  width: 0px !important;
+}
+.toast.stop-timer::before {
+  transition: width 0s linear !important;
+  width: 0px !important;
+}
 .sprite-spinner {
   overflow: hidden;
   position: relative;
   display: inline-block;
   text-align: left;
   width: 22px;
-  height: 22px; }
-
+  height: 22px;
+}
 .my-super-awesome-loading-box {
   margin-left: 15px;
   display: inline-block;
   vertical-align: text-top;
-  margin-top: -2px; }
+  margin-top: -2px;
+}
 
 /** Issue #116, make Mats and Consumables 4-column **/
-.col-3 .section.general .sort-consumable .unequipped, .col-3 .section.general .sort-material .unequipped {
-  width: 208px !important; }
-
+
+.col-3 .section.general .sort-consumable .unequipped,
+.col-3 .section.general .sort-material .unequipped,
 .col-3 .section.postmaster .unequipped {
-  width: 208px !important; }
+  width: 208px !important;
+}
 
 /** Issue #116, make Mats and Consumables 4-column **/
-.col-4 .section.general .sort-consumable .unequipped, .col-4 .section.general .sort-material .unequipped {
-  width: 260px !important; }
-
+
+.col-4 .section.general .sort-consumable .unequipped,
+.col-4 .section.general .sort-material .unequipped,
 .col-4 .section.postmaster .unequipped {
-  width: 260px !important; }
-
+  width: 260px !important;
+}
 .something-is-sticky .sticky-header-background {
   left: 0;
   right: 0;
@@ -1784,215 +1797,222 @@
   height: 90px;
   position: fixed;
   z-index: 4;
-  box-shadow: 0 1px 6px 0px #222; }
-
+  box-shadow: 0 1px 6px 0px #222;
+}
 .something-is-sticky .character.scroll-to-fixed-fixed {
-  top: 65px !important; }
-
+  top: 65px !important;
+}
 .fixed-header {
-  left: auto !important; }
-
+  left: auto !important;
+}
 .something-is-sticky .fixed-header-placeholder {
-  height: 71px !important; }
-
+  height: 71px !important;
+}
 .inline-stats {
   display: inline-block;
   white-space: nowrap;
-  margin-right: 15px; }
-
+  margin-right: 15px;
+}
 .move-popup-info-detail {
   padding: 0px 5px;
   top: 6px;
   right: 0px;
   font-size: 1.5em;
-  position: absolute; }
-
+  position: absolute;
+}
 .move-popup .fa {
-  vertical-align: top; }
-
+  vertical-align: top;
+}
 .item-xp-bar {
   height: 4px;
-  width: 100%; }
-  .item-xp-bar div {
-    height: 100%;
-    background-color: #5EA16A; }
+  width: 100%;
+}
+.item-xp-bar div {
+  height: 100%;
+  background-color: #5EA16A;
+}
 
 .dim-col-3 {
-  width: 240px; }
-
+  width: 240px;
+}
 .dim-col-4 {
-  width: 292px; }
-  .dim-col-4.vault {
-    width: 208px; }
-
+  width: 292px;
+}
+.dim-col-4.vault {
+  width: 208px;
+}
 .dim-col-5 {
-  width: 344px; }
-  .dim-col-5.vault {
-    width: 262px; }
-
+  width: 344px;
+}
+.dim-col-5.vault {
+  width: 262px;
+}
 .dim-col-6 {
-  width: 396px; }
-  .dim-col-6.vault {
-    width: 314px; }
-
+  width: 396px;
+}
+.dim-col-6.vault {
+  width: 314px;
+}
 .dim-col-7 {
-  width: 448px; }
-  .dim-col-7.vault {
-    width: 366px; }
-
+  width: 448px;
+}
+.dim-col-7.vault {
+  width: 366px;
+}
 .dim-col-8 {
-  width: 500px; }
-  .dim-col-8.vault {
-    width: 418px; }
-
+  width: 500px;
+}
+.dim-col-8.vault {
+  width: 418px;
+}
 .dim-col-9 {
-  width: 552px; }
-  .dim-col-9.vault {
-    width: 470px; }
+  width: 552px;
+}
+.dim-col-9.vault {
+  width: 470px;
+}
 
 .unequipped {
   margin-left: 64px;
-  margin-right: 20px; }
-
+  margin-right: 20px;
+}
 .postmaster .unequipped, .sort-consumable .unequipped, .sort-material .unequipped, .sort-bounties .unequipped, .sort-quests .unequipped, .sort-missions .unequipped {
   margin-left: 12px;
-  margin-right: 20px; }
-
+  margin-right: 20px;
+}
 .vault .unequipped {
   margin-left: 0;
-  margin-right: 0; }
-
+  margin-right: 0;
+}
 .equipped {
-  position: absolute; }
+  position: absolute;
+}
 
 /* Infuse */
+
 .clear {
-  clear: both; }
+  clear: both;
+}
 
 .infuseSourceItemInfo {
   padding: 0px 0px 10px 25px;
-  display: -webkit-box;
-  display: -webkit-flex;
-  display: -ms-flexbox;
   display: flex;
-  -webkit-box-orient: horizontal;
-  -webkit-box-direction: normal;
-  -webkit-flex-direction: row;
-      -ms-flex-direction: row;
-          flex-direction: row; }
+  flex-direction: row;
+}
 
 .infuseControls {
-  padding: 0px 0px 10px 25px; }
-  .infuseControls label {
-    display: block; }
+  padding: 0px 0px 10px 25px;
+}
+.infuseControls label {
+  display: block;
+}
 
 .infuseDialog {
   width: 100%;
   min-height: 100%;
-  display: -webkit-box;
-  display: -webkit-flex;
-  display: -ms-flexbox;
   display: flex;
-  -webkit-box-orient: vertical;
-  -webkit-box-direction: normal;
-  -webkit-flex-direction: column;
-      -ms-flex-direction: column;
-          flex-direction: column;
-  overflow: auto; }
-  .infuseDialog small {
-    font-size: 10px; }
-  .infuseDialog .ngdialog-inner-content {
-    padding-left: 0;
-    padding-right: 0; }
+  flex-direction: column;
+  overflow: auto;
+}
+.infuseDialog small {
+  font-size: 10px;
+}
+.infuseDialog .ngdialog-inner-content {
+  padding-left: 0;
+  padding-right: 0;
+}
 
 .infuseHeader {
-  display: -webkit-box;
-  display: -webkit-flex;
-  display: -ms-flexbox;
   display: flex;
-  -webkit-box-orient: horizontal;
-  -webkit-box-direction: normal;
-  -webkit-flex-direction: row;
-      -ms-flex-direction: row;
-          flex-direction: row; }
+  flex-direction: row;
+}
 
 .infuseDialog .infuseSourceItem {
   width: 48px;
-  height: 48px; }
+  height: 48px;
+}
 
 .infuseDialog .infuseSourceDetailsRow {
-  margin-left: 1rem; }
+  margin-left: 1rem;
+}
 
 .infuseResults {
-  -webkit-box-flex: 1;
-  -webkit-flex: 1;
-      -ms-flex: 1;
-          flex: 1; }
+  flex: 1;
+}
 
 .infuseTargets {
-  overflow: auto; }
+  overflow: auto;
+}
 
 .infuse-selected {
-  outline: 2px solid black; }
+  outline: 2px solid black;
+}
 
 .bestInfusion label {
   display: inline;
-  margin-right: 22px; }
-
+  margin-right: 22px;
+}
 .infuse-hidden {
-  opacity: 0.35; }
-
+  opacity: 0.35;
+}
 .infuse-excluded {
-  -webkit-filter: greyscale(100%);
-          filter: greyscale(100%);
-  opacity: 0.15; }
+  -webkit-filter: grayscale();
+  opacity: 0.15;
+}
 
 .black {
-  background-color: #222222; }
+  background-color: #222222;
+}
 
 .grey {
-  background-color: #6D6D6D; }
+  background-color: #6D6D6D;
+}
 
 .green {
-  color: green; }
+  color: green;
+}
 
 .infuseDialog .locked {
-  position: absolute; }
+  position: absolute;
+}
 
 .infuseDialog .gearsContainer {
   width: 100%;
   padding: 10px 25px;
-  overflow: hidden; }
+  overflow: hidden;
+}
 
 .gearsContainer .item {
   float: left;
   margin: 3px 3px;
   width: 48px;
-  height: 48px; }
+  height: 48px;
+}
 
 .gearsContainer .infusedItem {
   float: left;
   margin: 5px;
   width: 48px;
-  height: 48px; }
+  height: 48px;
+}
 
 .gearsContainer .plusSeparator {
   float: left;
   margin-top: 5px;
-  font-size: 32px; }
+  font-size: 32px;
+}
 
 .infuseDialog .bigValue {
   font-size: 32px;
-  line-height: 1em; }
+  line-height: 1em;
+}
+
 
 /* Textcomplete */
+
 .dropdown-menu {
   border: 1px solid #ddd;
   background-color: white;
-<<<<<<< HEAD
-  -webkit-transform: translate(-10px, -7px);
-          transform: translate(-10px, -7px);
-=======
   transform: translate(-11px,2px);
 }
 
@@ -2020,74 +2040,81 @@
 }
 
 .dropdown-menu {
->>>>>>> 895a468e
   list-style: none;
   padding: 0;
-  margin: 0; }
-  .dropdown-menu li {
-    border-top: 1px solid #ddd;
-    padding: 2px 5px; }
-    .dropdown-menu li:first-child {
-      border-top: none; }
-    .dropdown-menu li:hover {
-      background-color: #555; }
-  .dropdown-menu .active {
-    background-color: #555; }
-  .dropdown-menu li:hover a, .dropdown-menu .active a {
-    color: white; }
-  .dropdown-menu a {
-    color: #333;
-    font-size: 11px; }
-    .dropdown-menu a:hover {
-      cursor: pointer; }
+  margin: 0;
+}
+
+.dropdown-menu a:hover {
+  cursor: pointer;
+}
+
+
 
 .crimson {
-  background-color: #6f0003; }
-  .crimson #header {
-    background-color: #560001;
-    border-bottom: solid 1px #863031; }
-  .crimson .title {
-    background-color: #560001;
-    border-top: solid 1px #460000;
-    border-bottom: solid 1px #863031; }
-  .crimson .storage:first-child .title {
-    border-left: solid 1px #460000; }
-  .crimson .move-popup {
-    background-color: #560001; }
-  .crimson .character .ngdialog {
-    border: solid 1px #460000; }
-  .crimson .loadout-list > .loadout-set {
-    background-color: #560001;
-    border-top: solid 1px #863031;
-    border-bottom: solid 1px #460000; }
-  .crimson .loadout-list .loadout-set:hover {
-    background-color: #460000;
-    border-top: solid 1px #460000; }
-  .crimson .loadout-new:hover, .crimson .loadout-options span:hover {
-    background-color: #460000;
-    border-top: solid 1px #460000; }
-  .crimson .about.ngdialog, .crimson .app-settings.ngdialog, .crimson .filters.ngdialog, .crimson .support.ngdialog {
-    background-color: rgba(10, 0, 0, 0.85); }
-  .crimson .about.ngdialog .ngdialog-content, .crimson .app-settings.ngdialog .ngdialog-content, .crimson .filters.ngdialog .ngdialog-content, .crimson .support.ngdialog .ngdialog-content {
-    background-color: #6f0003;
-    border: solid 1px #863031; }
-  .crimson .ngdialog-content h1 {
-    background-color: #560001;
-    border-bottom: solid 1px #863031; }
-  .crimson .ngdialog-content dl {
-    background-color: #560001; }
-  .crimson .ngdialog-content td {
-    border-color: #6f0003; }
-  .crimson .ngdialog-content table {
-    background-color: #863031; }
-    .crimson .ngdialog-content table tr:nth-child(2n+1) {
-      background-color: #560001; }
-  .crimson .sticky-header-background {
-    background-color: #6f0003; }
-  .crimson .toast-info {
-    background-color: #06283C;
-    box-shadow: 0 1px 6px 0px #422; }
-  .crimson .logo {
-    background-image: url("../crimsonlogo.png");
-    color: #FFFFFF;
-    text-shadow: 1px 1px #000; }+  background-color: #6f0003;
+}
+.crimson #header {
+  background-color: #560001;
+  border-bottom: solid 1px #863031;
+}
+.crimson .title {
+  background-color: #560001;
+  border-top: solid 1px #460000;
+  border-bottom: solid 1px #863031;
+}
+.crimson .storage:first-child .title {
+  border-left: solid 1px #460000;
+}
+.crimson .move-popup {
+  background-color: #560001;
+}
+.crimson .character .ngdialog {
+  border: solid 1px #460000;
+}
+.crimson .loadout-list > .loadout-set {
+  background-color: #560001;
+  border-top: solid 1px #863031;
+  border-bottom: solid 1px #460000;
+}
+.crimson .loadout-list .loadout-set:hover, .crimson .loadout-new:hover, .crimson .loadout-options span:hover {
+  background-color: #460000;
+  border-top: solid 1px #460000;
+}
+.crimson .about.ngdialog, .crimson .app-settings.ngdialog, .crimson .filters.ngdialog, .crimson .support.ngdialog {
+  background-color: rgba(10, 0, 0, 0.85);
+}
+.crimson .about.ngdialog .ngdialog-content, .crimson .app-settings.ngdialog .ngdialog-content, .crimson .filters.ngdialog .ngdialog-content, .crimson .support.ngdialog .ngdialog-content {
+  background-color: #6f0003;
+  border: solid 1px #863031;
+}
+.crimson .ngdialog-content h1 {
+  background-color: #560001;
+  border-bottom: solid 1px #863031;
+}
+.crimson .ngdialog-content dl {
+  background-color: #560001;
+}
+.crimson .ngdialog-content td {
+  border-color: #6f0003;
+}
+.crimson .ngdialog-content table {
+  background-color: #863031;
+}
+.crimson .ngdialog-content table tr:nth-child(2n+1) {
+  background-color: #560001;
+}
+.crimson .sticky-header-background {
+  background-color: #6f0003;
+}
+
+.crimson .toast-info {
+  background-color: #06283C;
+  box-shadow: 0 1px 6px 0px #422;
+}
+
+.crimson .logo {
+  background-image: url("../crimsonlogo.png");
+  color: #FFFFFF;
+  text-shadow: 1px 1px #000;
+}