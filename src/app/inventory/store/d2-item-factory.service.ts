import { IPromise } from 'angular';
import {
  DestinyClass,
  DestinyInventoryItemDefinition,
  DestinyInventoryItemStatDefinition,
  DestinyItemComponent,
  DestinyItemComponentSetOfint64,
  DestinyItemInstanceComponent,
  DestinyItemInvestmentStatDefinition,
  DestinyItemObjectivesComponent,
  DestinyItemSocketsComponent,
  DestinyItemStatsComponent,
  DestinyItemTalentGridComponent,
  DestinyObjectiveDefinition,
  DestinyStat,
  DestinyStatDefinition,
  DestinyTalentGridDefinition,
  ItemLocation,
  TransferStatuses,
  DestinyUnlockValueUIStyle,
  DestinyItemSocketState,
  DestinyItemPlug,
  DestinyItemSocketEntryDefinition,
  DestinyItemSocketEntryPlugItemDefinition
} from 'bungie-api-ts/destiny2';
import * as _ from 'underscore';
import { getBuckets } from '../../destiny2/d2-buckets.service';
import { getDefinitions, D2ManifestDefinitions, LazyDefinition } from '../../destiny2/d2-definitions.service';
import { reportException } from '../../exceptions';
import { sum, compact } from '../../util';
import { D2ManifestService } from '../../manifest/manifest-service';
import { getClass } from './character-utils';
import { NewItemsService } from './new-items.service';
import { ItemInfoSource } from '../dim-item-info';
import { $q } from 'ngimport';
import { t } from 'i18next';
import { D2Item, DimPerk, DimStat, DimObjective, DimFlavorObjective, DimTalentGrid, DimGridNode, DimSockets, DimSocketCategory, DimSocket, DimPlug, DimMasterwork } from '../item-types';
import { D2Store } from '../store-types';
import { InventoryBuckets } from '../inventory-buckets';
import { D2RatingData } from '../../item-review/d2-dtr-api-types';

// Maps tierType to tierTypeName in English
const tiers = [
  'Unknown',
  'Currency',
  'Common',
  'Uncommon',
  'Rare',
  'Legendary',
  'Exotic'
];

/**
 * A factory service for producing DIM inventory items.
 */

let _idTracker: { [id: string]: number } = {};
// A map from instance id to the last time it was manually moved this session
const _moveTouchTimestamps = new Map<string, number>();

const statWhiteList = [
  4284893193, // Rounds Per Minute
  2961396640, // Charge Time
  3614673599, // Blast Radius
  2523465841, // Velocity
  4043523819, // Impact
  1240592695, // Range
  155624089, // Stability
  943549884, // Handling
  4188031367, // Reload Speed
  1345609583, // Aim Assistance
  2715839340, // Recoil Direction
  3555269338, // Zoom
  3871231066, // Magazine
  2996146975, // Mobility
  392767087, // Resilience
  1943323491 // Recovery
  //    1935470627, // Power
  //    1931675084, //  Inventory Size
  // there are a few others (even an `undefined` stat)
];

// Mapping from itemCategoryHash to our category strings for filtering.
const categoryFromHash = {
  // These three types are missing.
  // ???: 'CATEGORY_GRENADE_LAUNCHER',
  // ???: 'CATEGORY_SUBMACHINEGUN',
  // ???: 'CATEGORY_TRACE_RIFLE',
  5: 'CATEGORY_AUTO_RIFLE',
  6: 'CATEGORY_HAND_CANNON',
  7: 'CATEGORY_PULSE_RIFLE',
  8: 'CATEGORY_SCOUT_RIFLE',
  9: 'CATEGORY_FUSION_RIFLE',
  10: 'CATEGORY_SNIPER_RIFLE',
  11: 'CATEGORY_SHOTGUN',
  13: 'CATEGORY_ROCKET_LAUNCHER',
  14: 'CATEGORY_SIDEARM',
  54: 'CATEGORY_SWORD',
};

// Mapping from infusionCategoryHash to our category strings for
// cases where the itemCategory is missing.
// TODO: Remove this once the bug in the API is fixed.
const categoryFromInfusionHash = {
  3879234379: 'CATEGORY_GRENADE_LAUNCHER',
  3499784695: 'CATEGORY_SUBMACHINEGUN',
  522776512: 'CATEGORY_AUTO_RIFLE', // Trace Rifle
};

// Prototype for Item objects - add methods to this to add them to all
// items.
const ItemProto = {
  // Can this item be equipped by the given store?
  canBeEquippedBy(this: D2Item, store: D2Store) {
    if (store.isVault) {
      return false;
    }

    return this.equipment &&
      // For the right class
      (this.classTypeName === 'unknown' || this.classTypeName === store.class) &&
      // nothing we are too low-level to equip
      this.equipRequiredLevel <= store.level &&
      // can be moved or is already here
      (!this.notransfer || this.owner === store.id) &&
      !this.location.inPostmaster;
  },
  inCategory(this: D2Item, categoryName: string) {
    return this.categories.includes(categoryName);
  },
  canBeInLoadout(this: D2Item) {
    return this.equipment || this.type === 'Material' || this.type === 'Consumable';
  },
  // Mark that this item has been moved manually
  updateManualMoveTimestamp(this: D2Item) {
    this.lastManuallyMoved = Date.now();
    if (this.id !== '0') {
      _moveTouchTimestamps.set(this.id, this.lastManuallyMoved);
    }
  },
  isDestiny1(this: D2Item) {
    return false;
  },
  isDestiny2(this: D2Item) {
    return true;
  }
};

export function resetIdTracker() {
  _idTracker = {};
}

/**
 * Process an entire list of items into DIM items.
 * @param owner the ID of the owning store.
 * @param items a list of "raw" items from the Destiny API
 * @param previousItems a set of item IDs representing the previous store's items
 * @param newItems a set of item IDs representing the previous list of new items
 * @param itemInfoService the item info factory for this store's platform
 * @return a promise for the list of items
 */
export function processItems(
  owner: D2Store,
  items: DestinyItemComponent[],
  itemComponents: DestinyItemComponentSetOfint64,
  previousItems: Set<string> = new Set(),
  newItems: Set<string> = new Set(),
  itemInfoService: ItemInfoSource): IPromise<D2Item[]> {
  return $q.all([
    getDefinitions(),
    getBuckets()])
    .then(([defs, buckets]) => {
      const result: D2Item[] = [];
      D2ManifestService.statusText = `${t('Manifest.LoadCharInv')}...`;
      _.each(items, (item) => {
        let createdItem: D2Item | null = null;
        try {
          createdItem = makeItem(defs, buckets, previousItems, newItems, itemInfoService, itemComponents, item, owner);
        } catch (e) {
          console.error("Error processing item", item, e);
          reportException('Processing Dim item', e);
        }
        if (createdItem !== null) {
          createdItem.owner = owner.id;
          result.push(createdItem);
        }
      });
      return result;
    });
}

/** Set an ID for the item that should be unique across all items */
export function createItemIndex(item: D2Item): string {
  // Try to make a unique, but stable ID. This isn't always possible, such as in the case of consumables.
  let index = item.id;
  if (item.id === '0') {
    index = `${item.hash}-am${item.amount}`;
    _idTracker[index] = (_idTracker[index] || 0) + 1;
    index = `${index}-t${_idTracker[index]}`;
  }

  // Perf hack: the index is used as a key for ng-repeat. What we are doing here
  // is adding extra info to that key in order to force items to be re-rendered when
  // this index changes. These properties are selected because they're used in the
  // dimStoreItem directive. Ideally this would just be a hash of all these properties,
  // but for now a big string will do.
  //
  // Oh, also, this value needs to be safe as an HTML ID.

  if (!item.complete && item.percentComplete) {
    index += `-pc${Math.round(item.percentComplete * 100)}`;
  }
  if (item.primStat && item.primStat.value) {
    index += `-ps${item.primStat.value}`;
  }

  return index;
}

/**
 * Construct the search category (CATEGORY_*) list from an item definition.
 * @param itemDef the item definition object
 */
function findCategories(itemDef): string[] {
  const categories: string[] = [];
  if (itemDef.itemCategoryHashes) {
    for (const hash of itemDef.itemCategoryHashes) {
      const c = categoryFromHash[hash];
      if (c) { categories.push(c); }
    }
  }
  // TODO: Some of our categories are not yet available as
  // ItemCategories. This is a hack.
  if (categories.length === 0 && itemDef.quality) {
    const c = categoryFromInfusionHash[itemDef.quality.infusionCategoryHash];
    if (c) { categories.push(c); }
  }
  return categories;
}

/**
 * Process a single raw item into a DIM item.
 * @param defs the manifest definitions
 * @param buckets the bucket definitions
 * @param previousItems a set of item IDs representing the previous store's items
 * @param newItems a set of item IDs representing the previous list of new items
 * @param itemInfoService the item info factory for this store's platform
 * @param item "raw" item from the Destiny API
 * @param owner the ID of the owning store.
 */
// TODO: extract item components first!
export function makeItem(
  defs: D2ManifestDefinitions,
  buckets: InventoryBuckets,
  previousItems: Set<string>,
  newItems: Set<string>,
  itemInfoService: ItemInfoSource | undefined,
  itemComponents: DestinyItemComponentSetOfint64 | undefined,
  item: DestinyItemComponent,
  owner: D2Store | undefined,
  reviewData?: D2RatingData | null
): D2Item | null {
  const itemDef = defs.InventoryItem.get(item.itemHash);
  const instanceDef: Partial<DestinyItemInstanceComponent> = item.itemInstanceId && itemComponents ? itemComponents.instances.data[item.itemInstanceId] : {};
  // Missing definition?
  if (!itemDef) {
    D2ManifestService.warnMissingDefinition();
    return null;
  }

  if (itemDef.redacted) {
    console.warn('Missing Item Definition:\n\n', { item, itemDef, instanceDef }, '\n\nThis item is not in the current manifest and will be added at a later time by Bungie.');
  }

  if (!itemDef || !itemDef.displayProperties.name) {
    return null;
  }

  // def.bucketTypeHash is where it goes normally
  let normalBucket = buckets.byHash[itemDef.inventory.bucketTypeHash];
  // item.bucket is where it IS right now
  let currentBucket = buckets.byHash[item.bucketHash] || normalBucket;
  if (!normalBucket) {
    currentBucket = normalBucket = buckets.unknown;
    buckets.setHasUnknown();
  }

  // We cheat a bit for items in the vault, since we treat the
  // vault as a character. So put them in the bucket they would
  // have been in if they'd been on a character.
  if (owner && owner.isVault || item.location === ItemLocation.Vault) {
    currentBucket = normalBucket;
  }

  const itemType = normalBucket.type || 'Unknown';

  const categories = findCategories(itemDef);

  const dmgName = [null, 'kinetic', 'arc', 'solar', 'void', 'raid'][instanceDef.damageType || 0];

  const primaryStat = (itemDef.stats && itemDef.stats.disablePrimaryStatDisplay) ? null : instanceDef.primaryStat || null;

  const createdItem: D2Item = Object.assign(Object.create(ItemProto), {
    // figure out what year this item is probably from
    destinyVersion: 2,
    // The bucket the item is currently in
    location: currentBucket,
    // The bucket the item normally resides in (even though it may be in the vault/postmaster)
    bucket: normalBucket,
    hash: item.itemHash,
    // This is the type of the item (see DimCategory/DimBuckets) regardless of location
    type: itemType,
    categories, // see defs.ItemCategories
    tier: tiers[itemDef.inventory.tierType] || 'Common',
    isExotic: tiers[itemDef.inventory.tierType] === 'Exotic',
    isVendorItem: (!owner || owner.id === null),
    name: itemDef.displayProperties.name,
    description: itemDef.displayProperties.description,
    icon: itemDef.displayProperties.icon || '/img/misc/missing_icon_d2.png',
    secondaryIcon: itemDef.secondaryIcon || '/img/misc/missing_icon_d2.png',
    notransfer: Boolean(itemDef.nonTransferrable ||
      item.transferStatus === TransferStatuses.NotTransferrable),
    canPullFromPostmaster: !itemDef.doesPostmasterPullHaveSideEffects,
    id: item.itemInstanceId || '0', // zero for non-instanced is legacy hack
    equipped: Boolean(instanceDef.isEquipped),
    equipment: Boolean(itemDef.equippingBlock), // TODO: this has a ton of good info for the item move logic
    equippingLabel: itemDef.equippingBlock && itemDef.equippingBlock.uniqueLabel,
    complete: false,
    amount: item.quantity,
    primStat: primaryStat,
    typeName: itemDef.itemTypeDisplayName || 'Unknown',
    equipRequiredLevel: instanceDef.equipRequiredLevel || 0,
    maxStackSize: Math.max(itemDef.inventory.maxStackSize, 1),
    // 0: titan, 1: hunter, 2: warlock, 3: any
    classType: itemDef.classType,
    classTypeName: itemDef.redacted ? 'unknown' : getClass(itemDef.classType),
    classTypeNameLocalized: getClassTypeNameLocalized(defs, itemDef.classType),
    dmg: dmgName,
    visible: true,
    lockable: item.lockable,
    tracked: item.state & 2,
    locked: item.state & 1,
    masterwork: item.state & 4,
    classified: Boolean(itemDef.redacted),
    isEngram: itemDef.itemCategoryHashes ? itemDef.itemCategoryHashes.includes(34) : false, // category hash for engrams
    loreHash: itemDef.loreHash,
    lastManuallyMoved: item.itemInstanceId ? _moveTouchTimestamps.get(item.itemInstanceId) || 0 : 0,
    isInLoadout: false,
    percentComplete: 0, // filled in later
    hidePercentage: false,
    talentGrid: null, // filled in later
    stats: null, // filled in later
<<<<<<< HEAD
    objectives: null, // filled in later
    dtrRatingCount: (reviewData) ? reviewData.totalReviews : undefined,
    dtrRating: (reviewData) ? reviewData.rating : undefined,
    reviews: (reviewData) ? reviewData.reviews : [],
    previewVendor: itemDef.preview && itemDef.preview.previewVendorHash
=======
    objectives: null // filled in later
>>>>>>> b891a9c3
  });

  // *able
  createdItem.taggable = Boolean(createdItem.lockable || createdItem.classified);
  createdItem.comparable = Boolean(createdItem.equipment && createdItem.lockable);
  createdItem.reviewable = Boolean(($featureFlags.reviewsEnabled && isWeaponOrArmor(createdItem)) || (reviewData && reviewData.reviewsResponse && reviewData.reviewsResponse.reviews));

  if (createdItem.primStat) {
    const statDef = defs.Stat.get(createdItem.primStat.statHash);
    // TODO: hey, does this work?
    createdItem.primStat.stat = Object.create(statDef);
    createdItem.primStat.stat.statName = statDef.displayProperties.name;
  }

  // An item is new if it was previously known to be new, or if it's new since the last load (previousItems);
  createdItem.isNew = false;
  try {
    createdItem.isNew = NewItemsService.isItemNew(createdItem.id, previousItems, newItems);
  } catch (e) {
    console.error(`Error determining new-ness of ${createdItem.name}`, item, itemDef, e);
  }

  if (itemInfoService) {
    try {
      createdItem.dimInfo = itemInfoService.infoForItem(createdItem.hash, createdItem.id);
    } catch (e) {
      console.error(`Error getting extra DIM info for ${createdItem.name}`, item, itemDef, e);
    }
  }

  try {
    if (itemComponents && itemComponents.stats && itemComponents.stats.data) {
      // Instanced stats
      createdItem.stats = buildStats(item, itemComponents.stats.data, defs.Stat);
      if (itemDef.stats && itemDef.stats.stats) {
        // Hidden stats
        createdItem.stats = (createdItem.stats || []).concat(buildHiddenStats(itemDef, defs.Stat));
      }
    } else if (itemDef.stats && itemDef.stats.stats) {
      // Item definition stats
      createdItem.stats = buildDefaultStats(itemDef, defs.Stat);
    }
    // Investment stats
    if (!createdItem.stats && itemDef.investmentStats && itemDef.investmentStats.length) {
      createdItem.stats = _.sortBy(buildInvestmentStats(itemDef.investmentStats, defs.Stat));
    }

    createdItem.stats = createdItem.stats && _.sortBy(createdItem.stats, (s) => s.sort);
  } catch (e) {
    console.error(`Error building stats for ${createdItem.name}`, item, itemDef, e);
  }

  try {
    if (itemComponents && itemComponents.talentGrids && itemComponents.talentGrids.data) {
      createdItem.talentGrid = buildTalentGrid(item, itemComponents.talentGrids.data, defs.TalentGrid);
    }
  } catch (e) {
    console.error(`Error building talent grid for ${createdItem.name}`, item, itemDef, e);
  }

  try {
    if (itemComponents && itemComponents.objectives && itemComponents.objectives.data) {
      createdItem.objectives = buildObjectives(item, itemComponents.objectives.data, defs.Objective);
    }
  } catch (e) {
    console.error(`Error building objectives for ${createdItem.name}`, item, itemDef, e);
  }

  try {
    if (itemComponents && itemComponents.objectives && itemComponents.objectives.data) {
      createdItem.flavorObjective = buildFlavorObjective(item, itemComponents.objectives.data, defs.Objective);
    }
  } catch (e) {
    console.error(`Error building flavor objectives for ${createdItem.name}`, item, itemDef, e);
  }

  try {
    // TODO: move socket handling and stuff into a different file
    if (itemComponents && itemComponents.sockets && itemComponents.sockets.data) {
      createdItem.sockets = buildSockets(item, itemComponents.sockets.data, defs, itemDef);
    } else if (itemDef.sockets) {
      createdItem.sockets = buildDefinedSockets(defs, itemDef);
    }
  } catch (e) {
    console.error(`Error building sockets for ${createdItem.name}`, item, itemDef, e);
  }

  if (itemDef.perks && itemDef.perks.length) {
    createdItem.perks = itemDef.perks.map((p): DimPerk => {
      return { requirement: p.requirementDisplayString, ...defs.SandboxPerk.get(p.perkHash) };
    }).filter((p) => p.isDisplayable);
    if (createdItem.perks.length === 0) {
      createdItem.perks = null;
    }
  }

  if (createdItem.objectives) {
    // Counter objectives for the new emblems shouldn't count.
    const realObjectives = createdItem.objectives.filter((o) => o.displayStyle !== 'integer');

    const length = realObjectives.length;
    if (length > 0) {
      createdItem.complete = realObjectives.every((o) => o.complete);
      createdItem.percentComplete = sum(createdItem.objectives, (objective) => {
        if (objective.completionValue) {
          return Math.min(1, objective.progress / objective.completionValue) / length;
        } else {
          return 0;
        }
      });
    } else {
      createdItem.hidePercentage = true;
    }
  }

  // Secondary Icon
  if (createdItem.sockets) {
    const multiEmblem = createdItem.sockets.sockets.filter((plug) => plug.plug && plug.plug.plugItem.itemType === 14);
    const selectedEmblem = multiEmblem[0] && multiEmblem[0].plug;

    if (selectedEmblem) {
      createdItem.secondaryIcon = selectedEmblem.plugItem.secondaryIcon;
    }
  }

  // Infusion
  const tier = itemDef.inventory ? defs.ItemTierType[itemDef.inventory.tierTypeHash] : null;
  createdItem.infusionProcess = tier && tier.infusionProcess;
  createdItem.infusionFuel = Boolean(createdItem.infusionProcess && itemDef.quality && itemDef.quality.infusionCategoryHashes && itemDef.quality.infusionCategoryHashes.length);
  createdItem.infusable = createdItem.infusionFuel && isLegendaryOrBetter(createdItem);
  createdItem.infusionQuality = itemDef.quality || null;

  // TODO: this is a temporary fix for https://github.com/Bungie-net/api/issues/469
  if (createdItem.sockets) {
    if (createdItem.sockets.sockets.some((s) =>
      Boolean(s.plug && s.plug.isMasterwork))) {
      createdItem.masterwork = true;
    }
  }

  // Masterwork
  if (createdItem.masterwork && createdItem.sockets) {
    try {
      createdItem.masterworkInfo = buildMasterworkInfo(createdItem.sockets, defs);
    } catch (e) {
      console.error(`Error building masterwork info for ${createdItem.name}`, item, itemDef, e);
    }
  }

  // Mark items with power mods
  if (createdItem.primStat) {
    createdItem.basePower = getBasePowerLevel(createdItem);
    if (createdItem.basePower !== createdItem.primStat.value) {
      createdItem.complete = true;
    }
  }

  // Mark upgradeable stacks of rare modifications
  if (createdItem.maxStackSize > 1 &&
      createdItem.amount >= 3 &&
      createdItem.tier === 'Rare' &&
      createdItem.bucket.hash === 3313201758) {
    createdItem.complete = true;
  }

  createdItem.index = createItemIndex(createdItem);

  return createdItem;
}

function isWeaponOrArmor(item: D2Item) {
  return item.primStat &&
          ((item.primStat.statHash === 1480404414) || // weapon
          (item.primStat.statHash === 3897883278)); // armor
}

function isLegendaryOrBetter(item) {
  return (item.tier === 'Legendary' || item.tier === 'Exotic');
}

function getClassTypeNameLocalized(defs: D2ManifestDefinitions, type: DestinyClass) {
  const klass = Object.values(defs.Class).find((c) => c.classType === type);
  if (klass) {
    return klass.displayProperties.name;
  } else {
    return t('Loadouts.Any');
  }
}

function buildHiddenStats(itemDef: DestinyInventoryItemDefinition, statDefs: LazyDefinition<DestinyStatDefinition>): DimStat[] {
  const itemStats = itemDef.stats.stats;

  if (!itemStats) {
    return [];
  }

  return _.compact(_.map(itemStats, (stat: DestinyInventoryItemStatDefinition): DimStat | undefined => {
    const def = statDefs.get(stat.statHash);

    // only aim assist and zoom for now
    if (![1345609583, 3555269338, 2715839340].includes(stat.statHash) || !stat.value) {
      return undefined;
    }

    return {
      base: stat.value,
      bonus: 0,
      statHash: stat.statHash,
      name: def.displayProperties.name,
      id: stat.statHash,
      sort: statWhiteList.indexOf(stat.statHash),
      value: stat.value,
      maximumValue: 100,
      bar: true
    };
  }));
}

function buildDefaultStats(itemDef: DestinyInventoryItemDefinition, statDefs: LazyDefinition<DestinyStatDefinition>): DimStat[] {
  const itemStats = itemDef.stats.stats;

  if (!itemStats) {
    return [];
  }

  return _.compact(_.map(itemStats, (stat: DestinyInventoryItemStatDefinition): DimStat | undefined => {
    const def = statDefs.get(stat.statHash);

    if (!statWhiteList.includes(stat.statHash) || !stat.value) {
      return undefined;
    }

    return {
      base: stat.value,
      bonus: 0,
      statHash: stat.statHash,
      name: def.displayProperties.name,
      id: stat.statHash,
      sort: statWhiteList.indexOf(stat.statHash),
      value: stat.value,
      // Armor stats max out at 5, all others are... probably 100? See https://github.com/Bungie-net/api/issues/448
      maximumValue: [1943323491, 392767087, 2996146975].includes(stat.statHash) ? 5 : 100,
      bar: stat.statHash !== 4284893193 &&
        stat.statHash !== 3871231066 &&
        stat.statHash !== 2961396640
    };
  }));
}

function buildStats(
  item: DestinyItemComponent,
  stats: { [key: string]: DestinyItemStatsComponent },
  statDefs: LazyDefinition<DestinyStatDefinition>
): DimStat[] {
  if (!item.itemInstanceId || !stats[item.itemInstanceId]) {
    return [];
  }
  const itemStats = stats[item.itemInstanceId].stats;

  return _.compact(_.map(itemStats, (stat: DestinyStat): DimStat | undefined => {
    const def = statDefs.get(stat.statHash);
    const itemStat = itemStats[stat.statHash];
    if (!def || !itemStat) {
      return undefined;
    }

    const val = itemStat ? itemStat.value : stat.value;

    return {
      base: val,
      bonus: 0,
      statHash: stat.statHash,
      name: def.displayProperties.name,
      id: stat.statHash,
      sort: statWhiteList.indexOf(stat.statHash),
      value: val,
      maximumValue: itemStat.maximumValue,
      bar: stat.statHash !== 4284893193 &&
      stat.statHash !== 3871231066 &&
      stat.statHash !== 2961396640
    };
  }));
}

function buildInvestmentStats(
  itemStats: DestinyItemInvestmentStatDefinition[],
  statDefs: LazyDefinition<DestinyStatDefinition>
): DimStat[] {
  return _.compact(_.map(itemStats, (itemStat): DimStat | undefined => {
    const def = statDefs.get(itemStat.statTypeHash);
    /* 1935470627 = Power */
    if (!def || !itemStat || itemStat.statTypeHash === 1935470627) {
      return undefined;
    }

    return {
      base: itemStat.value,
      bonus: 0,
      statHash: itemStat.statTypeHash,
      name: def.displayProperties.name,
      id: itemStat.statTypeHash,
      sort: statWhiteList.indexOf(itemStat.statTypeHash),
      value: itemStat.value,
      maximumValue: 0,
      bar: def.hash !== 4284893193 &&
        def.hash !== 3871231066 &&
        def.hash !== 2961396640
    };
  }));
}

function buildObjectives(
  item: DestinyItemComponent,
  objectivesMap: { [key: string]: DestinyItemObjectivesComponent },
  objectiveDefs: LazyDefinition<DestinyObjectiveDefinition>
): DimObjective[] | null {

  if (!item.itemInstanceId || !objectivesMap[item.itemInstanceId]) {
    return null;
  }

  const objectives = objectivesMap[item.itemInstanceId].objectives;
  if (!objectives || !objectives.length) {
    return null;
  }

  // TODO: we could make a tooltip with the location + activities for each objective (and maybe offer a ghost?)

  return objectives.map((objective) => {
    const def = objectiveDefs.get(objective.objectiveHash);

    let complete = false;
    let booleanValue = false;
    let display = `${objective.progress || 0}/${def.completionValue}`;
    let displayStyle: string | null;
    switch (def.valueStyle) {
      case DestinyUnlockValueUIStyle.Integer:
        display = `${objective.progress || 0}`;
        displayStyle = 'integer';
        break;
      case DestinyUnlockValueUIStyle.Multiplier:
        display = `${(objective.progress || 0) / def.completionValue}x`;
        displayStyle = 'integer';
        break;
      case DestinyUnlockValueUIStyle.DateTime:
        const date = new Date(0);
        date.setUTCSeconds(objective.progress || 0);
        display = `${date.toLocaleDateString()} ${date.toLocaleTimeString()}`;
        displayStyle = 'integer';
        break;
      case DestinyUnlockValueUIStyle.Checkbox:
      case DestinyUnlockValueUIStyle.Automatic:
        displayStyle = null;
        booleanValue = def.completionValue === 1;
        complete = objective.complete;
        break;
      default:
        displayStyle = null;
        complete = objective.complete;
    }

    return {
      displayName: def.displayProperties.name || def.progressDescription ||
        (objective.complete
          ? t('Objectives.Complete')
          : t('Objectives.Incomplete')),
      description: def.displayProperties.description,
      progress: objective.progress || 0,
      completionValue: def.completionValue,
      complete,
      boolean: booleanValue,
      displayStyle,
      display
    };
  });
}

function buildFlavorObjective(
  item: DestinyItemComponent,
  objectivesMap: { [key: string]: DestinyItemObjectivesComponent },
  objectiveDefs: LazyDefinition<DestinyObjectiveDefinition>
): DimFlavorObjective | null {
  if (!item.itemInstanceId || !objectivesMap[item.itemInstanceId]) {
    return null;
  }

  const flavorObjective = objectivesMap[item.itemInstanceId].flavorObjective;
  if (!flavorObjective) {
    return null;
  }

  // Fancy emblems with multiple trackers are tracked as regular objectives, but the info is duplicated in
  // flavor objective. If that's the case, skip flavor.
  const objectives = objectivesMap[item.itemInstanceId].objectives;
  if (objectives && objectives.some((o) => o.objectiveHash === flavorObjective.objectiveHash)) {
    return null;
  }

  const def = objectiveDefs.get(flavorObjective.objectiveHash);
  return {
    description: def.progressDescription,
    icon: def.displayProperties.hasIcon ? def.displayProperties.icon : "",
    progress: def.valueStyle === 5 ? (flavorObjective.progress || 0) / def.completionValue : (def.valueStyle === 6 ? flavorObjective.progress : 0) || 0
  };
}

function buildTalentGrid(
  item: DestinyItemComponent,
  talentsMap: { [key: string]: DestinyItemTalentGridComponent },
  talentDefs: LazyDefinition<DestinyTalentGridDefinition>
): DimTalentGrid | null {
  if (!item.itemInstanceId || !talentsMap[item.itemInstanceId]) {
    return null;
  }
  const talentGrid = talentsMap[item.itemInstanceId];
  if (!talentGrid) {
    return null;
  }

  const talentGridDef = talentDefs.get(talentGrid.talentGridHash);
  if (!talentGridDef || !talentGridDef.nodes || !talentGridDef.nodes.length) {
    return null;
  }

  const gridNodes = _.compact(talentGridDef.nodes.map((node): DimGridNode | undefined => {
    const talentNodeGroup = node;
    const talentNodeSelected = node.steps[0];

    if (!talentNodeSelected) {
      return undefined;
    }

    const nodeName = talentNodeSelected.displayProperties.name;

    // Filter out some weird bogus nodes
    if (!nodeName || nodeName.length === 0 || talentNodeGroup.column < 0) {
      return undefined;
    }

    // Only one node in this column can be selected (scopes, etc)
    const exclusiveInColumn = Boolean(talentNodeGroup.exclusiveWithNodeHashes &&
                              talentNodeGroup.exclusiveWithNodeHashes.length > 0);

    const activatedAtGridLevel = talentNodeSelected.activationRequirement.gridLevel;

    // There's a lot more here, but we're taking just what we need
    return {
      name: nodeName,
      hash: talentNodeSelected.nodeStepHash,
      description: talentNodeSelected.displayProperties.description,
      icon: talentNodeSelected.displayProperties.icon,
      // Position in the grid
      column: talentNodeGroup.column / 8,
      row: talentNodeGroup.row / 8,
      // Is the node selected (lit up in the grid)
      activated: true,
      // The item level at which this node can be unlocked
      activatedAtGridLevel,
      // Only one node in this column can be selected (scopes, etc)
      exclusiveInColumn,
      // Whether or not the material cost has been paid for the node
      unlocked: true,
      // Some nodes don't show up in the grid, like purchased ascend nodes
      hidden: false
    };
  }));

  if (!gridNodes.length) {
    return null;
  }

  // Fix for stuff that has nothing in early columns
  const minByColumn = _.min(gridNodes.filter((n) => !n.hidden), (n) => n.column);
  const minColumn = minByColumn.column;
  if (minColumn > 0) {
    gridNodes.forEach((node) => { node.column -= minColumn; });
  }

  return {
    nodes: _.sortBy(gridNodes, (node) => node.column + (0.1 * node.row)),
    complete: _.all(gridNodes, (n) => n.unlocked)
  };
}

function buildSockets(
  item: DestinyItemComponent,
  socketsMap: { [key: string]: DestinyItemSocketsComponent },
  defs: D2ManifestDefinitions,
  itemDef: DestinyInventoryItemDefinition
): DimSockets | null {
  if (!item.itemInstanceId || !itemDef.sockets || !itemDef.sockets.socketEntries.length || !socketsMap[item.itemInstanceId]) {
    return null;
  }
  const sockets = socketsMap[item.itemInstanceId].sockets;
  if (!sockets || !sockets.length) {
    return null;
  }

  const realSockets = sockets.map((socket, i) => buildSocket(defs, socket, i));

  const categories = itemDef.sockets.socketCategories.map((category): DimSocketCategory => {
    return {
      category: defs.SocketCategory.get(category.socketCategoryHash),
      sockets: category.socketIndexes.map((index) => realSockets[index])
    };
  });

  return {
    sockets: realSockets, // Flat list of sockets
    categories: _.sortBy(categories, (c) => c.category.index) // Sockets organized by category
  };
}

function buildDefinedSockets(
  defs: D2ManifestDefinitions,
  itemDef: DestinyInventoryItemDefinition
): DimSockets | null {
  const sockets = itemDef.sockets.socketEntries;
  if (!sockets || !sockets.length) {
    return null;
  }

  const realSockets = sockets.map((socket, i) => buildDefinedSocket(defs, socket, i));
  // TODO: check out intrinsicsockets as well

  const categories = itemDef.sockets.socketCategories.map((category): DimSocketCategory => {
    return {
      category: defs.SocketCategory.get(category.socketCategoryHash),
      sockets: category.socketIndexes.map((index) => realSockets[index]).filter((s) => s.plugOptions.length)
    };
  });

  return {
    sockets: realSockets, // Flat list of sockets
    categories: _.sortBy(categories, (c) => c.category.index) // Sockets organized by category
  };
}

function buildDefinedSocket(
  defs: D2ManifestDefinitions,
  socket: DestinyItemSocketEntryDefinition,
  index: number
): DimSocket {
  // The currently equipped plug, if any
  const reusablePlugs = compact((socket.reusablePlugItems || []).map((reusablePlug) => buildDefinedPlug(defs, reusablePlug)));
  const plugOptions: DimPlug[] = [];

  if (reusablePlugs.length) {
    reusablePlugs.forEach((reusablePlug) => {
      if (// TODO: with AWA we may want to put some of these back
          // removes the reusablePlugs from masterwork
          !reusablePlug.plugItem.itemCategoryHashes.includes(141186804) &&
          // removes the "Remove Shader" plug
          reusablePlug.plugItem.action &&
          // removes the "Default Ornament" plug
          ![2931483505, 1959648454, 702981643].includes(reusablePlug.plugItem.hash)
        ) {
          plugOptions.push(reusablePlug);
        }
      });
  }

  return {
    socketIndex: index,
    plug: null,
    plugOptions
  };
}

function isDestinyItemPlug(plug: DestinyItemPlug | DestinyItemSocketState): plug is DestinyItemPlug {
  return Boolean((plug as DestinyItemPlug).plugItemHash);
}

function buildPlug(
  defs: D2ManifestDefinitions,
  plug: DestinyItemPlug | DestinyItemSocketState
): DimPlug | null {
  const plugHash = isDestinyItemPlug(plug) ? plug.plugItemHash : plug.plugHash;
  const enabled = isDestinyItemPlug(plug) ? plug.enabled : plug.isEnabled;

  const plugItem = plugHash && defs.InventoryItem.get(plugHash);
  if (!plugItem) {
    return null;
  }

  const failReasons = plug ? (plug.enableFailIndexes || []).map((index) => plugItem.plug.enabledRules[index].failureMessage).join("\n") : '';

  return {
    plugItem,
    enabled: enabled && (!isDestinyItemPlug(plug) || plug.canInsert),
    enableFailReasons: failReasons,
    plugObjectives: plug.plugObjectives || [],
    perks: (plugItem.perks || []).map((perk) => perk.perkHash).map((perkHash) => defs.SandboxPerk.get(perkHash)),
    // The first two hashes are the "Masterwork Upgrade" for weapons and armor. The category hash is for "Masterwork Mods"
    isMasterwork: plugItem.hash !== 236077174 && plugItem.hash !== 1176735155 && plugItem.itemCategoryHashes.includes(141186804)
  };
}

function buildDefinedPlug(
  defs: D2ManifestDefinitions,
  plug: DestinyItemSocketEntryPlugItemDefinition
): DimPlug | null {
  const plugHash = plug.plugItemHash;

  const plugItem = plugHash && defs.InventoryItem.get(plugHash);
  if (!plugItem) {
    return null;
  }

  return {
    plugItem,
    enabled: true,
    enableFailReasons: "",
    plugObjectives: [],
    perks: (plugItem.perks || []).map((perk) => perk.perkHash).map((perkHash) => defs.SandboxPerk.get(perkHash)),
    isMasterwork: plugItem.plug.plugCategoryHash === 2109207426 || plugItem.plug.plugCategoryHash === 2989652629
  };
}

function buildSocket(
  defs: D2ManifestDefinitions,
  socket: DestinyItemSocketState,
  index: number
): DimSocket {
  // The currently equipped plug, if any
  const plug = buildPlug(defs, socket);
  const reusablePlugs = compact((socket.reusablePlugs || []).map((reusablePlug) => buildPlug(defs, reusablePlug)));
  const plugOptions = plug ? [plug] : [];

  if (reusablePlugs.length) {
    reusablePlugs.forEach((reusablePlug) => {
      if (
        // TODO: with AWA we may want to put some of these back
        // removes the reusablePlugs from masterwork
        !reusablePlug.plugItem.itemCategoryHashes.includes(141186804) &&
        // removes the "Remove Shader" plug
        reusablePlug.plugItem.action &&
        // removes the "Default Ornament" plug
        ![2931483505, 1959648454, 702981643].includes(reusablePlug.plugItem.hash)
      ) {
          if (plug && reusablePlug.plugItem.hash === plug.plugItem.hash) {
            plugOptions.push(plug);
            plugOptions.shift();
          } else {
            plugOptions.push(reusablePlug);
          }
        }
      });
  }

  return {
    socketIndex: index,
    plug,
    plugOptions
  };
}

// TODO: revisit this
function buildMasterworkInfo(
  sockets: DimSockets,
  defs: D2ManifestDefinitions
): DimMasterwork | null {
  const socket = sockets.sockets.find((socket) => Boolean(socket.plug && socket.plug.plugObjectives.length));
  if (!socket || !socket.plug || !socket.plug.plugObjectives.length || !socket.plugOptions || !socket.plugOptions.length) {
    return null;
  }
  const plugObjective = socket.plug.plugObjectives[0];
  const plugOption = socket.plugOptions[0];
  const investmentStats = plugOption.plugItem.investmentStats;
  if (!investmentStats || !investmentStats.length) {
    return null;
  }
  const statHash = investmentStats[0].statTypeHash;

  const objectiveDef = defs.Objective.get(plugObjective.objectiveHash);
  const statDef = defs.Stat.get(statHash);

  if (!objectiveDef || !statDef) {
    return null;
  }

  return {
    progress: plugObjective.progress,
    typeName: (plugOption.plugItem.plug.plugCategoryHash === 2109207426) ? "Vanguard" : "Crucible",
    typeIcon:  objectiveDef.displayProperties.icon,
    typeDesc: objectiveDef.progressDescription,
    statHash,
    statName: statDef.displayProperties.name,
    statValue: investmentStats[0].value
  };
}

const MOD_CATEGORY = 59;
const POWER_STAT_HASH = 1935470627;

function getBasePowerLevel(item: D2Item): number {
  const powerMods = getPowerMods(item);
  const modPower = sum(powerMods, (mod) => mod.investmentStats.find((s) => s.statTypeHash === POWER_STAT_HASH)!.value);

  return item.primStat ? (item.primStat.value - modPower) : 0;
}

export function getPowerMods(item: D2Item): DestinyInventoryItemDefinition[] {
  return item.sockets ? compact(item.sockets.sockets.map((p) => p.plug && p.plug.plugItem)).filter((plug) => {
    return plug.itemCategoryHashes && plug.investmentStats &&
      plug.itemCategoryHashes.includes(MOD_CATEGORY) &&
      plug.investmentStats.some((s) => s.statTypeHash === POWER_STAT_HASH);
  }) : [];
}<|MERGE_RESOLUTION|>--- conflicted
+++ resolved
@@ -350,15 +350,8 @@
     hidePercentage: false,
     talentGrid: null, // filled in later
     stats: null, // filled in later
-<<<<<<< HEAD
-    objectives: null, // filled in later
-    dtrRatingCount: (reviewData) ? reviewData.totalReviews : undefined,
-    dtrRating: (reviewData) ? reviewData.rating : undefined,
-    reviews: (reviewData) ? reviewData.reviews : [],
+    objectives: null // filled in later,
     previewVendor: itemDef.preview && itemDef.preview.previewVendorHash
-=======
-    objectives: null // filled in later
->>>>>>> b891a9c3
   });
 
   // *able
