--- conflicted
+++ resolved
@@ -8,12 +8,11 @@
 .powerLevel,
 .light {
   color: $gold;
-  &:before {
-    content: '\2726';
-    display: inline-block;
-    vertical-align: middle;
+
+  .app-icon {
+    vertical-align: 25%;
+    font-size: 50%;
     margin-right: 2px;
-    font-size: 50%;
   }
 }
 
@@ -111,18 +110,7 @@
   .level {
     margin-right: 1px;
   }
-<<<<<<< HEAD
-  .powerLevel {
-    color: $gold;
-
-    .app-icon {
-      vertical-align: 25%;
-      font-size: 50%;
-      margin-right: 2px;
-    }
-  }
-=======
->>>>>>> cc0f14c3
+
   .currencies {
     text-align: right;
   }
