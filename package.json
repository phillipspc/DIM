{
  "name": "dim",
  "version": "3.16.0",
  "description": "An item manager for Destiny.",
  "main": "app/index.html",
  "engines": {
    "node": "6.9.2"
  },
  "scripts": {
    "test": "echo \"No tests\"",
    "dev-chrome": "npm start -s",
    "generate-css": "echo \"No need to run this any more. Just run 'npm start'!\n\"",
    "lint": "eslint .",
    "bundle": "webpack --config ./config/webpack.js --hide-modules",
    "build-release": "npm run bundle -s -- --env=release",
    "build-beta": "npm run bundle -s -- --env=beta",
    "build-dev": "npm run bundle -s -- --env=dev --watch",
    "start": "npm run build-dev -s",
    "publish-chrome-beta": "npm run build-beta -s && grunt publish_chrome_beta",
<<<<<<< HEAD
    "publish-chrome-release": "npm run build-release -s && grunt publish_chrome_release",
=======
    "server": "webpack-dev-server --config ./config/webpack.js",
>>>>>>> 4bdf6b86
    "install": "napa"
  },
  "napa": {
    "angular-chrome-storage": "https://github.com/infomofo/angular-chrome-storage",
    "angular-uuid2": "https://github.com/MBehtemam/angular-uuid",
    "zip-js": "https://github.com/gildas-lormeau/zip.js"
  },
  "repository": {
    "type": "git",
    "url": "https://github.com/kyleshay/DIM.git"
  },
  "author": "",
  "license": "MIT",
  "bugs": {
    "url": "https://github.com/DestinyItemManager/DIM/issues"
  },
  "homepage": "https://github.com/DestinyItemManager/DIM",
  "devDependencies": {
    "autoprefixer": "^6.3.7",
    "babel-core": "^6.21.0",
    "babel-loader": "^6.2.10",
    "babel-plugin-angularjs-annotate": "^0.6.0",
    "babel-preset-es2015": "^6.18.0",
    "bower": "^1.7.9",
    "chalk": "^1.1.3",
    "clean-webpack-plugin": "^0.1.14",
    "copy-webpack-plugin": "^4.0.1",
    "css-loader": "^0.26.1",
    "eslint": "^3.12.2",
    "exports-loader": "^0.6.3",
    "extract-loader": "^0.1.0",
    "extract-text-webpack-plugin": "github:webpack/extract-text-webpack-plugin",
    "grunt": "^1.0.1",
    "grunt-cli": "^1.2.0",
    "grunt-contrib-compress": "^1.3.0",
    "grunt-webstore-upload": "^0.9.3",
    "handlebars": "^4.0.6",
    "handlebars-loader": "^1.4.0",
    "html-loader": "^0.4.4",
    "html-webpack-plugin": "github:ampedandwired/html-webpack-plugin",
    "imports-loader": "^0.7.0",
    "load-grunt-tasks": "^3.5.0",
    "napa": "^2.3.0",
    "node-sass": "^3.13.1",
    "notify-webpack-plugin": "^1.0.0",
    "npm-run-all": "^3.1.2",
    "request": "^2.73.0",
    "sass-loader": "^4.1.1",
    "sqlite3": "^3.1.4",
    "style-loader": "^0.13.1",
    "uglify-js": "^2.7.0",
    "unzip": "^0.1.11",
    "url-loader": "^0.5.7",
    "webpack": "^2.2.0-rc.0",
    "webpack-dev-server": "^2.2.0-rc.0",
    "webpack-visualizer-plugin": "^0.1.6"
  },
  "dependencies": {
    "angular": "^1.6.1",
    "angular-aria": "^1.6.1",
    "angular-hotkeys": "github:chieffancypants/angular-hotkeys#1.4.5",
    "angular-local-storage": "^0.5.0",
    "angular-messages": "^1.6.1",
    "angular-moment": "^1.0.1",
    "angular-native-dragdrop": "github:angular-dragdrop/angular-dragdrop",
    "angular-promise-tracker": "^2.2.2",
    "angular-timer": "^1.3.3",
    "angular-translate": "^2.13.1",
    "angular-translate-interpolation-messageformat": "^2.13.1",
    "angular-ui-router": "^0.3.2",
    "angularjs-slider": "^5.9.0",
    "angularjs-toaster": "github:DestinyItemManager/AngularJS-Toaster",
    "babel-polyfill": "^6.20.0",
    "components-font-awesome": "^4.7.0",
    "file-loader": "^0.9.0",
    "humanize-duration": "^3.10.0",
    "idb-keyval": "^2.3.0",
    "jquery": "^3.1.1",
    "jquery-textcomplete": "^1.8.0",
    "jquery-ui": "^1.12.1",
    "jszip": "^3.1.3",
    "lodash": "^4.17.3",
    "lz-string": "^1.4.4",
    "messageformat": "^1.0.2",
    "moment": "^2.17.1",
    "ng-dialog": "^0.6.4",
    "ng-http-rate-limiter": "^1.0.1",
    "simple-query-string": "^1.3.0",
    "sql.js": "^0.4.0",
    "underscore": "^1.8.3"
  }
}<|MERGE_RESOLUTION|>--- conflicted
+++ resolved
@@ -17,11 +17,8 @@
     "build-dev": "npm run bundle -s -- --env=dev --watch",
     "start": "npm run build-dev -s",
     "publish-chrome-beta": "npm run build-beta -s && grunt publish_chrome_beta",
-<<<<<<< HEAD
     "publish-chrome-release": "npm run build-release -s && grunt publish_chrome_release",
-=======
     "server": "webpack-dev-server --config ./config/webpack.js",
->>>>>>> 4bdf6b86
     "install": "napa"
   },
   "napa": {
