# Next

* Searching mods and perks in D2 now searches non-selected perks as well.
* Perks are in the correct order again (instead of the selected one being first always).
* Unpurchaseable vendor items are displayed better.
<<<<<<< HEAD
* Emblems show a preview of the nameplate graphic.
=======
* Fix "is:dupelower" to only affect Weapons/Armor
* Add armor stats to the "stat:" filter (in D2 only)
* Add ":=" comparison to the text complete tooltip
>>>>>>> fb4e2253

# 4.44.0

* Fixed the "recommended perk" being wrong very often.
* Improved the display of perks, shaders, and mods on items. Improved the popup details for those items as well - this includes ornament unlock progress.
* Stackable items like mods and shaders have less chance of being left behind during search transfers.
* Put back "Make Room for Postmaster" in D1 - it was removed accidentally.
* Items matching a search are now more highlighted. Removed "Hide Unfiltered Items" setting.

# 4.43.0

* Fix some cases where moving stacks of items would fail.
* Fix "Gather Reputation Items" from not gathering everything.
* More items can be successfully dragged out of the postmaster.

# 4.42.0

* Compare tool shows ratings, and handles missing stats better.
* Fixed display of masterwork mod and ornaments.
* Remove Auras from inventory since they're part of Emblems now.
* Fancy new emblems show all their counters correctly.
* Improved moving mods, shaders, and consumables via search loadouts. They can now go to any character (not just the active one) and aren't limited to 9 items.
* Pausing over a drop zone to trigger the move-amount dialog works every time now, not just the first time.

# 4.41.1

* Fix dupelower logic.
* Fixed bugs preventing DIM from loading in some browsers.
* See previews of the items you'll get from faction packages and Xur from links on the Progress page.

# 4.41.0

* Mobile on portrait mode will be able to set the number of inventory columns (the icon size will be resized to accomodate).
* You can now check your emblem objectives.
* Armor mods show more info.
* Destiny 1 transfers are faster.
* DIM is better at equipping exotics when you already have exotic ghosts, sparrows, and ships equipped.
* Pulling an item from the postmaster updates the list of items quickly now.
* Navigation from "About" or "Backers" back to your inventory works.
* is:dupelower breaks ties more intelligently.

# 4.40.0

# 4.39.0

* Fixed random loadout feature taking you to a blank page.

# 4.38.0

* Fixed display of Clan XP milestone.
* DIM's logic to automatically move aside items to make room for what you're moving is smarter - it'll leave put things you just moved, and it'll prefer items you've tagged as favorites.
* In D2, "Make room for Postmaster" has been replaced with "Collect Postmaster" which pulls all postmaster items we can onto your character. You can still make room by clicking "Space".
* Fix pull from postmaster to clear exactly enough space, not too many, but also not too few.
* Accounts with no characters will no longer show up in the account dropdown.
* Item tagging via keyboard should be a little more international-friendly. Calling the help menu (via shift+/) is too.
* Fixed XP required for well-rested perk after the latest Destiny update.

# 4.37.0

* Masterwork differentiation between Vanguard / Crucible, highlight of stat being affected by MW.
* The "Well Rested" buff now appears as a Milestone on your Progress page.
* Nightfall modifiers are shown on the Progress page.
* Storage (Google Drive) settings have moved to the Settings page.
* You can configure a custom item sorting method from the Settings page.
* Improved display of the account selection dropdown.

# 4.36.1

* Attempt to fix error on app.
* Moving an item from the postmaster will now only clear enough space for that one item.

# 4.36.0

* Attempt to fix error on app.

# 4.35.0

* The Settings page has been redesigned.
* Your character stats now update live when you change armor.
* New settings to help distinguish colors for colorblind users.
* DIM should load faster.
* DIM won't try to transfer Faction tokens anymore.

# 4.34.0

* Sorting characters by age should be correct for D2 on PC.
* The infusion fuel finder now supports reverse lookups, so you can choose the best thing to infuse a particular item *into*.
* Labeled the Infusion Fuel Finder button.
* Trace Rifles are highlighted again on is:autorifle search.
* Factions that you can't turn in rewards to are now greyed out. We also show the vendor name, and the raw XP values have moved to a tooltip.
* The settings page has been cleaned up and moved to its own page.

# 4.33.1

* Fix DIM loading on iOS 11.2.2.

# 4.33.0

* A brand new Progress page for Destiny 2 displays your milestones, quests, and faction reputation all in one place. That information has been removed from the main inventory screen.
* We've changed around the effect for masterworks a bit more.

# 4.32.0

* Added hotkey for search and clear (Shift+F).
* Masterworks show up with an orange glow like in the game, and gold borders are back to meaning "has power mod".
* Mercury reputation items are now handled by farming mode and gather reputation items.
* Tweak max base power / max light calculations to be slightly more accurate.
* Display D2 subclass talent trees. We can't show which ones are selected/unlocked yet.
* Moving items on Android should work better.
* Rotating to and from landscape and portrait should be faster.
* Fix quest steps showing up in the "haspower" search.
* Do a better job of figuring out what's infusable.
* Added a reverse lookup to Infusion Fuel Finder.

# 4.31.0

* "is:complete" will find completed rare mod stacks in Destiny 2.

# 4.30.0

* NEW - Revamped rating algorithm for D2 items.
* Fixed a bug trying to maximize power level (and sometimes transfer items) in Destiny 2.
* When hovering over an icon, the name and type will be displayed
* Allowing more exotic item types to be simultaneously equipped in Destiny 2
* Initial support for masterworks weapons.
* Fixed reporting reviews in Destiny 2.
* Fixed item filtering in Destiny 2.

# 4.29.0

* Added Mercury reputation.
* Added Crimson Exotic Hand Canon.

# 4.28.0

* NEW - Move items from the postmaster in DIM!

# 4.27.1

* Key for perk hints in D2.
* Fixed bug loading items with Destiny 2 v1.1.0.

# 4.27.0

* Added setting to pick relevant platforms for reviews.
* Fix review area not collapsing in popup.
* Fix display of option selector on reviews tab when detailed reviews are disabled.

# 4.26.0

* Don't show community best rated perk tip if socket's plugged.
* is:haslevel/haspower (D1/D2) fix in cheatsheet.
* Fix mobile store pager width

# 4.25.1

* Added Net Neutrality popup.

# 4.25.0

# 4.24.1

# 4.24.0

* Bungie has reduced the throttling delay for moving items, so you may once again move items quickly.

# 4.23.0

# 4.22.0

* Add a 'bulk tag' button to the search filter.
* Add basepower: filter and is:goldborder filter.
* Fix filtering in D1.
* Add a button to clear the current search.
* Fix moving partial stacks of items.
* Fixed "transfer items" in the Infusion Fuel Finder.
* Giving hints about the community's favorite plugs on D2 items.

# 4.21.0

* Community reviews (for weapons and armor) are in for Destiny 2 inventory.
* Charting weapon reviews.
* Fixed the shadow under the sticky characters bar on Chrome.
* Add an option to farming mode that stashes reputation items in the vault.
* Add a new smart loadout to gather reputation items for redemption.
* Scroll the loadout drawer on mobile.
* Show character level progression under level 20 for D2.
* Stacks of three or more rare mods now have a yellow border

# 4.20.1

* Fixed an error when trying to space to move items.

# 4.20.0

* Sort consumables, mods, and shaders in a more useful way (generally grouping same type together, alphabetical for shaders).
* Show the hidden recoil direction stat.
* Link to DestinyDB in your language instead of always English.
* Updated documentation for search filters.
* Fixed logic that makes room for items when your vault is full for D2.

# 4.19.2

* Keyword searchs now also search on mod subtitles, so `is:modifications helmet void` will bring only Helmet Mods for Void subclass.
* Add Iron Banner reputation.

# 4.19.1

* Fix landscape orientation not working on mobile.
* Fix D1 stats in loadout builder and loadout editor.

# 4.19.0

* Added `stack:` to search filters for easier maintenance of modifications.
* Add missing type filters for D2 (try `is:modifications`)!
* Bring back keyboard shortcuts for tagging (hit ? to see them all).
* The "Max Light" calculation is even more accurate now.
* Added `PowerMod` column to CSV export indicating whether or not a weapon or piece of armor has a power mod
* Support sorting by base power.
* Hide "split" and "take" button for D2 consumables.
* OK really really fix the vault count.
* Fix showing item popup for some D1 items.
* Changed how we do Google Drive log-in - it should be smoother on mobile.
* Completed objectives will now show as "complete".
* Bring back the yellow triangle for current character on mobile.
* Updated `is:dupelower` search filter for items to tie break by primary stat.

# 4.18.0

* Updated `is:dupelower` search filter for items with the same/no power level.
* Fix some issues with Google Drive that might lead to lost data.
* Really fix vault counts this time!

# 4.17.0

* Fix bug that prevented pinned apps in iOS from authenticating with Bungie.net.

# 4.16.2

* Added `is:dupelower` to search filters for easier trashing.
* Added missing factions to the reputation section for Faction Rally.
* Fix in infusion calculator to correctly consider +5 mod
* Fix for CSV export (e.g.: First In, Last Out in 2 columns)

# 4.16.1

* Bugfixes for iOS 10.0 - 10.2.

# 4.16.0

* Added item type sort to settings group items by type (e.g. all Sniper Rifles together).
* Reputation emblems are the same size as items now, however you have item size set.
* Shaders show up in an item's mods now.
* Transfering search loadouts is more reliable.
* Fixed a serious bug with storage that may have deleted your tags and notes. It's fixed now, but hopefully you had a backup...
* Highlight mods that increase an item's power with a gold border. New 'is:powermod' search keyword can find them all.
* Phone mode should trigger even on really big phones.
* More places can be pressed to show a tooltip.
* Fixed showing quality for D1 items.
* D2 subclasses are diamonds instead of squares.
* Max Base Power, Mobility, Resilience, and Recovery are now shown for each character.
* Legendary shards have the right icon now.
* Fix newly created loadouts showing no items.
* Inventory (mods, shaders, and consumables) in your vault now show up separated into the vault, and you can transfer them to and from the vault.
* Search keywords are now case-insensitive.
* You can now lock and unlock D2 items.
* Equipping an exotic emote won't unequip your exotic sparrow and vice versa.
* Item popups aren't weirdly tall on Firefox anymore.
* Armor stats now match the order in the game.
* Infusion calculator now always gives you the full value of your infusion.
* Show a warning that your max light may be wrong if you have classified items.
* CSV export for D2 weapons and armor is back.
* Add text search for mods and perks.
* Add "Random Loadout" to D2. You gotta find it though...

# 4.15.0

* D2 items with objectives now show them, and quests + milestones are displayed for your characters.
* Custom loadouts return for D2.
* D2 items now display their perks and mods.
* DIM won't log you out if you've been idle too long.
* Swipe left or right anywhere on the page in mobile mode to switch characters.
* If you have lots of inventory, it won't make the page scroll anymore.
* Power level will update when you change equipment again.
* Searches will stay searched when you reload info.
* Max light loadout won't try to use two exotics.
* Farming mode looks better on mobile.
* If you're viewing a non-current character in mobile, it won't mess up on reload anymore.
* You can tag and write notes on classified items to help remember which they are.
* The Infusion Fuel Finder is back for D2.
* The "Max Light" calculation is more accurate now.
* Mods now show more detail about what they do.

# 4.14.0

* Added back in Repuation for D2.
* Max Light Loadout, Make Room for Postmaster, Farming Mode, and Search Loadout are all reenabled for D2.
* Classified items can be transferred!
* Fixed search filters for D2.
* Show hidden stats on D2 items.
* D2 inventory (mods, shaders, etc) now take the full width of the screen.

# 4.13.0

* DIM will remember whether you last used D2 or D1.
* Lots of DIM functionality is back for D2.
* We now highlight the perks from high community reviews that you don't have selected.

# 4.12.0

* Early Destiny 2 support! We have really basic support for your Destiny 2 characters. Select your D2 account from the dropdown on the right. This support was built before we even got to start playing, so expect some rough edges.
* There's a new phone-optimized display for your inventory. See one character at a time, with larger items. Swipe between characters by dragging the character header directly.
* Info popups aren't gigantic on mobile anymore.
* Fix a case where changes to preferences may not be saved.

# 4.11.0

* Fix a case where DIM wouldn't work because auth tokens had expired.

# 4.10.0

* You can flag reviews for being offensive or arguing or whatever. Be helpful but also be nice.
* Remove the browser compatibility warning for Opera and prerelease Chrome versions.

# 4.9.0

* No changes!

# 4.8.0

* No changes!

# 4.7.0

* Made loadout builder talent grids tiny again.
* If you autocomplete the entire filter name and hit enter, it will no longer hang the browser.
* Updated the About page and FAQ.
* Fixed a case where DIM would fail to load the latest version, or would load to a blank page unless force-reloaded.
* Added some helpful info for cases where DIM might fail to load or auth with Bungie.net.
* Added a warning when your browser is not supported by DIM.
* DIM no longer supports iOS 9.

# 4.6.0

* Fix a bug where the popup for Xur items was below Xur's own popup.
* Hiding community rating for items with only one (non-highlighted) review.
* The first item in the search autocompleter is once again selected automatically.
* If you don't have the vault width set to "auto", the inventory is once again centered.

# 4.5.0

* Added "reviewcount" filter to filter on the number of reviews on an item.
* Fix slight horizontal scroll on inventory view.
* On mobile, tapping outside of dialogs and dropdowns to dismiss them now works.
* The item detail popup now does a better job of fitting itself onto the screen - it may appear to the left or right of an item now!
* Press on a talent grid node to read its description. The same goes for the stats under your character.
* Subclasses now have the correct elemental type in their header color.
* Drag and drop should be much smoother now.
* You can select Destiny 2 accounts from the account dropdown now - but won't do much until Destiny 2 is released and we have a chance to update DIM to support it!

# 4.4.0

* New filters for ornaments - is:ornament, is:ornamentmissing, is:ornamentunlocked
* Fixed a bug where item data would not respect your language settings.
* Weapon reviews now show up immediately, and can be edited.
  - If you have been less than friendly, now would be a very good time to edit yourself and put a better foot forward.
* Sorting reviews to support edits and highlighted reviews.
* Logging out now brings you to Bungie's auth page, where you can choose to change account or not.
* Fixed "Clear New Items" not working.
* Adjusted the UI a bunch to make it work better on mobile. Just a start - there's still a long way to go.
* The announcement about DIM being a website won't show more than once per app session.
* Google Drive syncing is a bit smoother.
* Fixed a case where you couldn't create a new class-specific loadout.
* On Firefox, the new-item shines don't extend past the item anymore.
* Do a better job of refreshing your authentication credentials - before, we'd sometimes show errors for a few minutes after you'd used DIM for a while.
* The filters help page has been localalized.
* Separate the light: and level: filters. level now returns items matching required item level, light returns items matching the light level.

# 4.3.0

* DIM is now just a website - the extension now just sends you to our website. This gives us one, more cross-platform, place to focus on and enables features we couldn't do with just an extension. Don't forget to import your data from the storage page!
* Scrolling should be smoother overall.
* Vendor weapons now show reviews.
* Add a "sort by name" option for item sorting.
* In Google Chrome (and the next version of Firefox), your local DIM data won't be deleted by the browser in low storage situations if you visit DIM frequently.
* Ratings will no longer disappear from the item details popup the second time it is shown.
* Info popups should do a better job of hiding when you ask them to hide.

# 4.2.4

* Work around a Chrome bug that marked the extension as "corrupted".

# 4.2.3

* Fix log out button.
* Put back the accidentally removed hotkeys for setting tags on items.
* Fixed some visual goofs on Firefox.
* Fix a case where DIM would never finish loading.

# 4.2.2

* Fix DIM being invisible on Firefox
* Fix a case where DIM would never finish loading.
* Put back the accidentally removed hotkeys for setting tags on items.

# 4.2.1

* Actually turn on Google Drive in prod.

# 4.2.0

* Exclude all variants of 'Husk of the Pit' from 'Item Leveling' loadout.
* Add a new storage page (under the floppy disk icon) for managing your DIM data. Import and export to a file, and set up Google Drive storage to sync across machines (website only). You can import your data from the Chrome extension into the website from this page as well.
* The settings page has been cleaned up and reworded.
* Added missing Trials emblems and shaders to the is:trials search.
* DIM should look more like an app if you add it to your home screen on Android.
* DIM will show service alerts from Bungie.

# 4.1.2

* Add a "Log Out" button in settings.

# 4.1.1

* Fixed changelog popup too large to close.

# 4.1.0

* Fixed the logic for deciding which items can be tagged.
* Fix "Make room for postmaster".
* Record books have been moved out of the inventory into their own page. Get a better look at your records, collapse old books, and narrow records down to only those left to complete.
* Fix changing new-item shine, item quality display, and show elemental damage icon preferences. They should apply immediately now, without a reload.x
* Localization updates.
* Fixed objective text in the record book floating above stuff.
* Fixed displaying record objectives that are time-based as time instead of just a number of seconds.
* When pinned to the iOS home screen, DIM now looks more like a regular browser than an app. The upside is you can now actually authorize it when it's pinned!
* Loadouts with a complete set of equipped armor now include a stat bar that will tell you the stat tiers of the equipped loadout pieces.
* Loadouts with non-equipping items now won't *de-equip* those items if they're already equipped. #1567
* The count of items in your loadout is now more accurate.
* DIM is now better at figuring out which platforms you have Destiny accounts on.
* DIM is faster!
* Added Age of Triumph filters is:aot and is:triumph
* Add gunsmith filter is:gunsmith
* Updated filters to remove common items for specific filters (e.g. is:wotm no longer shows exotic items from xur, engrams, and planetary materials)
* Loadout Builder's equip button now operates on the selected character, not your last-played character.
* Loadout Builder no longer has equip and create loadout buttons for loadouts that include vendor items.
* Loadout Builder is faster.
* DIM has a new logo!
* Elemental damage color has been moved to a triangle in the upper-left corner of your weapon.
* See community weapon ratings in DIM, and submit your own! Weapon ratings can be turned on in Settings, and will show up on your individual weapons as well as in the details popup. You can submit your own reviews - each review is specific to the weapon roll you're looking at, so you know whether you've got the god roll.

# v3.17.1

* Fixed a bug with the display of the amount selection controls in the move popup for stackable items.
* Localization updates
* Moved the "VCR" controls for stackable item amount selection to their own row.

# 3.17.0

* Fixed the perk selection in Loadout Builder. #1453
* Integrated Trials-centric weapon reviews (and the ability to rate your own gear (and make comments about your gear)).  Done in conjunction with destinytracker.com.
* Fixed the logic for artifact bonuses to compute the right number. #1477
* Restore some missing images from our build system changes.
* Don't allow engrams to be tagged. #1478
* Add home screen icons (and Safari tab icons, and Windows tile icons) for the website.
* Fixed "is:locked" filters to be consistent for engrams. #1489
* The Beta website is now updated automatically for every PR.
* If you're not logged in to the website, we show the login screen.
* Better error messages for when you have the wrong platform selected, plus the error doesn't cover the platform selector.
* Improved website compatibility with Firefox, Safari, and Edge.
* Many style fixes for Safari.
* Drag and drop is now supported on touch devices. Press and hold an item to drag it. #1499
* Armsday packages can no longer be dragged. #1512
* Add tags and notes to items! This has been in Beta forever but now it's official. Hit ? to see the keyboard shortcuts, and use "tag:" searches to find your tagged gear.
* Remove Materials Exchange from the beta.
* Vendors now show where they are, and are sorted better. All the cryptarchs now appear. Engrams waiting to be decrypted aren't shown in the vendor screen.
* Experimental iOS 9 Mobile Safari compatibility. May be removed in the future.
* Style updates to clean up DIM's look and make sure more screen space is being used for items.
* Gained the ability for us to fill in classified items, even if Bungie hasn't unclassified them. You still can't transfer them though.
* The "Hide Unfiltered Items while Filtering" preference now applies to vendor gear too. #1528
* When moving stacks of items through the popup, there are now buttons to max out the amount, and add and remove up to even stacks of items.
* Xur should disappear on Sundays again.

# 3.16.1

* Significantly increased the storage limit for tags and notes. It's still possible to go over (especially with long notes) but it should happen far less frequently - and it should notify you when it happens.

# 3.16.0

* Removed farming option to keep greens since they're disassembled by default now.
* Added stat search, for example: "stat:rof:>= 22"
* Fixed formatting for search loadouts when the search terms contain angle brackets.
* A new "Make room for Postmaster items" auto layout will clear out enough space on your character to pick up all the stuff you've accumulated at the Postmaster.
* Vendor items now explain what you need to do to get them.
* Xur looks like the other vendors, and correctly displays both heavies now.
* Compare tool styling updates.
* Compare tool shows attack/defense.
* In the compare tool, stats that are the same across all items are white instead of blue.
* There's now a picture of each item in the compare tool.
* Clicking the title of an item in the compare tool will scroll to that item and "pop" it so you know which one it is.
* Armor and items that don't match the equipping character will once again transfer in loadouts. You can still put multiple subclasses of the same damage type in a loadout.
* Empty space around talent grids has been eliminated.
* Memory of Felwinter's stat bar no longer overflows its container.

# 3.15.0

* Permit the same damage type of subclass in loadouts (#1067)
* Update record books to properly display time instead of a large number. (#1051)
* Moving an item into a full vault but an empty bucket (such as full General but the vault contains no Consumables) now works.
* Stacks of items are properly accounted for. They'll now combine as things are moved to make space - previously even a stack of 1 consumable would count as taking up the whole slot and would prevent a move of 2 more of that consumable.
* We now catch errors trying to move aside items and retry with a different item. You should see fewer failed moves!
* "Thrashing" in farming mode is fixed. When farming mode can't proceed (because moving anything off the character would result in something else being moved back on, because you're out of space), we now show a friendly info message. This message is throttled to show up no more than once a minute.
* Fixed a bug where a full vault would prevent farming mode from moving things to other characters.
* The move aside logic strongly prefers putting things on characters other than the original item's owner. This makes it much easier to move a bunch of stuff off of a character without other things bouncing right back in.
* Prefer putting engrams in the vault and not taking them out when choosing items to move aside.
* Farming mode now makes room to pick up artifacts, materials, and consumables.
* When making space in the "General" category or in Materials/Consumables buckets, we'll choose to move aside an item that can be combined with another stack somewhere without increasing the total number of stacks. This trends towards consolidation and can help free up a full vault, as well as getting rid of stray stacks.
* We swapped in "special ammo synth" and "primary ammo synth" instead of "motes of light" and "strange coins" for the farming mode quick gather buttons. They seemed more useful in the heat of battle.
* When dequipping an item, we try harder to find a good item to equip in its place. We also prefer replacing exotics with other exotics, and correctly handle The Life Exotic perk.
* Lots of new translations and localized strings.
* Vendors update when you reach a new level in their associated faction, or when you change faction alignment.
* Fixed a too-small perk selection box in the loadout builder, and properly handle when vendors are selling Memory of Felwinter.

# 3.14.1

* Internationaliztion updates.
* Fix for Loadout Class Type bug.

# 3.14.0

* Compare Weapons and Armor side-by-side.
* Added `is:sublime` filter
* Added detailed information to the Trials of Osiris popup card.
* Added more detection for item years.
* The collapse button now no longer takes up the whole bucket height.
* Fixed marking which characters had access to vendor items.
* Fix tracking new items when the new-item shine is disabled.
* Added option to Farming Mode to not move weapons and armor to make space for engrams.
* About and Support pages are now translatable.
* Improved error handling and error messages.
* Vendors are collapsible.
* All vendor items (including duplicates with different rolls) will now show up.
* Added more translations.
* If you have more than one Memory of Felwinter, they are all excluded from loadout builder.
* Export correct quality rating for items in CSV.

# 3.13.0

* The vendors page is back. It'll show all available vendors. It's now a lot faster, and combines vendor inventory across your characters. Consumables and Bounties are now shown. Item stats and quality will hopefully show up on 11/8.
* Loadout builder has option to load from equipped items.
* Added option to farm green engrams or not.
* When moving consumable stacks, you can now choose to fill up one stack's worth.
* Don't sort bounties (the API does not currently provide the in-game order.)
* Fix max-light rounding.
* Fix a bug in the new filters for source.
* Fix incognito mode launching
* More i18n.
* Classified items in the vault are now counted and shown.
* DIM is faster!
* Memory of Felwinter is now excluded from loadout builder by default.

# 3.11.1

* Fixed an issue with farming mode where users without motes, 3oC, coins, or heavy could not use farming mode.
* Fixed an issue where classified items would not show up in the UI.

# 3.11.0

##### New
* Added Quick Move items to farming mode.
* Farming mode now also moves glimmer items to vault.
* Added `is:inloadout` filter
* New filters: is:light, is:hasLight, is:weapon, is:armor, is:cosmetic, is:equipment, is:equippable, is:postmaster, is:inpostmaster, is:equipped, is:transferable, is:movable.
* New filters for items based on where they come from: is:year3, is:fwc, is:do, is:nm, is:speaker, is:variks, is:shipwright, is:vanguard, is:osiris, is:xur, is:shaxx, is:cq, is:eris, is:vanilla, is:trials, is:ib, is:qw, is:cd, is:srl, is:vog, is:ce, is:ttk, is:kf, is:roi, is:wotm, is:poe, is:coe, is:af.
* Added debug mode (ctrl+alt+shift+d) to view an item in the move-popup dialog.
* Added max light value to max light button in dropdown.
* Major loadout builder performance enhancements.
* Support rare (blue) items in loadout builder.

##### Tweaks
* Consumables and materials are now sorted by category.
* All other items in the General Bucket are sorted by Rarity.
* Move ornaments inbetween materials and emblems.
* Link to wiki for stat quality in the move-popup box.
* Full item details are shown in the move popup by default (they can still be turned off in settings).

##### Bugfixes
* Prevent double click to move item if loadout dialog is open.
* [#889](https://github.com/DestinyItemManager/DIM/issues/889) Fixed stats for Iron Banner and Trials of Osiris items.
* Fix infusion finder preview item not changing as you choose different fuel items. Also filter out year 1 items.
* Fix some green boots that would show up with a gold border.
* A bunch of consumables that can't be moved by the API (Treasure Keys, Splicer Keys, Wormsinger Runes, etc) now show up as non-transferable in DIM.
* Husk of the Pit will no longer be equipped by the Item Leveling loadout.
* Fixed equipping loadouts onto the current character from Loadout Builder.
* The default shader no longer counts as a duplicate item.
* DIM no longer tries to equip exotic faction class items where your character isn't aligned with the right faction.
* Fixed more cases where your loadouts wouldn't be applied because you already had an exotic equipped.
* Elemental Icons moved to bottom left to not cover the expansion symbol.
* Loadout builder no longer shows duplicate sets.
* Fix equip loadout builder equip to current character.

# 3.10.6

* The DestinyTracker link in the item popup header now includes your perk rolls and selected perk. Share your roll easily!
* Fixed moving consumables in loadouts. Before, you would frequently get errors applying a loadout that included consumables. We also have a friendlier, more informative error message when you don't have enough of a consumable to fulfill your loadout.
* Fixed a bug where when moving stacks of items, the stack would disappear.
* The progress bar around the reputation diamonds is now more accurate.
* Enabled item quality.
* Item Quality is enabled by default for new installs.
* A new Record Books row in Progress has your Rise of Iron record book.
* Searches now work for all characters and the vault again.
* Can equip loadouts onto the current character from Loadout Builder.
* Added ability to feature toggle items between Beta + Release.

# 3.10.5

* Added Ornaments.

# 3.10.4

* We handle manifest download/cache errors better, by deleting the cached file and letting you retry.
* Date armor ratings end is on 9/20/2016 @ 2AM Pacific.
* Fixed issues with broken images by downloading from Bungie.net with https.
* Loadouts for multi-platform users will now save selected and equipped items for both platforms.  Previously, when switching platforms, loadouts would remove items from the loadout for the opposite platform.

# 3.10.3

* Fixed a "move-canceled" message showing up sometimes when applying loadouts.
* Bugged items like Iron Shell no longer attempt to compute quality. They'll fix themselves when Bungie fixes them.
* Fixed "Aim assist" stat not showing up in CSV (and no stats showing up if your language wasn't English).
* We now catch manifest updates that don't update the manifest version - if you see broken images, try reloading DIM and it should pick up new info.
* Worked around a bug in the manifest data where Ornamenent nodes show up twice.
* DIM won't allow you to move rare Masks, because that'll destroy them.
* The "Random" auto loadout can now be un-done from the loadout menu.
* For non-variable items (emblems, shaders, ships, etc) in a loadout, DIM will use whichever copy is already on a character if it can, rather than moving a specific instance from another character.

# 3.10.2

* Fixed error building talent grid for Hawkmoon.
* Don't attempt to build record books when advisors are not loaded.
* Dragged items now include their border and light level again.
* New-item overlays have been restored (enable in settings).
* Reenable record book progress.
* Better handle errors when record book info isn't available.
* Show an error message if the manifest doesn't load.
* Fix an error when equipping loadouts.
* DIM usage tips will only show up once per session now. You can bring back previously hidden tips with a button in the settings page.

# 3.10.0

* Add ability to create loadouts by selecting sets of perks.
* [#823](https://github.com/DestinyItemManager/DIM/issues/823) Added 'current' property to stores.
* The DIM extension is now much smaller.
* DIM can now display item information in all supported Destiny languages. Choose your language in the settings then reload DIM.
* We now automatically pick up Destiny data updates, so DIM should work after patches without needing an update.
* The Reputation section should match the in-game logos better now.
* Disable new item overlays due to a bug.

# 3.9.2

* [#812](https://github.com/DestinyItemManager/DIM/issues/812) Removed rare masks from the items table used by the random item loadout.

# 3.9.1

* [#801](https://github.com/DestinyItemManager/DIM/issues/801) Resolved error with vendor page character sorting.
* [#792](https://github.com/DestinyItemManager/DIM/pull/792) Warning if user clicks on perks to notify them that they can only be changed in game.
* [#795](https://github.com/DestinyItemManager/DIM/pull/795) Updated strange coin icon for Xur.

# 3.9.0

* New glimmer-based filters, is:glimmeritem, is:glimmerboost, is:glimmersupply
* Add option for new item and its popup to be hidden
* Add ability to exclude items from loadout builder.
* Expand/collapse sections in DIM.
* Double clicking an item will equip it on the current character. 2x click on equipped, dequips.
* Show current vendor items being sold.
* Move popup won't pop up under the header anymore.
* If you have an open loadout, and you click "Create loadout", it switches to the new loadout now instead of leaving the previous loadout open.
* DIM is once again faster.
* The loadout editor won't stay visible when you change platforms.
* Fixed a lot of bugs that would show all your items as new.
* New-ness of items persists across reloads and syncs across your Chrome profile.
* New button to clear all new items. Keyboard shortcut is "x".
* Help dialog for keyboard shortcuts. Triggered with "?".
* When you have two characters of the same class, applying a loadout with a subclass will work all the time now.
* Item class requirements are part of the header ("Hunter Helmet") instead of in the stats area.
* You can search for the opposite of "is:" filters with "not:" filters. For example, "is:helmet not:hunter quality:>90".
* Clicking away from the Xur dialog will close any open item popups.
* Fixed an issue where you could not equip a loadout that included an exotic item when you already had an exotic equipped that was not going to be replaced by the loadout.
* Better handling of items with "The Life Exotic" perk.
* New aliases for rarity filters (is:white, is:green, is:blue, is:purple, is:yellow).
* An alternate option for the "Gather Engrams" loadout can exclude gathering exotic engrams.
* Removed popup notification for new items.
* #798 Keyword searches will now scan perk descriptions.
* #799 Randomize equipped items for current character. Don't look at us if you have to play a match using Thorn.

# 3.8.3

* Fix move popup not closing when drag-moving an item.
* Added ability to and filters for track or untracking quests and bounties.
* Fix issue where some sets would be missing from the loadout builder.
* Fixed #660 where postmaster items would not appear in the Postmaster section of DIM, ie Sterling Treasure after the reset.
* Fixed #697 where loadouts will no longer remove the loadouts for the opposite platform.
* Fix an issue where loadouts will not show any items, or transfer any items.
* Add option to show new item overlay animation

# 3.8.2

* Update filter list to include quality/percentage filters
* Add year column to CSV export scripts
* When you have filtered items with a search, you can select a new search loadout option in the loadout menu to transfer matching items.
* The screen no longer jumps around when clicking on items, and the item details popup should always be visible.
* Dialogs should be sized better now.
* Fix character order in move popup buttons.
* Restored the ability to set a maximum vault size. "Auto" (full width) is still an option, and is the default.
* Armor quality is shown in Xur, loadouts, and the infusion dialog if advanced stats is turned on.
* "Take" stackables works again.

# 3.8.1

* Added steps to Moments of Triumph popup (and other record books.)
* Fixed wobbly refresh icon.
* Fixed single item stat percentages.
* Fixed armor export script.
* Possible fix for loadout builder.

# 3.8.0

* Loadout builder redesign and major performance enchancements.
* Items in the postmaster now have quality ratings, can use the infusion fuel finder, show up in the infusion fuel finder, compare against currently equipped items, etc. They behave just like a normal item except you can't move them and they're in a different spot.
* The vault width preference has been removed - the vault now always takes up all the remaining space on the screen.
* Section headers don't repeat themselves anymore.
* Drop zones for items are larger.
* Returning from the min-max tool no longer greets you with a blank, item-less screen.
* Fixed a bug where loadouts were not properly restricted to the platform they were created for.
* Xur's menu item will properly disappear when he leaves for the week.
* New items are marked with a "shiny" animation, and there are notifications when new items appear.
* The loadout menu may expand to fill the height of the window, but no more. The scrollbar looks nicer too.
* Items can now be made larger (or smaller) in settings. Pick the perfect size for your screen!
* The item info popup has a new header design. Let us know what you think!
* Changing settings is faster.
* You can now download your weapon and armor data as spreadsheets for the true data nerds among us.
* The settings dialog is less spacious.
* Engrams and items in the postmaster can now be locked (and unlocked).
* The buttons on the move item popup are now grouped together by character.
* When the "Hide Unfiltered Items while Filtering" option is on, things look a lot nicer than they did.
* DIM is generally just a little bit snappier, especially when scrolling.
* Clicking the icon to open DIM will now switch to an active DIM tab if it's already running.
* Bungie.net will open in a new tab as a convenience for expired cookies.
* Items in the Postmaster are sorted by the order you got them, so you know what'll get bumped when your postmaster is full.
* Clicking the loadout builder button again, or the DIM logo, will take you back to the main screen.
* You may now order your characters by the reverse of the most recent, so the most recent character is next to the vault.

# 3.7.4

* Removed the option to hide or show the primary stat of items - it's always shown now.
* Add mode selection full/fast for users willing to wait for all best sets.
* Loadout menus are now scrollable for users with over 8 custom loadouts on a single character.
* Changing the character sort order now applies live, rather than requiring a refresh.
* Use most recently logged in player to start with loadout builder.
* Search queries will exclude the token `" and "` as some users were including that when chaining multiple filters.
* Fix UI issue on move popup dialog that had some numbers expanding outside the dialog.
* Consolidate beta icons to the icons folder.

# 3.7.3

* Fix rounding error that prevented some loadout sets from showing up.
* Added filter for quality rating, ex - quality:>90 or percentage:<=94

# 3.7.2

* Always show locked section in loadout builder.
* Fix NaN issue in loadout builder.
* Fix issues with 'create loadout' button in loadout builder.
* For item lvling dont prefer unlvled equiped items on other characters.
* Various Loadout builder bug fixes and performance updates.

# 3.7.1

* Various Loadout builder bug fixes and performance updates.

# 3.7.0

* Added new armor/loadout tier builder.
* Fix for all numbers appearing red in comparison view.
* Updated to latest stat estimation forumla.
* Use directive for percentage width.

# 3.6.5

* Fix an issue where warlocks would see loadouts for all the other classes.

# 3.6.2 & 3.6.3

* Add warning if the lost items section of the postmaster has 20 items.
* Stat bars are more accurately sized.
* Add vendor progress
* Add prestige level with xp bar under characters to replace normal xp bar after level 40.
* It is no longer possible to choose column sizes that cause the vault to disappear.
* The Vault now has a character-style header, and can have loadouts applied to it. Full-ness of each vault is displayed below the vault header.
* New option to restore all the items that were in your inventory before applying a loadout, rather than just the equipped ones.
* You can now undo multiple loadouts, going backwards in time.

# 3.6.1

* Removed the "Only blues" option in the infusion fuel finder, because it wasn't necessary.
* Engram searches and the engram loadout features won't mistake Candy Engrams for real engrams.
* Items in the Postmaster include their type in the move popup, so they're easier to distinguish.
* Sometimes equipping loadouts would fail to equip one of your exotics. No more!
* Add an 'is:infusable' search filter.
* Add 'is:intellect', 'is:discipline', 'is:strength' search filters for armor.
* XP Progress on bar items

# 3.6.0

* Bring back the infusion dialog as an Infusion Fuel Finder. It doesn't do as much as it used to, but now it's optimized for quickly finding eligable infusion items.
* Fix a bug where hovering over a drop zone with a consumable/material stack and waiting for the message to turn green still wouldn't trigger the partial move dialog.
* Added a new "Item Leveling" auto-loadout. This loadout finds items for you to dump XP into. It strongly favors locked items, and won't replace an incomplete item that you have equipped. Otherwise, it goes after items that already have the most XP (closest to completion), preferring exotics and legendaries if they are locked, and rares and legendaries if they're not locked (because you get more materials out of disassembling them that way).
* There's a new setting that will show elemental damage icons on your weapons. Elemental damage icons are now always shown in the title of the item popup.
* Elder's Sigil won't go above 100% completion for the score portion anymore.
* Added roll quality percentage indicator. You can now see how your intellect/discipline/strength stacks up against the maximum stat roll for your armor.
* DIM is smarter about what items it chooses to move aside, or to equip in the place of a dequipped item.
* Added a new "Gather Engrams" loadout that will pull all engrams to your character.

# 3.5.4

* We won't try to equip an item that is too high-level for your character when dequipping items.
* Fix a regression where subclasses wouldn't show up in Loadouts. They're still there, they just show up now!
* Fixed another bug that could prevent item popups from showing up.
* The vault can now be up to 12 items wide.
* Sterling Treasure, Junk Items, and SLR Record Book added to DIM.
* Manifest file updated.

# 3.5.3

* Fixed a bug that would prevent the loading of DIM if Spark of Light was in the postmaster.
* Fixed a bug that prevented the Xur dialog from rendering.

# 3.5.2

* Fix a bug where item details popups would show above the header.
* Fix showing Sterling Treasures in Messages.
* Better error handling when Bungie.net is down.
* Fix a bug where having items in the postmaster would confuse moves of the same item elsewhere.
* Fix a bug where item comparisons no longer worked.
* Added support for the classified shader "Walkabout".

# 3.5.1

* The Infusion Calculator has been removed, now that infusions are much more straightforward.
* Pressing the "i" key on the keyboard will toggle showing item details in the item popup.
* Add a menu item for when Xur is in town. This brings up a panel with Xur's wares, how much everything costs, how many strange coins you have, and lets you show the item details popup plus compare against any version of exotics you might already have to see if there's a better roll.

# 3.5

* DIM will now go to great lengths to make sure your transfer will succeed, even if your target's inventory is full, or the vault is full. It does this by moving stuff aside to make space, automatically.
* Fixed a bug that would cause applying loadouts to fill up the vault and then fail.
* Fixed a bug where DIM would refuse to equip an exotic when dequipping something else, even if the exotic was OK to equip.
* When applying a loadout, DIM will now equip and dequip loadout items all at once, in order to speed up applying the loadout.
* The search box has a new style.
* Item moves and loadouts will now wait for each other, to prevent errors when they would collide. This means if you apply two loadouts, the second will wait for the first to complete before starting.
* Item details are now toggled by clicking the "i" icon on the item popup, rather than just by hovering over it.

# 3.4.1

* Bugfix to address an infinite loop while moving emotes.

# 3.4.0

* Moving and equipping items, especially many at a time (loadouts) is faster.
* When you save a loadout, it is now scoped to the platform it's created on, rather than applying across accounts. Loadouts created on one account used to show on both accounts, but wouldn't work on the wrong account.
* You can now move partial amounts of materials. There's a slider in the move popup, and holding "shift" or hovering over the drop area will pop up a dialog for draggers. You can choose to move more than one stack's worth of an item, up to the total amount on a character.
* New commands for materials to consolidate (move them all to this character) and distribute (divide evenly between all characters).
* Loadouts can now contain materials and consumables. Add or remove 5 at a time by holding shift while clicking. When the loadout is applied, we'll make sure your character has *at least* that much of the consumable.
* Loadouts can now contain 10 weapons or armor of a single type, not just 9.
* When making space for a loadout, we'll prefer putting extra stuff in the vault rather than putting it on other characters. We'll also prefer moving aside non-equipped items of low rarity and light level.
* The is:engram search filter actually works.
* Fixed an error where DIM would not replace an equipped item with an instance of the same item hash. This would cause an error with loadouts and moving items. [448](https://github.com/DestinyItemManager/DIM/issues/448)
* Loadouts can now display more than one line of items, for you mega-loadout lovers.
* Items in the loadout editor are sorted according to your sort preference.

# 3.3.3

* Infusion calculator performance enhancements
* Larger lock icon
* Completed segments of Intelligence, Discipline, and Strength are now colored orange.

# 3.3.2

* If multiple items in the infusion calculator have the same light, but different XP completion percentage, favor suggesting the item with the least XP for infusion.
* Keyword search also searches perks on items.
* New search terms for is:engram, is:sword, is:artifact, is:ghost, is:consumable, is:material, etc.
* Items can be locked and unlocked by clicking the log icon next to their name.
* Display intellect/discipline/strength bars and cooldown for each character
* Loadouts have a "Save as New" button which will let you save your modified loadout as a new loadout without changing the loadout you started editing.
* Autocomplete for search filters.
* Comparing stats for armor now shows red and green better/worse bars correctly.
* Fixed showing magazine stat for weapons in the vault.
* Fixed infusion material cost for Ghosts and Artifacts (they cost motes of light).
* Fix a case where the item properties popup may be cut off above the top of the screen.
* Transfer/equip/dequip actions for edge cases will now succeed as expected without errors.
* Manifest file update.

# 3.3.1

* Updated the manifest file.

# 3.3

* Infusion auto calculator is much faster.
* Items in the infusion calculator don't grey out when a search is active anymore.
* Full cost of infusions is now shown, including exotic shards, weapon parts / armor materials, and glimmer.
* Show a better error message when trying to equip an item for the wrong class. Before it would say you weren't experienced enough.
* Add a button to the infusion calculator that moves the planned items to your character.
* Add a filter to the infusion calculator to limit the search to only rare (blue) items.
* The infusion auto calculator runs automatically, and now presents a list of different attack/defense values for you to choose from. Selecting one will show the best path to get to that light level.
* The infusion calculator greys out items that are already used or are too low light to use, rather than hiding them.
* The item move popup now has an entry for the infusion calculator, to make it easier to find.
* Hold Shift and click on items in the infusion calculator to prevent the calculator from using that item.
* If you have an exotic class item (with "The Life Exotic" perk) equipped, you can now equip another exotic without having the class item get automatically de-equipped. Previously, this worked only if you equipped the non-class-item exotic first.
* Armor, Artifacts, and Ghosts now show the difference in stats with your currently equipped item. Also, magazine/energy between swords and other heavy weapons compares correctly.
* The is:complete, is:incomplete, is:upgraded, is:xpincomplete, and is:xpcomplete search keywords all work again, and their meanings have been tweaked so they are all useful.
* The talent grid for an item are now shown in the item details, just like in the game, including XP per node.
* Subclasses show a talent grid as well!
* The item stats comparison will no longer be cleared if DIM reloads items while an item popup is open.
* Bounties and quests are now separated, and under their own "Progress" heading.
* Bounties, quests, and anything else that can have objectives (like test weapons and runes) now show their objectives and the progress towards them. As a result, completion percentages are also now accurate for those items.
* Descriptions are now shown for all items.
* Include hidden stats "Aim Assist" and "Equip Speed" for all weapons. You can still see all hidden stats by visiting DTR via the link at the top of item details.
* Weapon types are now included in their popup title.
* Removed Crimson Days theme.  It will return.
* Fixed issue at starts up when DIM cannot resolve if the user is logged into Bungie.net.

# 3.2.3

* Updated Crimson Days Theme.
* Removed verge.js

# 3.2.2

* Updated Crimson Days Theme.

# 3.2.1

* Crimson Days theme.
* Weapons and armor now show all activated perks (including scopes, etc), in the same order they are shown in the game.
* Only display the "more info" detail icon if there's something to show.
* If you try to move an item into a full inventory, we'll reload to see if you've already made space in the game, rather than failing the move immediately.
* The Infusion dialog now has a "Maximize Attack/Defense" button that figures out how to get the highest stats with the fewest number of infusions.
* You can now create a loadout based on what you've got equipped by selecting "From Equipped" in the "Create Loadout" menu item.
* After applying a loadout, a new pseudo-loadout called "Before 'Your Loadout'" appears that will put back the items you had equipped.

# 3.2

* In the "Loadouts" dropdown is a new "Maximize Light" auto-loadout that does what it says, pulling items from all your characters and the vault in order to maximize your character's light.
* Lots of performance improvements! Loading DIM, refreshing, moving items, and searching should all be faster.
* DIM will now refresh immediately when you switch back to its tab, or come back from screensaver, etc. It won't automatically update when it's in the background anymore. It still periodically updates itself when it is the focused tab.
* New "is:year1" and "is:year2" search filters.
* Artifacts now have the right class type (hunter, titan, etc).
* The reload and settings icons are easier to hit (remember you can also hit "R" to reload.
* The move popup closes immediately when you select a move, rather than waiting for the move to start.
* New sort option of "rarity, then primary stat".<|MERGE_RESOLUTION|>--- conflicted
+++ resolved
@@ -3,13 +3,10 @@
 * Searching mods and perks in D2 now searches non-selected perks as well.
 * Perks are in the correct order again (instead of the selected one being first always).
 * Unpurchaseable vendor items are displayed better.
-<<<<<<< HEAD
 * Emblems show a preview of the nameplate graphic.
-=======
 * Fix "is:dupelower" to only affect Weapons/Armor
 * Add armor stats to the "stat:" filter (in D2 only)
 * Add ":=" comparison to the text complete tooltip
->>>>>>> fb4e2253
 
 # 4.44.0
 
