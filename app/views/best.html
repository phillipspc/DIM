--- conflicted
+++ resolved
@@ -36,16 +36,7 @@
               <span ng-if="normalStat.scaled > 0"><small ng-bind="normalStat.scaled"></small>/<small ng-bind="stat.split"></small></span>
             </div>
           </div>
-<<<<<<< HEAD
           <dim-store-item item-data="item" store-data="normal.getStore(item.owner)"></dim-store-item>
-  <!--
-       <div ng-style="item.quality | qualityColor" style="margin-right:2px;">
-            <small style="display:block;margin-left:5px;color:black;" ng-bind="item.quality < 0 || item.quality > 100 ? '&nbsp;' : item.quality + '%'"></small>
-          </div>
-  -->
-=======
-          <div dim-store-item item-data="item" store-data="normal.getStore(item.owner)"></div>
->>>>>>> e13b1d86
         </div>
       </span>
     </div>
