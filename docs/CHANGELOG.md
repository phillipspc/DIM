--- conflicted
+++ resolved
@@ -1,10 +1,7 @@
 # Next
 
-<<<<<<< HEAD
 * Made the loadout generator ignore Armour 2.0 mods when calculating builds. This ensures finding optimal base sets.
-=======
 * `wishlistnotes:` will find wish list items where the underlying wish list item had the given notes on them.
->>>>>>> d5ad9207
 
 # 5.50.1 (2019-10-14)
 
