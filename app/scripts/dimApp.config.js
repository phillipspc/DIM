(function() {
  'use strict';

  angular.module('dimApp')
    .value('dimPlatformIds', {
      xbl: null,
      psn: null
    })
    .value('dimState', {
      membershipType: -1,
      active: null,
      debug: true
    })
    .value('dimItemTier', {
      exotic: 'Exotic',
      legendary: 'Legendary',
      rare: 'Rare',
      uncommon: 'Uncommon',
      basic: 'Basic'
    })
    .value('dimCategory', {
      Weapons: [
        'Class',
        'Primary',
        'Special',
        'Heavy',
      ],
      Armor: [
        'Helmet',
        'Gauntlets',
        'Chest',
        'Leg',
        'ClassItem'
      ],
      General: [
        'Artifact',
        'Ghost',
        'Consumable',
        'Material',
        'Emblem',
        'Shader',
        'Emote',
        'Ship',
        'Vehicle',
        'Horn',
      ],
      Progress: [
        'Bounties',
        'Quests',
        'Missions',
      ],
      Postmaster: [
        'Lost Items',
        'Special Orders',
        'Messages'
      ]
    })
    .factory('loadingTracker', ['promiseTracker', function(promiseTracker) {
      return promiseTracker();
    }]);


  angular.module('dimApp')
    .run(['$window', '$rootScope', 'loadingTracker', '$timeout', 'toaster', '$http', 'SyncService', 'dimInfoService',
      function($window, $rootScope, loadingTracker, $timeout, toaster, $http, SyncService, dimInfoService) {
        $rootScope.loadingTracker = loadingTracker;

        //1 Hour
        $rootScope.inactivityLength = 60 * 60 * 1000;

        $rootScope.isUserInactive = function() {
          var currentTime = Date.now();

          //Has This User Been Inactive For More Than An Hour
          return ((currentTime) - $rootScope.lastActivity) > $rootScope.inactivityLength;
        };

        $rootScope.trackActivity = function() {
          $rootScope.lastActivity = Date.now();
        };

        //Track Our Initial Activity of Starting the App
        $rootScope.trackActivity();

<<<<<<< HEAD
        $window.initgapi = function() {
          SyncService.init();
        }

        dimInfoService.show('20160411v36', {
          title: 'DIM v3.6.0 Released',
          view: 'views/changelog-toaster.html?v=v3.6.0',
=======
        console.log('DIM v3.7.1 - Please report any errors to https://www.reddit.com/r/destinyitemmanager');
        dimInfoService.show('20160603v370', {
          title: 'DIM v3.7.1 Released',
          view: 'views/changelog-toaster.html?v=v3.7.1',
>>>>>>> 980b38c4
        });
      }
    ]);

  angular.module('dimApp')
    .config([
      'hotkeysProvider',
      function(hotkeysProvider) {
        hotkeysProvider.includeCheatSheet = false;
      }
    ])
    .config([
      '$compileProvider',
      function($compileProvider) {
        // Allow chrome-extension: URLs in ng-src
        $compileProvider.imgSrcSanitizationWhitelist(/^\s*((https?|chrome-extension):|data:image\/)/);
      }
    ])
    .config(["ngHttpRateLimiterConfigProvider", function(rateLimiterConfigProvider) {
      // Bungie's API will start throttling an API if it's called more than once per second. It does this
      // by making responses take 2s to return, not by sending an error code or throttling response. Choosing
      // our throttling limit to be 1 request every 1100ms lets us achieve best throughput while accounting for
      // what I assume is clock skew between Bungie's hosts when they calculate a global rate limit.
      rateLimiterConfigProvider.addLimiter(/www\.bungie\.net\/Platform\/Destiny\/TransferItem/, 1, 1100);
      rateLimiterConfigProvider.addLimiter(/www\.bungie\.net\/Platform\/Destiny\/EquipItem/, 1, 1100);
    }])
    .config(["$httpProvider", function($httpProvider) {
      $httpProvider.interceptors.push("ngHttpRateLimiterInterceptor");
    }])
    .config(function($stateProvider, $urlRouterProvider) {
      $urlRouterProvider.otherwise("/inventory");

      $stateProvider
        .state('inventory', {
          url: "/inventory",
          templateUrl: "views/inventory.html"
        }).state('best', {
          url: "/best",
          templateUrl: "views/best.html"
        });
    });
})();

if (typeof window.onerror == "object") {
  window.onerror = function(err, url, line) {};
}

(function(window) {
  // Retain a reference to the previous global error handler, in case it has been set:
  var originalWindowErrorCallback = window.onerror;

  window.onerror = function customErrorHandler(errorMessage, url, lineNumber, columnNumber, errorObject) {
    var exceptionDescription = errorMessage;
    if (typeof errorObject !== 'undefined' && typeof errorObject.message !== 'undefined') {
      exceptionDescription = errorObject.message;
    }
    //
    // _gaq.push([
    //   'errorTracker._trackEvent',
    //   'DIM - Chrome Extension - v3.3',
    //   exceptionDescription,
    //   ' @ ' + url + ':' + lineNumber + ':' + columnNumber,
    //   0,
    //   true
    // ]);

    // If the previous "window.onerror" callback can be called, pass it the data:
    if (typeof originalWindowErrorCallback === 'function') {
      return originalWindowErrorCallback(errorMessage, url, lineNumber, columnNumber, errorObject);
    }
    // Otherwise, Let the default handler run:
    return false;
  };
})(window);<|MERGE_RESOLUTION|>--- conflicted
+++ resolved
@@ -82,20 +82,14 @@
         //Track Our Initial Activity of Starting the App
         $rootScope.trackActivity();
 
-<<<<<<< HEAD
         $window.initgapi = function() {
           SyncService.init();
         }
 
-        dimInfoService.show('20160411v36', {
-          title: 'DIM v3.6.0 Released',
-          view: 'views/changelog-toaster.html?v=v3.6.0',
-=======
         console.log('DIM v3.7.1 - Please report any errors to https://www.reddit.com/r/destinyitemmanager');
         dimInfoService.show('20160603v370', {
           title: 'DIM v3.7.1 Released',
-          view: 'views/changelog-toaster.html?v=v3.7.1',
->>>>>>> 980b38c4
+          view: 'views/changelog-toaster.html?v=v3.7.1'
         });
       }
     ]);
