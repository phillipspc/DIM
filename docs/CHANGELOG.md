--- conflicted
+++ resolved
@@ -1,13 +1,10 @@
 # Next
 
 * Sorting characters by age should be correct for D2 on PC.
-<<<<<<< HEAD
-* Factions that you can't turn in rewards to are now greyed out. We also show the vendor name, and the raw XP values have moved to a tooltip.
-=======
 * The infusion fuel finder now supports reverse lookups, so you can choose the best thing to infuse a particular item *into*.
 * Labeled the Infusion Fuel Finder button.
 * Trace Rifles are highlighted again on is:autorifle search.
->>>>>>> e3728545
+* Factions that you can't turn in rewards to are now greyed out. We also show the vendor name, and the raw XP values have moved to a tooltip.
 
 # 4.33.1
 
