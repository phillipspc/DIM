(function() {
  'use strict';

  angular.module('dimApp').controller('dimAppCtrl', DimApp);

<<<<<<< HEAD
  DimApp.$inject = ['ngDialog', '$rootScope', 'dimPlatformService', '$interval', 'hotkeys'];

  function DimApp(ngDialog, $rootScope, dimPlatformService, $interval, hotkeys) {
    var vm            = this;
    var aboutResult   = null;
=======
  DimApp.$inject = ['ngDialog', '$rootScope', 'dimPlatformService', 'dimStoreService', '$interval'];

  function DimApp(ngDialog, $rootScope, dimPlatformService, storeService, $interval) {
    var vm = this;
    var aboutResult = null;
    var settingResult = null;
>>>>>>> 537d1555
    var supportResult = null;
    var filterResult  = null;

    hotkeys.add({
      combo: ['f'],
      callback: function(event, hotkey) {
        $rootScope.$broadcast('dim-focus-filter-input');

        event.preventDefault();
        event.stopPropagation();
      }
    });

    hotkeys.add({
      combo: ['esc'],
      allowIn: ['INPUT', 'SELECT', 'TEXTAREA'],
      callback: function(event, hotkey) {
        $rootScope.$broadcast('dim-escape-filter-input');
      }
    });

    hotkeys.add({
      combo: ['r'],
      callback: function(event, hotkey) {
        vm.refresh();
      }
    });

    vm.settings = {
      condensedItems: false,
      characterOrder: 'mostRecent'
    };

    vm.showSetting = function(e) {
      e.stopPropagation();

      if (!_.isNull(settingResult)) {
        settingResult.close();
      } else {
        ngDialog.closeAll();

        settingResult = ngDialog.open({
          template: 'views/setting.html',
          overlay: false,
          className: 'setting',
          scope: $('body > div').scope()
        });
        $('body').addClass('setting');

        settingResult.closePromise.then(function() {
          settingResult = null;
          $('body').removeClass('setting');
        });
      }
    };

    vm.showAbout = function(e) {
      e.stopPropagation();

      if (!_.isNull(aboutResult)) {
        aboutResult.close();
      } else {
        ngDialog.closeAll();

        aboutResult = ngDialog.open({
          template: 'views/about.html',
          overlay: false,
          className: 'about',
          scope: $('body > div').scope()
        });
        $('body').addClass('about');

        aboutResult.closePromise.then(function() {
          aboutResult = null;
          $('body').removeClass('about');
        });
      }
    };

    vm.refresh = function refresh() {
      (function(activePlatform) {
        if (!_.isNull(activePlatform)) {
          $rootScope.$broadcast('dim-active-platform-updated', { platform: activePlatform });
        }
      })(dimPlatformService.getActive());
    };

    vm.showSupport = function(e) {
      e.stopPropagation();

      if (!_.isNull(supportResult)) {
        supportResult.close();
      } else {
        ngDialog.closeAll();

        supportResult = ngDialog.open({
          template: 'views/support.html',
          overlay: false,
          className: 'support',
          scope: $('body > div').scope()
        });
        $('body').addClass('support');

        supportResult.closePromise.then(function() {
          supportResult = null;
          $('body').removeClass('support');
        });
      }
    };

    vm.showFilters = function(e) {
      e.stopPropagation();

      if (!_.isNull(filterResult)) {
        filterResult.close();
      } else {
        ngDialog.closeAll();

        filterResult = ngDialog.open({
          template: 'views/filters.html',
          overlay: false,
          className: 'filters',
          scope: $('body > div').scope()
        });
        $('body').addClass('filters');

        setTimeout(function() {
          var spans = $('#filter-view span').each(function() {
            var item = $(this);
            var text = item.text();

            item.click(function() {
              addFilter(text);
            });
          });
          //<span onclick="addFilter('is:arc')">
        }, 250);

        filterResult.closePromise.then(function() {
          filterResult = null;
          $('body').removeClass('filters');
        });
      }
    };

    vm.closeLoadoutPopup = function closeLoadoutPopup() {
      if (!_.isNull(aboutResult) || !_.isNull(settingResult) || !_.isNull(supportResult) || !_.isNull(filterResult)) {
        ngDialog.closeAll();
      }
    };

    vm.startAutoRefreshTimer = function () {
      var secondsToWait = 360;

      $rootScope.autoRefreshTimer = $interval(function () {
       //Only Refresh If We're Not Already Doing Something
       //And We're Not Inactive
       if (!$rootScope.loadingTracker.active() && !$rootScope.isUserInactive()) {
         vm.refresh();
       }
      }, secondsToWait * 1000);
    };

    vm.startAutoRefreshTimer();

    $rootScope.$on('dim-settings-updated', function(event, arg) {
      if (_.has(arg, 'characterOrder')) {
        vm.refresh();
      } else if (_.has(arg, 'condensed')) {
        vm.refresh();
      }
    });
  }
})();


function addFilter(filter) {
  var input = $('input[name=filter]');
  var itemNameFilter = false;

  if (filter === 'item name') {
    itemNameFilter = true;
    filter = prompt("Enter an item name:");
    filter = filter.trim();
  }

  var text = input.val();


  if (itemNameFilter) {
    input.val(filter + ((text.length > 0) ? ' ' + text : ''));
  } else if ((text + ' ').indexOf(filter + ' ') < 0) {
    if (text.length > 0) {
      input.val(text + ' ' + filter);
    } else {
      input.val(filter);
    }
  }

  input.change();
}<|MERGE_RESOLUTION|>--- conflicted
+++ resolved
@@ -3,20 +3,12 @@
 
   angular.module('dimApp').controller('dimAppCtrl', DimApp);
 
-<<<<<<< HEAD
-  DimApp.$inject = ['ngDialog', '$rootScope', 'dimPlatformService', '$interval', 'hotkeys'];
-
-  function DimApp(ngDialog, $rootScope, dimPlatformService, $interval, hotkeys) {
-    var vm            = this;
-    var aboutResult   = null;
-=======
-  DimApp.$inject = ['ngDialog', '$rootScope', 'dimPlatformService', 'dimStoreService', '$interval'];
-
-  function DimApp(ngDialog, $rootScope, dimPlatformService, storeService, $interval) {
+  DimApp.$inject = ['ngDialog', '$rootScope', 'dimPlatformService', 'dimStoreService', '$interval', hotkeys];
+
+  function DimApp(ngDialog, $rootScope, dimPlatformService, storeService, $interval, hotkeys) {
     var vm = this;
     var aboutResult = null;
     var settingResult = null;
->>>>>>> 537d1555
     var supportResult = null;
     var filterResult  = null;
 
