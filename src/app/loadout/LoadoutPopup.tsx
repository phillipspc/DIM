import * as React from 'react';
import { t } from 'i18next';
import './loadout-popup.scss';
import { DimStore } from '../inventory/store-types';
import { Loadout, getLight, dimLoadoutService, LoadoutClass } from './loadout.service';
import { RootState } from '../store/reducers';
import { previousLoadoutSelector, loadoutsSelector } from './reducer';
import { currentAccountSelector } from '../accounts/reducer';
import { getBuckets as d2GetBuckets } from '../destiny2/d2-buckets.service';
import { getBuckets as d1GetBuckets } from '../destiny1/d1-buckets.service';
import * as _ from 'lodash';
import { connect } from 'react-redux';
import {
  maxLightLoadout,
  itemLevelingLoadout,
  gatherEngramsLoadout,
  gatherTokensLoadout,
  searchLoadout
} from './auto-loadouts';
import { querySelector } from '../shell/reducer';
import { newLoadout } from './loadout-utils';
import { toaster } from '../ngimport-more';
import { D1FarmingService } from '../farming/farming.service';
import { D2FarmingService } from '../farming/d2farming.service';
import { makeRoomForPostmaster, pullFromPostmaster, pullablePostmasterItems } from './postmaster';
import { queueAction } from '../inventory/action-queue';
import { dimItemService } from '../inventory/dimItemService.factory';
import { getPlatformMatching } from '../accounts/platform.service';
import { router } from '../../router';
// tslint:disable-next-line:no-implicit-dependencies
import engramSvg from '../../images/engram.svg';
import copy from 'fast-copy';

interface ProvidedProps {
  dimStore: DimStore;
  onClick(e): void;
}

interface StoreProps {
  previousLoadout?: Loadout;
  loadouts: Loadout[];
  query: string;
  classTypeId: number;
}

type Props = ProvidedProps & StoreProps;

function mapStateToProps(state: RootState, ownProps: ProvidedProps): StoreProps {
  const loadouts = loadoutsSelector(state);
  const currentAccount = currentAccountSelector(state)!;
  const { dimStore } = ownProps;

  const classTypeId = LoadoutClass[dimStore.class === 'vault' ? 'any' : dimStore.class];

  const loadoutsForPlatform = _.sortBy(loadouts, 'name').filter((loadout: Loadout) => {
    return (
      (dimStore.destinyVersion === 2
        ? loadout.destinyVersion === 2
        : loadout.destinyVersion !== 2) &&
      (loadout.platform === undefined || loadout.platform === currentAccount.platformLabel) &&
      (classTypeId === LoadoutClass.any ||
        loadout.classType === LoadoutClass.any ||
        loadout.classType === classTypeId)
    );
  });

  return {
    previousLoadout: previousLoadoutSelector(state, ownProps.dimStore.id),
    loadouts: loadoutsForPlatform,
    query: querySelector(state),
    classTypeId
  };
}

class LoadoutPopup extends React.Component<Props> {
  componentDidMount() {
    // Need this to poke the state
    dimLoadoutService.getLoadouts();
  }

  render() {
    const { dimStore, previousLoadout, loadouts, query, onClick } = this.props;

    // TODO: it'd be nice to memoize some of this - we'd need a memoized map of selectors!
    const hasClassified = dimStore
      .getStoresService()
      .getAllItems()
      .some((i) => {
        return (
          i.classified &&
          (i.location.sort === 'Weapons' || i.location.sort === 'Armor' || i.type === 'Ghost')
        );
      });

    const maxLightValue =
      getLight(dimStore, maxLightLoadout(dimStore.getStoresService(), dimStore)) +
      (hasClassified ? '*' : '');

    const numPostmasterItems = dimStore.isDestiny2() ? pullablePostmasterItems(dimStore).length : 0;

    return (
      <div className="loadout-popup-content" onClick={onClick}>
        <ul className="loadout-list">
          <li className="loadout-set">
            <span onClick={this.newLoadout}>
              <i className="fa fa-plus-circle" />
              <span>{t('Loadouts.Create')}</span>
            </span>
            <span onClick={this.newLoadoutFromEquipped}>{t('Loadouts.FromEquipped')}</span>
          </li>

          {query.length > 0 && (
            <li className="loadout-set">
              <span onClick={this.searchLoadout}>
                <i className="fa fa-search" />
                <span>{t('Loadouts.ApplySearch', { query })}</span>
              </span>
            </li>
          )}

          {!dimStore.isVault && (
            <>
              <li className="loadout-set">
                <span onClick={this.maxLightLoadout}>
                  <span className="light" press-tip={hasClassified ? t('Loadouts.Classified') : ''}>
                    {maxLightValue}
                  </span>
                  <i className="fa">✦</i>
                  <span>
                    {t(
                      dimStore.destinyVersion === 2
                        ? 'Loadouts.MaximizePower'
                        : 'Loadouts.MaximizeLight'
                    )}
                  </span>
                </span>
              </li>

              {dimStore.isDestiny1() && (
                <>
                  <li className="loadout-set">
                    <span onClick={this.itemLevelingLoadout}>
                      <i className="fa fa-level-up" />
                      <span>{t('Loadouts.ItemLeveling')}</span>
                    </span>
                  </li>

                  <li className="loadout-set">
                    <span onClick={this.makeRoomForPostmaster}>
                      <i className="fa fa-envelope" />
                      <span>{t('Loadouts.MakeRoom')}</span>
                    </span>
                  </li>
                </>
              )}

              {dimStore.isDestiny2() &&
                numPostmasterItems > 0 && (
                  <li className="loadout-set">
                    <span onClick={this.pullFromPostmaster}>
                      <i className="fa fa-envelope" />
                      <span className="badge">{numPostmasterItems}</span>{' '}
                      <span>{t('Loadouts.PullFromPostmaster')}</span>
                    </span>
                    <span onClick={this.makeRoomForPostmaster}>{t('Loadouts.PullMakeSpace')}</span>
                  </li>
                )}
            </>
          )}

          {dimStore.isDestiny1() && (
            <li className="loadout-set">
              <span onClick={(e) => this.gatherEngramsLoadout(e, { exotics: true })}>
                <img className="fa" src={engramSvg} height="12" width="12" />
                <span>{t('Loadouts.GatherEngrams')}</span>
              </span>
              <span onClick={(e) => this.gatherEngramsLoadout(e, { exotics: false })}>
                <i className="fa fa-ban" /> <span>{t('Loadouts.GatherEngramsExceptExotics')}</span>
              </span>
            </li>
          )}

          {dimStore.isDestiny2() && (
            <li className="loadout-set">
              <span onClick={this.gatherTokensLoadout}>
                <i className="fa fa-arrow-circle-o-up" />
                <span>{t('Loadouts.GatherTokens')}</span>
              </span>
            </li>
          )}

          {!dimStore.isVault && (
            <li className="loadout-set">
              <span onClick={this.startFarming}>
                <img className="fa" src={engramSvg} height="12" width="12" />
                <span>{t('FarmingMode.FarmingMode')}</span>
              </span>
            </li>
          )}

          {previousLoadout && (
            <li className="loadout-set">
              <span
                title={previousLoadout.name}
                onClick={(e) => this.applyLoadout(previousLoadout, e, true)}
              >
                <i className="fa fa-undo" />
                {previousLoadout.name}
              </span>
              <span onClick={(e) => this.applyLoadout(previousLoadout, e)}>
                <span>{t('Loadouts.RestoreAllItems')}</span>
              </span>
            </li>
          )}

          {loadouts.map((loadout) => (
            <li key={loadout.id} className="loadout-set">
              <span title={loadout.name} onClick={(e) => this.applyLoadout(loadout, e)}>
                {loadout.name}
              </span>
              <span
                className="delete"
                title={t('Loadouts.Delete')}
                onClick={() => this.deleteLoadout(loadout)}
              >
                <i className="fa fa-trash-o" />
              </span>
              <span
                title={t('Loadouts.Edit')}
                onClick={() => this.editLoadout(loadout, { isNew: false })}
              >
                <i className="fa fa-pencil" />
              </span>
            </li>
          ))}
        </ul>
      </div>
    );
  }

  private newLoadout = () => {
    this.editLoadout(newLoadout('', {}));
  };

  private newLoadoutFromEquipped = () => {
    const { dimStore, classTypeId } = this.props;

    const loadout = filterLoadoutToEquipped(dimStore.loadoutFromCurrentlyEquipped(''));
    // We don't want to prepopulate the loadout with a bunch of cosmetic junk
    // like emblems and ships and horns.
    loadout.items = _.pick(
      loadout.items,
      'class',
      'kinetic',
      'energy',
      'power',
      'primary',
      'special',
      'heavy',
      'helmet',
      'gauntlets',
      'chest',
      'leg',
      'classitem',
      'artifact',
      'ghost'
    );
    loadout.classType = classTypeId;
    this.editLoadout(loadout);
  };

  private deleteLoadout = (loadout: Loadout) => {
    if (confirm(t('Loadouts.ConfirmDelete', { name: loadout.name }))) {
      dimLoadoutService.deleteLoadout(loadout).catch((e) => {
        toaster.pop(
          'error',
          t('Loadouts.DeleteErrorTitle'),
          t('Loadouts.DeleteErrorDescription', {
            loadoutName: loadout.name,
            error: e.message
          })
        );
        console.error(e);
      });
    }
  };

  private editLoadout = (loadout: Loadout, { isNew = true } = {}) => {
    dimLoadoutService.editLoadout(loadout, { showClass: true, isNew });
  };

  // TODO: move all these fancy loadouts to a new service

  private applyLoadout = (loadout: Loadout, e, filterToEquipped = false) => {
    const { dimStore } = this.props;
    e.preventDefault();
    D1FarmingService.stop();
    D2FarmingService.stop();

    if (filterToEquipped) {
      loadout = filterLoadoutToEquipped(loadout);
    }

    return dimLoadoutService.applyLoadout(dimStore, loadout, true);
  };

  // A dynamic loadout set up to level weapons and armor
  private itemLevelingLoadout = (e) => {
    const { dimStore } = this.props;
    const loadout = itemLevelingLoadout(dimStore.getStoresService(), dimStore);
    this.applyLoadout(loadout, e);
  };

  // Apply a loadout that's dynamically calculated to maximize Light level (preferring not to change currently-equipped items)
  private maxLightLoadout = (e) => {
    const { dimStore } = this.props;
    const loadout = maxLightLoadout(dimStore.getStoresService(), dimStore);
    this.applyLoadout(loadout, e);
  };

  // A dynamic loadout set up to level weapons and armor
  private gatherEngramsLoadout = (e, options: { exotics: boolean } = { exotics: false }) => {
    const { dimStore } = this.props;
    let loadout;
    try {
      loadout = gatherEngramsLoadout(dimStore.getStoresService(), options);
    } catch (e) {
      toaster.pop('warning', t('Loadouts.GatherEngrams'), e.message);
      return;
    }
    this.applyLoadout(loadout, e);
  };

  private gatherTokensLoadout = (e) => {
    const { dimStore } = this.props;
    let loadout;
    try {
      loadout = gatherTokensLoadout(dimStore.getStoresService());
    } catch (e) {
      toaster.pop('warning', t('Loadouts.GatherTokens'), e.message);
      return;
    }
    this.applyLoadout(loadout, e);
  };

  // Move items matching the current search. Max 9 per type.
  private searchLoadout = (e) => {
    const { dimStore } = this.props;
    const loadout = searchLoadout(dimStore.getStoresService(), dimStore);
    this.applyLoadout(loadout, e);
  };

  private makeRoomForPostmaster = () => {
    const { dimStore } = this.props;
    const bucketsService = dimStore.destinyVersion === 1 ? d1GetBuckets : d2GetBuckets;
    return queueAction(() => makeRoomForPostmaster(dimStore, toaster, bucketsService));
  };

  private pullFromPostmaster = () => {
    const { dimStore } = this.props;
    return queueAction(() => pullFromPostmaster(dimStore, dimItemService, toaster));
  };

  private startFarming = () => {
    const { dimStore } = this.props;
    (dimStore.isDestiny2() ? D2FarmingService : D1FarmingService).start(
      getPlatformMatching({
        membershipId: router.globals.params.membershipId,
        platformType: router.globals.params.platformType
      })!,
      dimStore.id
    );
  };
}

export default connect<StoreProps>(mapStateToProps)(LoadoutPopup);

function filterLoadoutToEquipped(loadout: Loadout) {
<<<<<<< HEAD
  const filteredLoadout = angularCopy(loadout);
  filteredLoadout.items = _.mapValues(filteredLoadout.items, (items) =>
=======
  const filteredLoadout = copy(loadout);
  filteredLoadout.items = _.mapObject(filteredLoadout.items, (items) =>
>>>>>>> fd1ea09a
    items.filter((i) => i.equipped)
  );
  return filteredLoadout;
}<|MERGE_RESOLUTION|>--- conflicted
+++ resolved
@@ -376,13 +376,8 @@
 export default connect<StoreProps>(mapStateToProps)(LoadoutPopup);
 
 function filterLoadoutToEquipped(loadout: Loadout) {
-<<<<<<< HEAD
-  const filteredLoadout = angularCopy(loadout);
+  const filteredLoadout = copy(loadout);
   filteredLoadout.items = _.mapValues(filteredLoadout.items, (items) =>
-=======
-  const filteredLoadout = copy(loadout);
-  filteredLoadout.items = _.mapObject(filteredLoadout.items, (items) =>
->>>>>>> fd1ea09a
     items.filter((i) => i.equipped)
   );
   return filteredLoadout;
