import {
  DestinyTrackerService,
  dimDestinyTrackerService
} from '../item-review/destiny-tracker.service';
import {
  DestinyVendorsResponse,
  DestinyVendorSaleItemComponent,
  DestinyVendorResponse,
  DestinyVendorItemDefinition,
  DestinyVendorDefinition
} from 'bungie-api-ts/destiny2';
import * as _ from 'lodash';
import { D2ManifestDefinitions } from '../destiny2/d2-definitions.service';

function isWeaponOrArmor(
  defs: D2ManifestDefinitions,
  saleItemComponent: DestinyVendorSaleItemComponent | DestinyVendorItemDefinition
): boolean {
  const itemDef = defs.InventoryItem.get(saleItemComponent.itemHash);
  const inventoryItemStats = itemDef && itemDef.stats;
  return (
    inventoryItemStats &&
    (inventoryItemStats.primaryBaseStatHash === 1480404414 || // weapon
      inventoryItemStats.primaryBaseStatHash === 3897883278)
  ); // armor
}

export async function fetchRatingsForVendors(
  defs: D2ManifestDefinitions,
  vendorsResponse: DestinyVendorsResponse
): Promise<DestinyTrackerService> {
  const saleComponentArray = Object.values(vendorsResponse.sales.data).map(
    (saleItemComponent) => saleItemComponent.saleItems
  );

  const saleComponents = _.flatMap(saleComponentArray, (v) => Object.values(v)).filter((sc) =>
    isWeaponOrArmor(defs, sc)
  );

  return dimDestinyTrackerService.bulkFetchVendorItems(saleComponents);
}

export async function fetchRatingsForVendor(
  defs: D2ManifestDefinitions,
  vendorResponse: DestinyVendorResponse
): Promise<DestinyTrackerService> {
  const saleComponents = Object.values(vendorResponse.sales.data).filter((sc) =>
    isWeaponOrArmor(defs, sc)
  );

  return dimDestinyTrackerService.bulkFetchVendorItems(saleComponents);
}

<<<<<<< HEAD
=======
export async function fetchRatingsForKiosks(
  defs: D2ManifestDefinitions,
  profileResponse: DestinyProfileResponse
): Promise<DestinyTrackerService> {
  const kioskVendorHashes = new Set(Object.keys(profileResponse.profileKiosks.data.kioskItems));
  _.each(profileResponse.characterKiosks.data, (kiosk) => {
    _.each(kiosk.kioskItems, (_, kioskHash) => {
      kioskVendorHashes.add(kioskHash);
    });
  });

  const vendorItems = _.flatMap(Array.from(kioskVendorHashes), (kvh) => {
    const vendorHash = Number(kvh);
    const vendorDef = defs.Vendor.get(vendorHash);
    return vendorDef.itemList.filter((vid) => isWeaponOrArmor(defs, vid));
  });

  return dimDestinyTrackerService.bulkFetchKioskItems(vendorItems);
}

>>>>>>> a734804f
export async function fetchRatingsForVendorDef(
  defs: D2ManifestDefinitions,
  vendorDef: DestinyVendorDefinition
): Promise<DestinyTrackerService> {
  const vendorItems = vendorDef.itemList.filter((vid) => isWeaponOrArmor(defs, vid));

  return dimDestinyTrackerService.bulkFetchKioskItems(vendorItems);
}<|MERGE_RESOLUTION|>--- conflicted
+++ resolved
@@ -51,29 +51,6 @@
   return dimDestinyTrackerService.bulkFetchVendorItems(saleComponents);
 }
 
-<<<<<<< HEAD
-=======
-export async function fetchRatingsForKiosks(
-  defs: D2ManifestDefinitions,
-  profileResponse: DestinyProfileResponse
-): Promise<DestinyTrackerService> {
-  const kioskVendorHashes = new Set(Object.keys(profileResponse.profileKiosks.data.kioskItems));
-  _.each(profileResponse.characterKiosks.data, (kiosk) => {
-    _.each(kiosk.kioskItems, (_, kioskHash) => {
-      kioskVendorHashes.add(kioskHash);
-    });
-  });
-
-  const vendorItems = _.flatMap(Array.from(kioskVendorHashes), (kvh) => {
-    const vendorHash = Number(kvh);
-    const vendorDef = defs.Vendor.get(vendorHash);
-    return vendorDef.itemList.filter((vid) => isWeaponOrArmor(defs, vid));
-  });
-
-  return dimDestinyTrackerService.bulkFetchKioskItems(vendorItems);
-}
-
->>>>>>> a734804f
 export async function fetchRatingsForVendorDef(
   defs: D2ManifestDefinitions,
   vendorDef: DestinyVendorDefinition
