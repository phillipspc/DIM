import React from 'react';
import { RootState } from '../store/reducers';
import { connect } from 'react-redux';
import { toggleCollapsedSection } from '../settings/actions';
import { Dispatch } from 'redux';
import { AppIcon, expandIcon, collapseIcon } from '../shell/icons';
import classNames from 'classnames';
import '../dim-ui/CollapsibleTitle.scss';
import './InventoryCollapsibleTitle.scss';
import { DimStore } from './store-types';
import { storeBackgroundColor } from '../shell/filters';
import { t } from 'app/i18next-t';
import { postmasterAlmostFull, postmasterSpaceLeft, POSTMASTER_SIZE } from 'app/loadout/postmaster';

interface ProvidedProps {
  sectionId: string;
  title: React.ReactNode;
  children?: React.ReactNode;
  className?: string;
  stores: DimStore[];
}

interface StoreProps {
  collapsed: boolean;
}

interface DispatchProps {
  toggle(): void;
}

function mapStateToProps(state: RootState, props: ProvidedProps): StoreProps {
  return {
    collapsed: state.settings.collapsedSections[props.sectionId]
  };
}

function mapDispatchToProps(dispatch: Dispatch, ownProps: ProvidedProps): DispatchProps {
  return {
    toggle: () => {
      dispatch(toggleCollapsedSection(ownProps.sectionId));
    }
  };
}

type Props = StoreProps & ProvidedProps & DispatchProps;

function InventoryCollapsibleTitle({
  sectionId,
  title,
  collapsed,
  children,
  toggle,
  className,
  stores
}: Props) {
  const checkPostmaster = sectionId === 'Postmaster';

<<<<<<< HEAD
  return (
    <>
      <div
        className={classNames('store-row', 'inventory-title', {
          collapsed
        })}
      >
        {stores.map((store, index) => (
          <div
            key={store.id}
            className={classNames('title', 'store-cell', className, {
              collapsed,
              vault: store.isVault,
              postmasterFull: checkPostmaster && store.isDestiny2() && postmasterAlmostFull(store)
            })}
            style={storeBackgroundColor(store, index)}
          >
            {index === 0 ? (
              <span className="collapse-handle" onClick={toggle}>
                <AppIcon className="collapse" icon={collapsed ? expandIcon : collapseIcon} />{' '}
                <span>
                  {checkPostmaster && store.isDestiny2() && postmasterAlmostFull(store)
                    ? t('ItemService.PostmasterAlmostFull', {
                        number: postmasterSpaceLeft(store),
                        postmasterSize: POSTMASTER_SIZE
                      })
                    : title}
=======
    return (
      <>
        <div
          className={classNames('store-row', 'inventory-title', {
            collapsed
          })}
        >
          {stores.map((store, index) => (
            <div
              key={store.id}
              className={classNames('title', 'store-cell', className, {
                collapsed,
                vault: store.isVault,
                postmasterFull: checkPostmaster && store.isDestiny2() && postmasterAlmostFull(store)
              })}
              style={storeBackgroundColor(store, index)}
            >
              {index === 0 ? (
                <span className="collapse-handle" onClick={toggle}>
                  <AppIcon className="collapse-icon" icon={collapsed ? expandIcon : collapseIcon} />{' '}
                  <span>
                    {checkPostmaster && store.isDestiny2() && postmasterAlmostFull(store)
                      ? t('ItemService.PostmasterAlmostFull', {
                          number: postmasterSpaceLeft(store),
                          postmasterSize: POSTMASTER_SIZE
                        })
                      : title}
                  </span>
>>>>>>> b6835210
                </span>
              </span>
            ) : (
              checkPostmaster &&
              store.isDestiny2() &&
              postmasterAlmostFull(store) &&
              t('ItemService.PostmasterAlmostFull', {
                number: postmasterSpaceLeft(store),
                postmasterSize: POSTMASTER_SIZE
              })
            )}
          </div>
        ))}
      </div>
      {!collapsed && children}
    </>
  );
}

export default connect<StoreProps, DispatchProps>(
  mapStateToProps,
  mapDispatchToProps
)(InventoryCollapsibleTitle);<|MERGE_RESOLUTION|>--- conflicted
+++ resolved
@@ -55,7 +55,6 @@
 }: Props) {
   const checkPostmaster = sectionId === 'Postmaster';
 
-<<<<<<< HEAD
   return (
     <>
       <div
@@ -75,7 +74,7 @@
           >
             {index === 0 ? (
               <span className="collapse-handle" onClick={toggle}>
-                <AppIcon className="collapse" icon={collapsed ? expandIcon : collapseIcon} />{' '}
+                <AppIcon className="collapse-icon" icon={collapsed ? expandIcon : collapseIcon} />{' '}
                 <span>
                   {checkPostmaster && store.isDestiny2() && postmasterAlmostFull(store)
                     ? t('ItemService.PostmasterAlmostFull', {
@@ -83,36 +82,6 @@
                         postmasterSize: POSTMASTER_SIZE
                       })
                     : title}
-=======
-    return (
-      <>
-        <div
-          className={classNames('store-row', 'inventory-title', {
-            collapsed
-          })}
-        >
-          {stores.map((store, index) => (
-            <div
-              key={store.id}
-              className={classNames('title', 'store-cell', className, {
-                collapsed,
-                vault: store.isVault,
-                postmasterFull: checkPostmaster && store.isDestiny2() && postmasterAlmostFull(store)
-              })}
-              style={storeBackgroundColor(store, index)}
-            >
-              {index === 0 ? (
-                <span className="collapse-handle" onClick={toggle}>
-                  <AppIcon className="collapse-icon" icon={collapsed ? expandIcon : collapseIcon} />{' '}
-                  <span>
-                    {checkPostmaster && store.isDestiny2() && postmasterAlmostFull(store)
-                      ? t('ItemService.PostmasterAlmostFull', {
-                          number: postmasterSpaceLeft(store),
-                          postmasterSize: POSTMASTER_SIZE
-                        })
-                      : title}
-                  </span>
->>>>>>> b6835210
                 </span>
               </span>
             ) : (
