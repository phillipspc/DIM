# Next

<<<<<<< HEAD
* Stackable items like mods and shaders have less chance of being left behind during search transfers.
=======
* Put back "Make Room for Postmaster" in D1 - it was removed accidentally.
>>>>>>> 382c5eda

# 4.43.0

* Fix some cases where moving stacks of items would fail.
* Fix "Gather Reputation Items" from not gathering everything.
* More items can be successfully dragged out of the postmaster.

# 4.42.0

* Compare tool shows ratings, and handles missing stats better.
* Fixed display of masterwork mod and ornaments.
* Remove Auras from inventory since they're part of Emblems now.
* Fancy new emblems show all their counters correctly.
* Improved moving mods, shaders, and consumables via search loadouts. They can now go to any character (not just the active one) and aren't limited to 9 items.
* Pausing over a drop zone to trigger the move-amount dialog works every time now, not just the first time.

# 4.41.1

* Fix dupelower logic.
* Fixed bugs preventing DIM from loading in some browsers.
* See previews of the items you'll get from faction packages and Xur from links on the Progress page.

# 4.41.0

* Mobile on portrait mode will be able to set the number of inventory columns (the icon size will be resized to accomodate).
* You can now check your emblem objectives.
* Armor mods show more info.
* Destiny 1 transfers are faster.
* DIM is better at equipping exotics when you already have exotic ghosts, sparrows, and ships equipped.
* Pulling an item from the postmaster updates the list of items quickly now.
* Navigation from "About" or "Backers" back to your inventory works.
* is:dupelower breaks ties more intelligently.

# 4.40.0

# 4.39.0

* Fixed random loadout feature taking you to a blank page.

# 4.38.0

* Fixed display of Clan XP milestone.
* DIM's logic to automatically move aside items to make room for what you're moving is smarter - it'll leave put things you just moved, and it'll prefer items you've tagged as favorites.
* In D2, "Make room for Postmaster" has been replaced with "Collect Postmaster" which pulls all postmaster items we can onto your character. You can still make room by clicking "Space".
* Fix pull from postmaster to clear exactly enough space, not too many, but also not too few.
* Accounts with no characters will no longer show up in the account dropdown.
* Item tagging via keyboard should be a little more international-friendly. Calling the help menu (via shift+/) is too.
* Fixed XP required for well-rested perk after the latest Destiny update.

# 4.37.0

* Masterwork differentiation between Vanguard / Crucible, highlight of stat being affected by MW.
* The "Well Rested" buff now appears as a Milestone on your Progress page.
* Nightfall modifiers are shown on the Progress page.
* Storage (Google Drive) settings have moved to the Settings page.
* You can configure a custom item sorting method from the Settings page.
* Improved display of the account selection dropdown.

# 4.36.1

* Attempt to fix error on app.
* Moving an item from the postmaster will now only clear enough space for that one item.

# 4.36.0

* Attempt to fix error on app.

# 4.35.0

* The Settings page has been redesigned.
* Your character stats now update live when you change armor.
* New settings to help distinguish colors for colorblind users.
* DIM should load faster.
* DIM won't try to transfer Faction tokens anymore.

# 4.34.0

* Sorting characters by age should be correct for D2 on PC.
* The infusion fuel finder now supports reverse lookups, so you can choose the best thing to infuse a particular item *into*.
* Labeled the Infusion Fuel Finder button.
* Trace Rifles are highlighted again on is:autorifle search.
* Factions that you can't turn in rewards to are now greyed out. We also show the vendor name, and the raw XP values have moved to a tooltip.
* The settings page has been cleaned up and moved to its own page.

# 4.33.1

* Fix DIM loading on iOS 11.2.2.

# 4.33.0

* A brand new Progress page for Destiny 2 displays your milestones, quests, and faction reputation all in one place. That information has been removed from the main inventory screen.
* We've changed around the effect for masterworks a bit more.

# 4.32.0

* Added hotkey for search and clear (Shift+F).
* Masterworks show up with an orange glow like in the game, and gold borders are back to meaning "has power mod".
* Mercury reputation items are now handled by farming mode and gather reputation items.
* Tweak max base power / max light calculations to be slightly more accurate.
* Display D2 subclass talent trees. We can't show which ones are selected/unlocked yet.
* Moving items on Android should work better.
* Rotating to and from landscape and portrait should be faster.
* Fix quest steps showing up in the "haspower" search.
* Do a better job of figuring out what's infusable.
* Added a reverse lookup to Infusion Fuel Finder.

# 4.31.0

* "is:complete" will find completed rare mod stacks in Destiny 2.

# 4.30.0

* NEW - Revamped rating algorithm for D2 items.
* Fixed a bug trying to maximize power level (and sometimes transfer items) in Destiny 2.
* When hovering over an icon, the name and type will be displayed
* Allowing more exotic item types to be simultaneously equipped in Destiny 2
* Initial support for masterworks weapons.
* Fixed reporting reviews in Destiny 2.
* Fixed item filtering in Destiny 2.

# 4.29.0

* Added Mercury reputation.
* Added Crimson Exotic Hand Canon.

# 4.28.0

* NEW - Move items from the postmaster in DIM!

# 4.27.1

* Key for perk hints in D2.
* Fixed bug loading items with Destiny 2 v1.1.0.

# 4.27.0

* Added setting to pick relevant platforms for reviews.
* Fix review area not collapsing in popup.
* Fix display of option selector on reviews tab when detailed reviews are disabled.

# 4.26.0

* Don't show community best rated perk tip if socket's plugged.
* is:haslevel/haspower (D1/D2) fix in cheatsheet.
* Fix mobile store pager width

# 4.25.1

* Added Net Neutrality popup.

# 4.25.0

# 4.24.1

# 4.24.0

* Bungie has reduced the throttling delay for moving items, so you may once again move items quickly.

# 4.23.0

# 4.22.0

* Add a 'bulk tag' button to the search filter.
* Add basepower: filter and is:goldborder filter.
* Fix filtering in D1.
* Add a button to clear the current search.
* Fix moving partial stacks of items.
* Fixed "transfer items" in the Infusion Fuel Finder.
* Giving hints about the community's favorite plugs on D2 items.

# 4.21.0

* Community reviews (for weapons and armor) are in for Destiny 2 inventory.
* Charting weapon reviews.
* Fixed the shadow under the sticky characters bar on Chrome.
* Add an option to farming mode that stashes reputation items in the vault.
* Add a new smart loadout to gather reputation items for redemption.
* Scroll the loadout drawer on mobile.
* Show character level progression under level 20 for D2.
* Stacks of three or more rare mods now have a yellow border

# 4.20.1

* Fixed an error when trying to space to move items.

# 4.20.0

* Sort consumables, mods, and shaders in a more useful way (generally grouping same type together, alphabetical for shaders).
* Show the hidden recoil direction stat.
* Link to DestinyDB in your language instead of always English.
* Updated documentation for search filters.
* Fixed logic that makes room for items when your vault is full for D2.

# 4.19.2

* Keyword searchs now also search on mod subtitles, so `is:modifications helmet void` will bring only Helmet Mods for Void subclass.
* Add Iron Banner reputation.

# 4.19.1

* Fix landscape orientation not working on mobile.
* Fix D1 stats in loadout builder and loadout editor.

# 4.19.0

* Added `stack:` to search filters for easier maintenance of modifications.
* Add missing type filters for D2 (try `is:modifications`)!
* Bring back keyboard shortcuts for tagging (hit ? to see them all).
* The "Max Light" calculation is even more accurate now.
* Added `PowerMod` column to CSV export indicating whether or not a weapon or piece of armor has a power mod
* Support sorting by base power.
* Hide "split" and "take" button for D2 consumables.
* OK really really fix the vault count.
* Fix showing item popup for some D1 items.
* Changed how we do Google Drive log-in - it should be smoother on mobile.
* Completed objectives will now show as "complete".
* Bring back the yellow triangle for current character on mobile.
* Updated `is:dupelower` search filter for items to tie break by primary stat.

# 4.18.0

* Updated `is:dupelower` search filter for items with the same/no power level.
* Fix some issues with Google Drive that might lead to lost data.
* Really fix vault counts this time!

# 4.17.0

* Fix bug that prevented pinned apps in iOS from authenticating with Bungie.net.

# 4.16.2

* Added `is:dupelower` to search filters for easier trashing.
* Added missing factions to the reputation section for Faction Rally.
* Fix in infusion calculator to correctly consider +5 mod
* Fix for CSV export (e.g.: First In, Last Out in 2 columns)

# 4.16.1

* Bugfixes for iOS 10.0 - 10.2.

# 4.16.0

* Added item type sort to settings group items by type (e.g. all Sniper Rifles together).
* Reputation emblems are the same size as items now, however you have item size set.
* Shaders show up in an item's mods now.
* Transfering search loadouts is more reliable.
* Fixed a serious bug with storage that may have deleted your tags and notes. It's fixed now, but hopefully you had a backup...
* Highlight mods that increase an item's power with a gold border. New 'is:powermod' search keyword can find them all.
* Phone mode should trigger even on really big phones.
* More places can be pressed to show a tooltip.
* Fixed showing quality for D1 items.
* D2 subclasses are diamonds instead of squares.
* Max Base Power, Mobility, Resilience, and Recovery are now shown for each character.
* Legendary shards have the right icon now.
* Fix newly created loadouts showing no items.
* Inventory (mods, shaders, and consumables) in your vault now show up separated into the vault, and you can transfer them to and from the vault.
* Search keywords are now case-insensitive.
* You can now lock and unlock D2 items.
* Equipping an exotic emote won't unequip your exotic sparrow and vice versa.
* Item popups aren't weirdly tall on Firefox anymore.
* Armor stats now match the order in the game.
* Infusion calculator now always gives you the full value of your infusion.
* Show a warning that your max light may be wrong if you have classified items.
* CSV export for D2 weapons and armor is back.
* Add text search for mods and perks.
* Add "Random Loadout" to D2. You gotta find it though...

# 4.15.0

* D2 items with objectives now show them, and quests + milestones are displayed for your characters.
* Custom loadouts return for D2.
* D2 items now display their perks and mods.
* DIM won't log you out if you've been idle too long.
* Swipe left or right anywhere on the page in mobile mode to switch characters.
* If you have lots of inventory, it won't make the page scroll anymore.
* Power level will update when you change equipment again.
* Searches will stay searched when you reload info.
* Max light loadout won't try to use two exotics.
* Farming mode looks better on mobile.
* If you're viewing a non-current character in mobile, it won't mess up on reload anymore.
* You can tag and write notes on classified items to help remember which they are.
* The Infusion Fuel Finder is back for D2.
* The "Max Light" calculation is more accurate now.
* Mods now show more detail about what they do.

# 4.14.0

* Added back in Repuation for D2.
* Max Light Loadout, Make Room for Postmaster, Farming Mode, and Search Loadout are all reenabled for D2.
* Classified items can be transferred!
* Fixed search filters for D2.
* Show hidden stats on D2 items.
* D2 inventory (mods, shaders, etc) now take the full width of the screen.

# 4.13.0

* DIM will remember whether you last used D2 or D1.
* Lots of DIM functionality is back for D2.
* We now highlight the perks from high community reviews that you don't have selected.

# 4.12.0

* Early Destiny 2 support! We have really basic support for your Destiny 2 characters. Select your D2 account from the dropdown on the right. This support was built before we even got to start playing, so expect some rough edges.
* There's a new phone-optimized display for your inventory. See one character at a time, with larger items. Swipe between characters by dragging the character header directly.
* Info popups aren't gigantic on mobile anymore.
* Fix a case where changes to preferences may not be saved.

# 4.11.0

* Fix a case where DIM wouldn't work because auth tokens had expired.

# 4.10.0

* You can flag reviews for being offensive or arguing or whatever. Be helpful but also be nice.
* Remove the browser compatibility warning for Opera and prerelease Chrome versions.

# 4.9.0

* No changes!

# 4.8.0

* No changes!

# 4.7.0

* Made loadout builder talent grids tiny again.
* If you autocomplete the entire filter name and hit enter, it will no longer hang the browser.
* Updated the About page and FAQ.
* Fixed a case where DIM would fail to load the latest version, or would load to a blank page unless force-reloaded.
* Added some helpful info for cases where DIM might fail to load or auth with Bungie.net.
* Added a warning when your browser is not supported by DIM.
* DIM no longer supports iOS 9.

# 4.6.0

* Fix a bug where the popup for Xur items was below Xur's own popup.
* Hiding community rating for items with only one (non-highlighted) review.
* The first item in the search autocompleter is once again selected automatically.
* If you don't have the vault width set to "auto", the inventory is once again centered.

# 4.5.0

* Added "reviewcount" filter to filter on the number of reviews on an item.
* Fix slight horizontal scroll on inventory view.
* On mobile, tapping outside of dialogs and dropdowns to dismiss them now works.
* The item detail popup now does a better job of fitting itself onto the screen - it may appear to the left or right of an item now!
* Press on a talent grid node to read its description. The same goes for the stats under your character.
* Subclasses now have the correct elemental type in their header color.
* Drag and drop should be much smoother now.
* You can select Destiny 2 accounts from the account dropdown now - but won't do much until Destiny 2 is released and we have a chance to update DIM to support it!

# 4.4.0

* New filters for ornaments - is:ornament, is:ornamentmissing, is:ornamentunlocked
* Fixed a bug where item data would not respect your language settings.
* Weapon reviews now show up immediately, and can be edited.
  - If you have been less than friendly, now would be a very good time to edit yourself and put a better foot forward.
* Sorting reviews to support edits and highlighted reviews.
* Logging out now brings you to Bungie's auth page, where you can choose to change account or not.
* Fixed "Clear New Items" not working.
* Adjusted the UI a bunch to make it work better on mobile. Just a start - there's still a long way to go.
* The announcement about DIM being a website won't show more than once per app session.
* Google Drive syncing is a bit smoother.
* Fixed a case where you couldn't create a new class-specific loadout.
* On Firefox, the new-item shines don't extend past the item anymore.
* Do a better job of refreshing your authentication credentials - before, we'd sometimes show errors for a few minutes after you'd used DIM for a while.
* The filters help page has been localalized.
* Separate the light: and level: filters. level now returns items matching required item level, light returns items matching the light level.

# 4.3.0

* DIM is now just a website - the extension now just sends you to our website. This gives us one, more cross-platform, place to focus on and enables features we couldn't do with just an extension. Don't forget to import your data from the storage page!
* Scrolling should be smoother overall.
* Vendor weapons now show reviews.
* Add a "sort by name" option for item sorting.
* In Google Chrome (and the next version of Firefox), your local DIM data won't be deleted by the browser in low storage situations if you visit DIM frequently.
* Ratings will no longer disappear from the item details popup the second time it is shown.
* Info popups should do a better job of hiding when you ask them to hide.

# 4.2.4

* Work around a Chrome bug that marked the extension as "corrupted".

# 4.2.3

* Fix log out button.
* Put back the accidentally removed hotkeys for setting tags on items.
* Fixed some visual goofs on Firefox.
* Fix a case where DIM would never finish loading.

# 4.2.2

* Fix DIM being invisible on Firefox
* Fix a case where DIM would never finish loading.
* Put back the accidentally removed hotkeys for setting tags on items.

# 4.2.1

* Actually turn on Google Drive in prod.

# 4.2.0

* Exclude all variants of 'Husk of the Pit' from 'Item Leveling' loadout.
* Add a new storage page (under the floppy disk icon) for managing your DIM data. Import and export to a file, and set up Google Drive storage to sync across machines (website only). You can import your data from the Chrome extension into the website from this page as well.
* The settings page has been cleaned up and reworded.
* Added missing Trials emblems and shaders to the is:trials search.
* DIM should look more like an app if you add it to your home screen on Android.
* DIM will show service alerts from Bungie.

# 4.1.2

* Add a "Log Out" button in settings.

# 4.1.1

* Fixed changelog popup too large to close.

# 4.1.0

* Fixed the logic for deciding which items can be tagged.
* Fix "Make room for postmaster".
* Record books have been moved out of the inventory into their own page. Get a better look at your records, collapse old books, and narrow records down to only those left to complete.
* Fix changing new-item shine, item quality display, and show elemental damage icon preferences. They should apply immediately now, without a reload.x
* Localization updates.
* Fixed objective text in the record book floating above stuff.
* Fixed displaying record objectives that are time-based as time instead of just a number of seconds.
* When pinned to the iOS home screen, DIM now looks more like a regular browser than an app. The upside is you can now actually authorize it when it's pinned!
* Loadouts with a complete set of equipped armor now include a stat bar that will tell you the stat tiers of the equipped loadout pieces.
* Loadouts with non-equipping items now won't *de-equip* those items if they're already equipped. #1567
* The count of items in your loadout is now more accurate.
* DIM is now better at figuring out which platforms you have Destiny accounts on.
* DIM is faster!
* Added Age of Triumph filters is:aot and is:triumph
* Add gunsmith filter is:gunsmith
* Updated filters to remove common items for specific filters (e.g. is:wotm no longer shows exotic items from xur, engrams, and planetary materials)
* Loadout Builder's equip button now operates on the selected character, not your last-played character.
* Loadout Builder no longer has equip and create loadout buttons for loadouts that include vendor items.
* Loadout Builder is faster.
* DIM has a new logo!
* Elemental damage color has been moved to a triangle in the upper-left corner of your weapon.
* See community weapon ratings in DIM, and submit your own! Weapon ratings can be turned on in Settings, and will show up on your individual weapons as well as in the details popup. You can submit your own reviews - each review is specific to the weapon roll you're looking at, so you know whether you've got the god roll.

# v3.17.1

* Fixed a bug with the display of the amount selection controls in the move popup for stackable items.
* Localization updates
* Moved the "VCR" controls for stackable item amount selection to their own row.

# 3.17.0

* Fixed the perk selection in Loadout Builder. #1453
* Integrated Trials-centric weapon reviews (and the ability to rate your own gear (and make comments about your gear)).  Done in conjunction with destinytracker.com.
* Fixed the logic for artifact bonuses to compute the right number. #1477
* Restore some missing images from our build system changes.
* Don't allow engrams to be tagged. #1478
* Add home screen icons (and Safari tab icons, and Windows tile icons) for the website.
* Fixed "is:locked" filters to be consistent for engrams. #1489
* The Beta website is now updated automatically for every PR.
* If you're not logged in to the website, we show the login screen.
* Better error messages for when you have the wrong platform selected, plus the error doesn't cover the platform selector.
* Improved website compatibility with Firefox, Safari, and Edge.
* Many style fixes for Safari.
* Drag and drop is now supported on touch devices. Press and hold an item to drag it. #1499
* Armsday packages can no longer be dragged. #1512
* Add tags and notes to items! This has been in Beta forever but now it's official. Hit ? to see the keyboard shortcuts, and use "tag:" searches to find your tagged gear.
* Remove Materials Exchange from the beta.
* Vendors now show where they are, and are sorted better. All the cryptarchs now appear. Engrams waiting to be decrypted aren't shown in the vendor screen.
* Experimental iOS 9 Mobile Safari compatibility. May be removed in the future.
* Style updates to clean up DIM's look and make sure more screen space is being used for items.
* Gained the ability for us to fill in classified items, even if Bungie hasn't unclassified them. You still can't transfer them though.
* The "Hide Unfiltered Items while Filtering" preference now applies to vendor gear too. #1528
* When moving stacks of items through the popup, there are now buttons to max out the amount, and add and remove up to even stacks of items.
* Xur should disappear on Sundays again.

# 3.16.1

* Significantly increased the storage limit for tags and notes. It's still possible to go over (especially with long notes) but it should happen far less frequently - and it should notify you when it happens.

# 3.16.0

* Removed farming option to keep greens since they're disassembled by default now.
* Added stat search, for example: "stat:rof:>= 22"
* Fixed formatting for search loadouts when the search terms contain angle brackets.
* A new "Make room for Postmaster items" auto layout will clear out enough space on your character to pick up all the stuff you've accumulated at the Postmaster.
* Vendor items now explain what you need to do to get them.
* Xur looks like the other vendors, and correctly displays both heavies now.
* Compare tool styling updates.
* Compare tool shows attack/defense.
* In the compare tool, stats that are the same across all items are white instead of blue.
* There's now a picture of each item in the compare tool.
* Clicking the title of an item in the compare tool will scroll to that item and "pop" it so you know which one it is.
* Armor and items that don't match the equipping character will once again transfer in loadouts. You can still put multiple subclasses of the same damage type in a loadout.
* Empty space around talent grids has been eliminated.
* Memory of Felwinter's stat bar no longer overflows its container.

# 3.15.0

* Permit the same damage type of subclass in loadouts (#1067)
* Update record books to properly display time instead of a large number. (#1051)
* Moving an item into a full vault but an empty bucket (such as full General but the vault contains no Consumables) now works.
* Stacks of items are properly accounted for. They'll now combine as things are moved to make space - previously even a stack of 1 consumable would count as taking up the whole slot and would prevent a move of 2 more of that consumable.
* We now catch errors trying to move aside items and retry with a different item. You should see fewer failed moves!
* "Thrashing" in farming mode is fixed. When farming mode can't proceed (because moving anything off the character would result in something else being moved back on, because you're out of space), we now show a friendly info message. This message is throttled to show up no more than once a minute.
* Fixed a bug where a full vault would prevent farming mode from moving things to other characters.
* The move aside logic strongly prefers putting things on characters other than the original item's owner. This makes it much easier to move a bunch of stuff off of a character without other things bouncing right back in.
* Prefer putting engrams in the vault and not taking them out when choosing items to move aside.
* Farming mode now makes room to pick up artifacts, materials, and consumables.
* When making space in the "General" category or in Materials/Consumables buckets, we'll choose to move aside an item that can be combined with another stack somewhere without increasing the total number of stacks. This trends towards consolidation and can help free up a full vault, as well as getting rid of stray stacks.
* We swapped in "special ammo synth" and "primary ammo synth" instead of "motes of light" and "strange coins" for the farming mode quick gather buttons. They seemed more useful in the heat of battle.
* When dequipping an item, we try harder to find a good item to equip in its place. We also prefer replacing exotics with other exotics, and correctly handle The Life Exotic perk.
* Lots of new translations and localized strings.
* Vendors update when you reach a new level in their associated faction, or when you change faction alignment.
* Fixed a too-small perk selection box in the loadout builder, and properly handle when vendors are selling Memory of Felwinter.

# 3.14.1

* Internationaliztion updates.
* Fix for Loadout Class Type bug.

# 3.14.0

* Compare Weapons and Armor side-by-side.
* Added `is:sublime` filter
* Added detailed information to the Trials of Osiris popup card.
* Added more detection for item years.
* The collapse button now no longer takes up the whole bucket height.
* Fixed marking which characters had access to vendor items.
* Fix tracking new items when the new-item shine is disabled.
* Added option to Farming Mode to not move weapons and armor to make space for engrams.
* About and Support pages are now translatable.
* Improved error handling and error messages.
* Vendors are collapsible.
* All vendor items (including duplicates with different rolls) will now show up.
* Added more translations.
* If you have more than one Memory of Felwinter, they are all excluded from loadout builder.
* Export correct quality rating for items in CSV.

# 3.13.0

* The vendors page is back. It'll show all available vendors. It's now a lot faster, and combines vendor inventory across your characters. Consumables and Bounties are now shown. Item stats and quality will hopefully show up on 11/8.
* Loadout builder has option to load from equipped items.
* Added option to farm green engrams or not.
* When moving consumable stacks, you can now choose to fill up one stack's worth.
* Don't sort bounties (the API does not currently provide the in-game order.)
* Fix max-light rounding.
* Fix a bug in the new filters for source.
* Fix incognito mode launching
* More i18n.
* Classified items in the vault are now counted and shown.
* DIM is faster!
* Memory of Felwinter is now excluded from loadout builder by default.

# 3.11.1

* Fixed an issue with farming mode where users without motes, 3oC, coins, or heavy could not use farming mode.
* Fixed an issue where classified items would not show up in the UI.

# 3.11.0

##### New
* Added Quick Move items to farming mode.
* Farming mode now also moves glimmer items to vault.
* Added `is:inloadout` filter
* New filters: is:light, is:hasLight, is:weapon, is:armor, is:cosmetic, is:equipment, is:equippable, is:postmaster, is:inpostmaster, is:equipped, is:transferable, is:movable.
* New filters for items based on where they come from: is:year3, is:fwc, is:do, is:nm, is:speaker, is:variks, is:shipwright, is:vanguard, is:osiris, is:xur, is:shaxx, is:cq, is:eris, is:vanilla, is:trials, is:ib, is:qw, is:cd, is:srl, is:vog, is:ce, is:ttk, is:kf, is:roi, is:wotm, is:poe, is:coe, is:af.
* Added debug mode (ctrl+alt+shift+d) to view an item in the move-popup dialog.
* Added max light value to max light button in dropdown.
* Major loadout builder performance enhancements.
* Support rare (blue) items in loadout builder.

##### Tweaks
* Consumables and materials are now sorted by category.
* All other items in the General Bucket are sorted by Rarity.
* Move ornaments inbetween materials and emblems.
* Link to wiki for stat quality in the move-popup box.
* Full item details are shown in the move popup by default (they can still be turned off in settings).

##### Bugfixes
* Prevent double click to move item if loadout dialog is open.
* [#889](https://github.com/DestinyItemManager/DIM/issues/889) Fixed stats for Iron Banner and Trials of Osiris items.
* Fix infusion finder preview item not changing as you choose different fuel items. Also filter out year 1 items.
* Fix some green boots that would show up with a gold border.
* A bunch of consumables that can't be moved by the API (Treasure Keys, Splicer Keys, Wormsinger Runes, etc) now show up as non-transferable in DIM.
* Husk of the Pit will no longer be equipped by the Item Leveling loadout.
* Fixed equipping loadouts onto the current character from Loadout Builder.
* The default shader no longer counts as a duplicate item.
* DIM no longer tries to equip exotic faction class items where your character isn't aligned with the right faction.
* Fixed more cases where your loadouts wouldn't be applied because you already had an exotic equipped.
* Elemental Icons moved to bottom left to not cover the expansion symbol.
* Loadout builder no longer shows duplicate sets.
* Fix equip loadout builder equip to current character.

# 3.10.6

* The DestinyTracker link in the item popup header now includes your perk rolls and selected perk. Share your roll easily!
* Fixed moving consumables in loadouts. Before, you would frequently get errors applying a loadout that included consumables. We also have a friendlier, more informative error message when you don't have enough of a consumable to fulfill your loadout.
* Fixed a bug where when moving stacks of items, the stack would disappear.
* The progress bar around the reputation diamonds is now more accurate.
* Enabled item quality.
* Item Quality is enabled by default for new installs.
* A new Record Books row in Progress has your Rise of Iron record book.
* Searches now work for all characters and the vault again.
* Can equip loadouts onto the current character from Loadout Builder.
* Added ability to feature toggle items between Beta + Release.

# 3.10.5

* Added Ornaments.

# 3.10.4

* We handle manifest download/cache errors better, by deleting the cached file and letting you retry.
* Date armor ratings end is on 9/20/2016 @ 2AM Pacific.
* Fixed issues with broken images by downloading from Bungie.net with https.
* Loadouts for multi-platform users will now save selected and equipped items for both platforms.  Previously, when switching platforms, loadouts would remove items from the loadout for the opposite platform.

# 3.10.3

* Fixed a "move-canceled" message showing up sometimes when applying loadouts.
* Bugged items like Iron Shell no longer attempt to compute quality. They'll fix themselves when Bungie fixes them.
* Fixed "Aim assist" stat not showing up in CSV (and no stats showing up if your language wasn't English).
* We now catch manifest updates that don't update the manifest version - if you see broken images, try reloading DIM and it should pick up new info.
* Worked around a bug in the manifest data where Ornamenent nodes show up twice.
* DIM won't allow you to move rare Masks, because that'll destroy them.
* The "Random" auto loadout can now be un-done from the loadout menu.
* For non-variable items (emblems, shaders, ships, etc) in a loadout, DIM will use whichever copy is already on a character if it can, rather than moving a specific instance from another character.

# 3.10.2

* Fixed error building talent grid for Hawkmoon.
* Don't attempt to build record books when advisors are not loaded.
* Dragged items now include their border and light level again.
* New-item overlays have been restored (enable in settings).
* Reenable record book progress.
* Better handle errors when record book info isn't available.
* Show an error message if the manifest doesn't load.
* Fix an error when equipping loadouts.
* DIM usage tips will only show up once per session now. You can bring back previously hidden tips with a button in the settings page.

# 3.10.0

* Add ability to create loadouts by selecting sets of perks.
* [#823](https://github.com/DestinyItemManager/DIM/issues/823) Added 'current' property to stores.
* The DIM extension is now much smaller.
* DIM can now display item information in all supported Destiny languages. Choose your language in the settings then reload DIM.
* We now automatically pick up Destiny data updates, so DIM should work after patches without needing an update.
* The Reputation section should match the in-game logos better now.
* Disable new item overlays due to a bug.

# 3.9.2

* [#812](https://github.com/DestinyItemManager/DIM/issues/812) Removed rare masks from the items table used by the random item loadout.

# 3.9.1

* [#801](https://github.com/DestinyItemManager/DIM/issues/801) Resolved error with vendor page character sorting.
* [#792](https://github.com/DestinyItemManager/DIM/pull/792) Warning if user clicks on perks to notify them that they can only be changed in game.
* [#795](https://github.com/DestinyItemManager/DIM/pull/795) Updated strange coin icon for Xur.

# 3.9.0

* New glimmer-based filters, is:glimmeritem, is:glimmerboost, is:glimmersupply
* Add option for new item and its popup to be hidden
* Add ability to exclude items from loadout builder.
* Expand/collapse sections in DIM.
* Double clicking an item will equip it on the current character. 2x click on equipped, dequips.
* Show current vendor items being sold.
* Move popup won't pop up under the header anymore.
* If you have an open loadout, and you click "Create loadout", it switches to the new loadout now instead of leaving the previous loadout open.
* DIM is once again faster.
* The loadout editor won't stay visible when you change platforms.
* Fixed a lot of bugs that would show all your items as new.
* New-ness of items persists across reloads and syncs across your Chrome profile.
* New button to clear all new items. Keyboard shortcut is "x".
* Help dialog for keyboard shortcuts. Triggered with "?".
* When you have two characters of the same class, applying a loadout with a subclass will work all the time now.
* Item class requirements are part of the header ("Hunter Helmet") instead of in the stats area.
* You can search for the opposite of "is:" filters with "not:" filters. For example, "is:helmet not:hunter quality:>90".
* Clicking away from the Xur dialog will close any open item popups.
* Fixed an issue where you could not equip a loadout that included an exotic item when you already had an exotic equipped that was not going to be replaced by the loadout.
* Better handling of items with "The Life Exotic" perk.
* New aliases for rarity filters (is:white, is:green, is:blue, is:purple, is:yellow).
* An alternate option for the "Gather Engrams" loadout can exclude gathering exotic engrams.
* Removed popup notification for new items.
* #798 Keyword searches will now scan perk descriptions.
* #799 Randomize equipped items for current character. Don't look at us if you have to play a match using Thorn.

# 3.8.3

* Fix move popup not closing when drag-moving an item.
* Added ability to and filters for track or untracking quests and bounties.
* Fix issue where some sets would be missing from the loadout builder.
* Fixed #660 where postmaster items would not appear in the Postmaster section of DIM, ie Sterling Treasure after the reset.
* Fixed #697 where loadouts will no longer remove the loadouts for the opposite platform.
* Fix an issue where loadouts will not show any items, or transfer any items.
* Add option to show new item overlay animation

# 3.8.2

* Update filter list to include quality/percentage filters
* Add year column to CSV export scripts
* When you have filtered items with a search, you can select a new search loadout option in the loadout menu to transfer matching items.
* The screen no longer jumps around when clicking on items, and the item details popup should always be visible.
* Dialogs should be sized better now.
* Fix character order in move popup buttons.
* Restored the ability to set a maximum vault size. "Auto" (full width) is still an option, and is the default.
* Armor quality is shown in Xur, loadouts, and the infusion dialog if advanced stats is turned on.
* "Take" stackables works again.

# 3.8.1

* Added steps to Moments of Triumph popup (and other record books.)
* Fixed wobbly refresh icon.
* Fixed single item stat percentages.
* Fixed armor export script.
* Possible fix for loadout builder.

# 3.8.0

* Loadout builder redesign and major performance enchancements.
* Items in the postmaster now have quality ratings, can use the infusion fuel finder, show up in the infusion fuel finder, compare against currently equipped items, etc. They behave just like a normal item except you can't move them and they're in a different spot.
* The vault width preference has been removed - the vault now always takes up all the remaining space on the screen.
* Section headers don't repeat themselves anymore.
* Drop zones for items are larger.
* Returning from the min-max tool no longer greets you with a blank, item-less screen.
* Fixed a bug where loadouts were not properly restricted to the platform they were created for.
* Xur's menu item will properly disappear when he leaves for the week.
* New items are marked with a "shiny" animation, and there are notifications when new items appear.
* The loadout menu may expand to fill the height of the window, but no more. The scrollbar looks nicer too.
* Items can now be made larger (or smaller) in settings. Pick the perfect size for your screen!
* The item info popup has a new header design. Let us know what you think!
* Changing settings is faster.
* You can now download your weapon and armor data as spreadsheets for the true data nerds among us.
* The settings dialog is less spacious.
* Engrams and items in the postmaster can now be locked (and unlocked).
* The buttons on the move item popup are now grouped together by character.
* When the "Hide Unfiltered Items while Filtering" option is on, things look a lot nicer than they did.
* DIM is generally just a little bit snappier, especially when scrolling.
* Clicking the icon to open DIM will now switch to an active DIM tab if it's already running.
* Bungie.net will open in a new tab as a convenience for expired cookies.
* Items in the Postmaster are sorted by the order you got them, so you know what'll get bumped when your postmaster is full.
* Clicking the loadout builder button again, or the DIM logo, will take you back to the main screen.
* You may now order your characters by the reverse of the most recent, so the most recent character is next to the vault.

# 3.7.4

* Removed the option to hide or show the primary stat of items - it's always shown now.
* Add mode selection full/fast for users willing to wait for all best sets.
* Loadout menus are now scrollable for users with over 8 custom loadouts on a single character.
* Changing the character sort order now applies live, rather than requiring a refresh.
* Use most recently logged in player to start with loadout builder.
* Search queries will exclude the token `" and "` as some users were including that when chaining multiple filters.
* Fix UI issue on move popup dialog that had some numbers expanding outside the dialog.
* Consolidate beta icons to the icons folder.

# 3.7.3

* Fix rounding error that prevented some loadout sets from showing up.
* Added filter for quality rating, ex - quality:>90 or percentage:<=94

# 3.7.2

* Always show locked section in loadout builder.
* Fix NaN issue in loadout builder.
* Fix issues with 'create loadout' button in loadout builder.
* For item lvling dont prefer unlvled equiped items on other characters.
* Various Loadout builder bug fixes and performance updates.

# 3.7.1

* Various Loadout builder bug fixes and performance updates.

# 3.7.0

* Added new armor/loadout tier builder.
* Fix for all numbers appearing red in comparison view.
* Updated to latest stat estimation forumla.
* Use directive for percentage width.

# 3.6.5

* Fix an issue where warlocks would see loadouts for all the other classes.

# 3.6.2 & 3.6.3

* Add warning if the lost items section of the postmaster has 20 items.
* Stat bars are more accurately sized.
* Add vendor progress
* Add prestige level with xp bar under characters to replace normal xp bar after level 40.
* It is no longer possible to choose column sizes that cause the vault to disappear.
* The Vault now has a character-style header, and can have loadouts applied to it. Full-ness of each vault is displayed below the vault header.
* New option to restore all the items that were in your inventory before applying a loadout, rather than just the equipped ones.
* You can now undo multiple loadouts, going backwards in time.

# 3.6.1

* Removed the "Only blues" option in the infusion fuel finder, because it wasn't necessary.
* Engram searches and the engram loadout features won't mistake Candy Engrams for real engrams.
* Items in the Postmaster include their type in the move popup, so they're easier to distinguish.
* Sometimes equipping loadouts would fail to equip one of your exotics. No more!
* Add an 'is:infusable' search filter.
* Add 'is:intellect', 'is:discipline', 'is:strength' search filters for armor.
* XP Progress on bar items

# 3.6.0

* Bring back the infusion dialog as an Infusion Fuel Finder. It doesn't do as much as it used to, but now it's optimized for quickly finding eligable infusion items.
* Fix a bug where hovering over a drop zone with a consumable/material stack and waiting for the message to turn green still wouldn't trigger the partial move dialog.
* Added a new "Item Leveling" auto-loadout. This loadout finds items for you to dump XP into. It strongly favors locked items, and won't replace an incomplete item that you have equipped. Otherwise, it goes after items that already have the most XP (closest to completion), preferring exotics and legendaries if they are locked, and rares and legendaries if they're not locked (because you get more materials out of disassembling them that way).
* There's a new setting that will show elemental damage icons on your weapons. Elemental damage icons are now always shown in the title of the item popup.
* Elder's Sigil won't go above 100% completion for the score portion anymore.
* Added roll quality percentage indicator. You can now see how your intellect/discipline/strength stacks up against the maximum stat roll for your armor.
* DIM is smarter about what items it chooses to move aside, or to equip in the place of a dequipped item.
* Added a new "Gather Engrams" loadout that will pull all engrams to your character.

# 3.5.4

* We won't try to equip an item that is too high-level for your character when dequipping items.
* Fix a regression where subclasses wouldn't show up in Loadouts. They're still there, they just show up now!
* Fixed another bug that could prevent item popups from showing up.
* The vault can now be up to 12 items wide.
* Sterling Treasure, Junk Items, and SLR Record Book added to DIM.
* Manifest file updated.

# 3.5.3

* Fixed a bug that would prevent the loading of DIM if Spark of Light was in the postmaster.
* Fixed a bug that prevented the Xur dialog from rendering.

# 3.5.2

* Fix a bug where item details popups would show above the header.
* Fix showing Sterling Treasures in Messages.
* Better error handling when Bungie.net is down.
* Fix a bug where having items in the postmaster would confuse moves of the same item elsewhere.
* Fix a bug where item comparisons no longer worked.
* Added support for the classified shader "Walkabout".

# 3.5.1

* The Infusion Calculator has been removed, now that infusions are much more straightforward.
* Pressing the "i" key on the keyboard will toggle showing item details in the item popup.
* Add a menu item for when Xur is in town. This brings up a panel with Xur's wares, how much everything costs, how many strange coins you have, and lets you show the item details popup plus compare against any version of exotics you might already have to see if there's a better roll.

# 3.5

* DIM will now go to great lengths to make sure your transfer will succeed, even if your target's inventory is full, or the vault is full. It does this by moving stuff aside to make space, automatically.
* Fixed a bug that would cause applying loadouts to fill up the vault and then fail.
* Fixed a bug where DIM would refuse to equip an exotic when dequipping something else, even if the exotic was OK to equip.
* When applying a loadout, DIM will now equip and dequip loadout items all at once, in order to speed up applying the loadout.
* The search box has a new style.
* Item moves and loadouts will now wait for each other, to prevent errors when they would collide. This means if you apply two loadouts, the second will wait for the first to complete before starting.
* Item details are now toggled by clicking the "i" icon on the item popup, rather than just by hovering over it.

# 3.4.1

* Bugfix to address an infinite loop while moving emotes.

# 3.4.0

* Moving and equipping items, especially many at a time (loadouts) is faster.
* When you save a loadout, it is now scoped to the platform it's created on, rather than applying across accounts. Loadouts created on one account used to show on both accounts, but wouldn't work on the wrong account.
* You can now move partial amounts of materials. There's a slider in the move popup, and holding "shift" or hovering over the drop area will pop up a dialog for draggers. You can choose to move more than one stack's worth of an item, up to the total amount on a character.
* New commands for materials to consolidate (move them all to this character) and distribute (divide evenly between all characters).
* Loadouts can now contain materials and consumables. Add or remove 5 at a time by holding shift while clicking. When the loadout is applied, we'll make sure your character has *at least* that much of the consumable.
* Loadouts can now contain 10 weapons or armor of a single type, not just 9.
* When making space for a loadout, we'll prefer putting extra stuff in the vault rather than putting it on other characters. We'll also prefer moving aside non-equipped items of low rarity and light level.
* The is:engram search filter actually works.
* Fixed an error where DIM would not replace an equipped item with an instance of the same item hash. This would cause an error with loadouts and moving items. [448](https://github.com/DestinyItemManager/DIM/issues/448)
* Loadouts can now display more than one line of items, for you mega-loadout lovers.
* Items in the loadout editor are sorted according to your sort preference.

# 3.3.3

* Infusion calculator performance enhancements
* Larger lock icon
* Completed segments of Intelligence, Discipline, and Strength are now colored orange.

# 3.3.2

* If multiple items in the infusion calculator have the same light, but different XP completion percentage, favor suggesting the item with the least XP for infusion.
* Keyword search also searches perks on items.
* New search terms for is:engram, is:sword, is:artifact, is:ghost, is:consumable, is:material, etc.
* Items can be locked and unlocked by clicking the log icon next to their name.
* Display intellect/discipline/strength bars and cooldown for each character
* Loadouts have a "Save as New" button which will let you save your modified loadout as a new loadout without changing the loadout you started editing.
* Autocomplete for search filters.
* Comparing stats for armor now shows red and green better/worse bars correctly.
* Fixed showing magazine stat for weapons in the vault.
* Fixed infusion material cost for Ghosts and Artifacts (they cost motes of light).
* Fix a case where the item properties popup may be cut off above the top of the screen.
* Transfer/equip/dequip actions for edge cases will now succeed as expected without errors.
* Manifest file update.

# 3.3.1

* Updated the manifest file.

# 3.3

* Infusion auto calculator is much faster.
* Items in the infusion calculator don't grey out when a search is active anymore.
* Full cost of infusions is now shown, including exotic shards, weapon parts / armor materials, and glimmer.
* Show a better error message when trying to equip an item for the wrong class. Before it would say you weren't experienced enough.
* Add a button to the infusion calculator that moves the planned items to your character.
* Add a filter to the infusion calculator to limit the search to only rare (blue) items.
* The infusion auto calculator runs automatically, and now presents a list of different attack/defense values for you to choose from. Selecting one will show the best path to get to that light level.
* The infusion calculator greys out items that are already used or are too low light to use, rather than hiding them.
* The item move popup now has an entry for the infusion calculator, to make it easier to find.
* Hold Shift and click on items in the infusion calculator to prevent the calculator from using that item.
* If you have an exotic class item (with "The Life Exotic" perk) equipped, you can now equip another exotic without having the class item get automatically de-equipped. Previously, this worked only if you equipped the non-class-item exotic first.
* Armor, Artifacts, and Ghosts now show the difference in stats with your currently equipped item. Also, magazine/energy between swords and other heavy weapons compares correctly.
* The is:complete, is:incomplete, is:upgraded, is:xpincomplete, and is:xpcomplete search keywords all work again, and their meanings have been tweaked so they are all useful.
* The talent grid for an item are now shown in the item details, just like in the game, including XP per node.
* Subclasses show a talent grid as well!
* The item stats comparison will no longer be cleared if DIM reloads items while an item popup is open.
* Bounties and quests are now separated, and under their own "Progress" heading.
* Bounties, quests, and anything else that can have objectives (like test weapons and runes) now show their objectives and the progress towards them. As a result, completion percentages are also now accurate for those items.
* Descriptions are now shown for all items.
* Include hidden stats "Aim Assist" and "Equip Speed" for all weapons. You can still see all hidden stats by visiting DTR via the link at the top of item details.
* Weapon types are now included in their popup title.
* Removed Crimson Days theme.  It will return.
* Fixed issue at starts up when DIM cannot resolve if the user is logged into Bungie.net.

# 3.2.3

* Updated Crimson Days Theme.
* Removed verge.js

# 3.2.2

* Updated Crimson Days Theme.

# 3.2.1

* Crimson Days theme.
* Weapons and armor now show all activated perks (including scopes, etc), in the same order they are shown in the game.
* Only display the "more info" detail icon if there's something to show.
* If you try to move an item into a full inventory, we'll reload to see if you've already made space in the game, rather than failing the move immediately.
* The Infusion dialog now has a "Maximize Attack/Defense" button that figures out how to get the highest stats with the fewest number of infusions.
* You can now create a loadout based on what you've got equipped by selecting "From Equipped" in the "Create Loadout" menu item.
* After applying a loadout, a new pseudo-loadout called "Before 'Your Loadout'" appears that will put back the items you had equipped.

# 3.2

* In the "Loadouts" dropdown is a new "Maximize Light" auto-loadout that does what it says, pulling items from all your characters and the vault in order to maximize your character's light.
* Lots of performance improvements! Loading DIM, refreshing, moving items, and searching should all be faster.
* DIM will now refresh immediately when you switch back to its tab, or come back from screensaver, etc. It won't automatically update when it's in the background anymore. It still periodically updates itself when it is the focused tab.
* New "is:year1" and "is:year2" search filters.
* Artifacts now have the right class type (hunter, titan, etc).
* The reload and settings icons are easier to hit (remember you can also hit "R" to reload.
* The move popup closes immediately when you select a move, rather than waiting for the move to start.
* New sort option of "rarity, then primary stat".<|MERGE_RESOLUTION|>--- conflicted
+++ resolved
@@ -1,10 +1,7 @@
 # Next
 
-<<<<<<< HEAD
 * Stackable items like mods and shaders have less chance of being left behind during search transfers.
-=======
 * Put back "Make Room for Postmaster" in D1 - it was removed accidentally.
->>>>>>> 382c5eda
 
 # 4.43.0
 
