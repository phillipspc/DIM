import angular from 'angular';
import _ from 'underscore';
import { ClassifiedDataService } from './store/classified-data.service';
import { StoreFactory } from './store/store-factory.service';
import { ItemFactory } from './store/item-factory.service';
import { NewItemsService } from './store/new-items.service';
import { flatMap } from '../util';

angular.module('dimApp')
  .factory('dimStoreService', StoreService)
  .factory('ClassifiedDataService', ClassifiedDataService)
  .factory('StoreFactory', StoreFactory)
  .factory('ItemFactory', ItemFactory)
  .factory('NewItemsService', NewItemsService);

function StoreService(
  $rootScope,
  $q,
  Destiny1Api,
  dimPlatformService,
  dimDefinitions,
  dimBucketService,
  dimItemInfoService,
  loadingTracker,
  dimManifestService,
  $translate,
  dimDestinyTrackerService,
  toaster,
  StoreFactory,
  ItemFactory,
  NewItemsService
) {
  let _stores = [];

  // A promise used to dedup parallel calls to reloadStores
  let _reloadPromise;

  const service = {
    getActiveStore: () => _.find(_stores, 'current'),
    getStores: () => _stores,
    getStore: (id) => _.find(_stores, { id: id }),
    getVault: () => _.find(_stores, { id: 'vault' }),
    getAllItems: () => flatMap(_stores, 'items'),
    getItemAcrossStores,
    updateCharacters,
    reloadStores
  };

  $rootScope.$on('dim-active-platform-updated', () => {
    _stores = [];
    NewItemsService.hasNewItems = false;
    $rootScope.$broadcast('dim-stores-updated', {
      stores: _stores
    });
    loadingTracker.addPromise(service.reloadStores(true));
  });

  return service;

  /**
   * Find an item among all stores that matches the params provided.
   * @param {{ id, hash, notransfer }} params
   */
  function getItemAcrossStores(params) {
    const predicate = _.iteratee(_.pick(params, 'id', 'hash', 'notransfer'));
    for (let i = 0; i < _stores.length; i++) {
      const result = _stores[i].items.find(predicate);
      if (result) {
        return result;
      }
    }
    return undefined;
  }

  /**
   * Update the high level character information for all the stores
   * (level, light, int/dis/str, etc.). This does not update the
   * items in the stores - to do that, call reloadStores.
   */
  function updateCharacters() {
    return $q.all([
      dimDefinitions.getDefinitions(),
      Destiny1Api.getCharacters(dimPlatformService.getActive())
    ]).then(([defs, bungieStores]) => {
      _stores.forEach((dStore) => {
        if (!dStore.isVault) {
          const bStore = _.find(bungieStores, { id: dStore.id });
          dStore.updateCharacterInfo(defs, bStore.base);
        }
      });
      return _stores;
    });
  }

  /**
   * Returns a promise for a fresh view of the stores and their items.
   * If this is called while a reload is already happening, it'll return the promise
   * for the ongoing reload rather than kicking off a new reload.
   */
  function reloadStores() {
    const activePlatform = dimPlatformService.getActive();
    if (_reloadPromise && _reloadPromise.activePlatform === activePlatform) {
      return _reloadPromise;
    }

    // #786 Exiting early when finding no activePlatform.
    if (!activePlatform) {
      return $q.reject("Cannot find active platform.");
    }

    // Save a snapshot of all the items before we update
    const previousItems = NewItemsService.buildItemSet(_stores);
    const firstLoad = (previousItems.size === 0);

    ItemFactory.resetIdTracker();

    const dataDependencies = [
      dimDefinitions.getDefinitions(),
      dimBucketService.getBuckets(),
      NewItemsService.loadNewItems(activePlatform),
      dimItemInfoService(activePlatform),
<<<<<<< HEAD
      Destiny1Api.getStores(activePlatform)])
=======
      dimBungieService.getStores(activePlatform)
    ];

    _reloadPromise = $q.all(dataDependencies)
>>>>>>> d6a82f68
      .then(([defs, buckets, newItems, itemInfoService, rawStores]) => {
        if (activePlatform !== dimPlatformService.getActive()) {
          throw new Error("Active platform mismatch");
        }

        NewItemsService.applyRemovedNewItems(newItems);

        const lastPlayedDate = findLastPlayedDate(rawStores);

        // Currencies object gets mutated by processStore
        const currencies = {
          glimmer: 0,
          marks: 0,
          silver: 0
        };

        const processStorePromises = rawStores.map((raw) => processStore(raw, defs, buckets, previousItems, newItems, itemInfoService, currencies, lastPlayedDate));

        return $q.all([newItems, itemInfoService, ...processStorePromises]);
      })
      .then(([newItems, itemInfoService, ...stores]) => {
        if (activePlatform !== dimPlatformService.getActive()) {
          throw new Error("Active platform mismatch");
        }

        // Save and notify about new items (but only if this wasn't the first load)
        if (!firstLoad) {
          // Save the list of new item IDs
          NewItemsService.applyRemovedNewItems(newItems);
          NewItemsService.saveNewItems(newItems);
        }

        _stores = stores;

        $rootScope.$broadcast('dim-stores-updated', {
          stores: stores
        });

        itemInfoService.cleanInfos(stores);

        // Let our styling know how many characters there are
        document.querySelector('html').style.setProperty("--num-characters", _stores.length - 1);

        return stores;
      })
      .then((stores) => {
        dimDestinyTrackerService.reattachScoresFromCache(stores);
        return stores;
      })
      .catch((e) => {
        if (e.message === 'Active platform mismatch') {
          // no problem, just canceling the request
          return null;
        }
        if (e.code === 1601) { // DestinyAccountNotFound
          return dimPlatformService.reportBadPlatform(activePlatform, e);
        }
        throw e;
      })
      .catch((e) => {
        showErrorToaster(e);
        throw e;
      })
      .finally(() => {
        // Clear the reload promise so this can be called again
        if (_reloadPromise.activePlatform === activePlatform) {
          _reloadPromise = null;
        }
        dimManifestService.isLoaded = true;
      });

    _reloadPromise.activePlatform = activePlatform;
    return _reloadPromise;
  }

  /**
   * Process a single store from its raw form to a DIM store, with all the items.
   */
  function processStore(raw, defs, buckets, previousItems, newItems, itemInfoService, currencies, lastPlayedDate) {
    if (!raw) {
      return undefined;
    }

    let store;
    let items;
    if (raw.id === 'vault') {
      const result = StoreFactory.makeVault(raw, buckets, currencies);
      store = result.store;
      items = result.items;
    } else {
      const result = StoreFactory.makeCharacter(raw, defs, lastPlayedDate, currencies);
      store = result.store;
      items = result.items;
    }

    return ItemFactory.processItems(store, items, previousItems, newItems, itemInfoService).then((items) => {
      store.items = items;

      // by type-bucket
      store.buckets = _.groupBy(items, (i) => {
        return i.location.id;
      });

      // Fill in any missing buckets
      _.values(buckets.byType).forEach((bucket) => {
        if (!store.buckets[bucket.id]) {
          store.buckets[bucket.id] = [];
        }
      });

      if (store.isVault) {
        store.vaultCounts = {};
        ['Weapons', 'Armor', 'General'].forEach((category) => {
          store.vaultCounts[category] = 0;
          buckets.byCategory[category].forEach((bucket) => {
            if (store.buckets[bucket.id]) {
              store.vaultCounts[category] += store.buckets[bucket.id].length;
            }
          });
        });
      }

      return store;
    });
  }

  /**
   * Find the date of the most recently played character.
   */
  function findLastPlayedDate(rawStores) {
    return _.reduce(rawStores, (memo, rawStore) => {
      if (rawStore.id === 'vault') {
        return memo;
      }

      const d1 = new Date(rawStore.character.base.characterBase.dateLastPlayed);

      return (memo) ? ((d1 >= memo) ? d1 : memo) : d1;
    }, null);
  }

  function showErrorToaster(e) {
    const twitterLink = '<a target="_blank" rel="noopener noreferrer" href="http://twitter.com/ThisIsDIM">Twitter</a> <a target="_blank" rel="noopener noreferrer" href="http://twitter.com/ThisIsDIM"><i class="fa fa-twitter fa-2x" style="vertical-align: middle;"></i></a>';
    const twitter = `<div> ${$translate.instant('BungieService.Twitter')} ${twitterLink}</div>`;

    toaster.pop({
      type: 'error',
      bodyOutputType: 'trustedHtml',
      title: 'Bungie.net Error',
      body: e.message + twitter,
      showCloseButton: false
    });
  }
}<|MERGE_RESOLUTION|>--- conflicted
+++ resolved
@@ -119,14 +119,10 @@
       dimBucketService.getBuckets(),
       NewItemsService.loadNewItems(activePlatform),
       dimItemInfoService(activePlatform),
-<<<<<<< HEAD
-      Destiny1Api.getStores(activePlatform)])
-=======
-      dimBungieService.getStores(activePlatform)
+      Destiny1Api.getStores(activePlatform)
     ];
 
     _reloadPromise = $q.all(dataDependencies)
->>>>>>> d6a82f68
       .then(([defs, buckets, newItems, itemInfoService, rawStores]) => {
         if (activePlatform !== dimPlatformService.getActive()) {
           throw new Error("Active platform mismatch");
