--- conflicted
+++ resolved
@@ -6,6 +6,7 @@
 * Remove "is:powermod" search.
 * Remove "basepower:" search.
 * Masterworks now have a gold border. Previously items with a power mod had a gold border, but there are no more power mods.
+* Ratings platform selection changes made easier.
 
 # 4.68.3 (2018-09-03)
 
@@ -22,11 +23,7 @@
 * Added Korean as a language option.
 * We have a new Shop selling enamel pins and T-shirts.
 * Ratings system understands random rolls in D2.
-<<<<<<< HEAD
-* Ratings platform selection changes made easier.
-=======
 * Search help added for searching by # of ratings.
->>>>>>> d98516fb
 
 # 4.67.0 (2018-08-26)
 
