(function() {
  'use strict';

  angular.module('dimApp')
    .factory('dimSearchService', SearchService)
    .directive('dimSearchFilter', SearchFilter);

  SearchService.$inject = ['dimSettingsService', 'dimFeatureFlags'];
  function SearchService(dimSettingsService, dimFeatureFlags) {
    const categoryFilters = {
      pulserifle: ['CATEGORY_PULSE_RIFLE'],
      scoutrifle: ['CATEGORY_SCOUT_RIFLE'],
      handcannon: ['CATEGORY_HAND_CANNON'],
      autorifle: ['CATEGORY_AUTO_RIFLE'],
      primaryweaponengram: ['CATEGORY_PRIMARY_WEAPON', 'CATEGORY_ENGRAM'],
      sniperrifle: ['CATEGORY_SNIPER_RIFLE'],
      shotgun: ['CATEGORY_SHOTGUN'],
      fusionrifle: ['CATEGORY_FUSION_RIFLE'],
      specialweaponengram: ['CATEGORY_SPECIAL_WEAPON', 'CATEGORY_ENGRAM'],
      rocketlauncher: ['CATEGORY_ROCKET_LAUNCHER'],
      machinegun: ['CATEGORY_MACHINE_GUN'],
      heavyweaponengram: ['CATEGORY_HEAVY_WEAPON', 'CATEGORY_ENGRAM'],
      sidearm: ['CATEGORY_SIDEARM'],
      sword: ['CATEGORY_SWORD']
    };

    /**
     * Filter translation sets. Left-hand is the filter to run from filterFns, right side are possible filterResult
     * values that will set the left-hand to the "match."
     */
    var filterTrans = {
      dmg: ['arc', 'solar', 'void', 'kinetic'],
      type: ['primary', 'special', 'heavy', 'helmet', 'leg', 'gauntlets', 'chest', 'class', 'classitem', 'artifact', 'ghost', 'horn', 'consumable', 'ship', 'material', 'vehicle', 'emblem', 'bounties', 'quests', 'messages', 'missions', 'emote'],
      tier: ['common', 'uncommon', 'rare', 'legendary', 'exotic', 'white', 'green', 'blue', 'purple', 'yellow'],
      incomplete: ['incomplete'],
      complete: ['complete'],
      xpcomplete: ['xpcomplete'],
      xpincomplete: ['xpincomplete', 'needsxp'],
      upgraded: ['upgraded'],
      classType: ['titan', 'hunter', 'warlock'],
      dupe: ['dupe', 'duplicate'],
      unascended: ['unascended', 'unassended', 'unasscended'],
      ascended: ['ascended', 'assended', 'asscended'],
      reforgeable: ['reforgeable', 'reforge', 'rerollable', 'reroll'],
      tracked: ['tracked'],
      untracked: ['untracked'],
      locked: ['locked'],
      unlocked: ['unlocked'],
      stackable: ['stackable'],
      engram: ['engram'],
      category: _.keys(categoryFilters),
      infusable: ['infusable', 'infuse'],
      stattype: ['intellect', 'discipline', 'strength'],
      inloadout: ['inloadout'],
      new: ['new'],
      glimmer: ['glimmeritem', 'glimmerboost', 'glimmersupply'],
<<<<<<< HEAD
      year: ['year1', 'year2', 'year3']
=======
      hasLight: ['light', 'haslight'],
      weapon: ['weapon'],
      armor: ['armor'],
      cosmetic: ['cosmetic'],
      equipment: ['equipment', 'equippable'],
      postmaster: ['postmaster', 'inpostmaster'],
      equipped: ['equipped'],
      transferable: ['transferable', 'movable']
>>>>>>> ebbac13c
    };

    var keywords = _.flatten(_.flatten(_.values(filterTrans)).map(function(word) {
      return ["is:" + word, "not:" + word];
    }));

    if (dimFeatureFlags.tagsEnabled) {
      dimSettingsService.itemTags.forEach(function(tag) {
        if (tag.type) {
          keywords.push("tag:" + tag.type);
        } else {
          keywords.push("tag:none");
        }
      });
    }

    // Filters that operate on ranges (>, <, >=, <=)
    var ranges = ['light', 'level', 'quality', 'percentage'];
    ranges.forEach(function(range) {
      keywords.push(range + ":<", range + ":>", range + ":<=", range + ":>=");
    });

    // free form notes on items
    if (dimFeatureFlags.tagsEnabled) {
      keywords.push('notes:');
    }

    return {
      query: '',
      filterTrans: filterTrans,
      keywords: keywords,
      categoryFilters: categoryFilters
    };
  }

  SearchFilter.$inject = ['dimSearchService'];

  function SearchFilter(dimSearchService) {
    return {
      controller: SearchFilterCtrl,
      controllerAs: 'vm',
      link: function Link(scope, element) {
        element.find('input').textcomplete([
          {
            words: dimSearchService.keywords,
            match: /\b((li|le|qu|pe|is:|not:|tag:|notes:)\w*)$/,
            search: function(term, callback) {
              callback($.map(this.words, function(word) {
                return word.indexOf(term) === 0 ? word : null;
              }));
            },
            index: 1,
            replace: function(word) {
              return (word.indexOf('is:') === 0 && word.indexOf('not:') === 0)
                ? (word + ' ') : word;
            }
          }
        ], {
          zIndex: 1000
        });
      },
      bindToController: true,
      restrict: 'A',
      template: [
        '<input id="filter-input" placeholder="{{\'filter_help\' | translate}}" type="search" name="filter" ng-model="vm.search.query" ng-model-options="{ debounce: 500 }" ng-trim="true">'
      ].join('')
    };
  }

  SearchFilterCtrl.$inject = ['$scope', 'dimStoreService', 'dimSearchService'];

  function SearchFilterCtrl($scope, dimStoreService, dimSearchService) {
    var vm = this;
    var filterInputSelector = '#filter-input';
    var _duplicates = null; // Holds a map from item hash to count of occurrances of that hash

    vm.search = dimSearchService;

    $scope.$watch('vm.search.query', function() {
      vm.filter();
    });

    $scope.$on('dim-stores-updated', function() {
      _duplicates = null;
      vm.filter();
    });

    // Something has changed that could invalidate filters
    $scope.$on('dim-filter-invalidate', function() {
      _duplicates = null;
      vm.filter();
    });

    $scope.$on('dim-focus-filter-input', function() {
      vm.focusFilterInput();
    });

    $scope.$on('dim-escape-filter-input', function() {
      vm.blurFilterInputIfEmpty();
      vm.clearFilter();
    });

    $scope.$on('dim-clear-filter-input', function() {
      vm.clearFilter();
    });

    vm.blurFilterInputIfEmpty = function() {
      if (vm.search.query === "") {
        vm.blurFilterInput();
      }
    };

    vm.focusFilterInput = function() {
      $(filterInputSelector).focus();
    };

    vm.blurFilterInput = function() {
      $(filterInputSelector).blur();
    };

    vm.clearFilter = function() {
      vm.search.query = "";
      vm.filter();
    };

    vm.filter = function() {
      var filterValue = (vm.search.query) ? vm.search.query.toLowerCase() : '';
      filterValue = filterValue.replace(/\s+and\s+/, ' ');

      // could probably tidy this regex, just a quick hack to support multi term:
      // [^\s]*"[^"]*" -> match is:"stuff here"
      // [^\s]*'[^']*' -> match is:'stuff here'
      // [^\s"']+' -> match is:stuff
      var searchTerms = filterValue.match(/[^\s]*"[^"]*"|[^\s]*'[^']*'|[^\s"']+/g);
      var filter;
      var predicate = '';
      var filterFn;
      var filters = [];

      function addPredicate(predicate, filter, invert = false) {
        filters.push({ predicate: predicate, value: filter, invert: invert });
      }

      _.each(searchTerms, function(term) {
        term = term.replace(/'/g, '').replace(/"/g, '');

        if (term.indexOf('is:') >= 0) {
          filter = term.replace('is:', '');
          if (_cachedFilters[filter]) {
            predicate = _cachedFilters[filter];
            addPredicate(predicate, filter);
          } else {
            for (const key in dimSearchService.filterTrans) {
              if (dimSearchService.filterTrans.hasOwnProperty(key) && dimSearchService.filterTrans[key].indexOf(filter) > -1) {
                predicate = key;
                _cachedFilters[filter] = key;
                addPredicate(predicate, filter);
                break;
              }
            }
          }
        } else if (term.indexOf('not:') >= 0) {
          filter = term.replace('not:', '');
          if (_cachedFilters[filter]) {
            predicate = _cachedFilters[filter];
            addPredicate(predicate, filter, true);
          } else {
            for (const key in dimSearchService.filterTrans) {
              if (dimSearchService.filterTrans.hasOwnProperty(key) && dimSearchService.filterTrans[key].indexOf(filter) > -1) {
                predicate = key;
                _cachedFilters[filter] = key;
                addPredicate(predicate, filter, true);
                break;
              }
            }
          }
        } else if (term.indexOf('tag:') >= 0) {
          filter = term.replace('tag:', '');
          addPredicate("itemtags", filter);
        } else if (term.indexOf('notes:') >= 0) {
          filter = term.replace('notes:', '');
          addPredicate("notes", filter);
        } else if (term.indexOf('light:') >= 0 || term.indexOf('level:') >= 0) {
          filter = term.replace('light:', '').replace('level:', '');
          addPredicate("light", filter);
        } else if (term.indexOf('quality:') >= 0 || term.indexOf('percentage:') >= 0) {
          filter = term.replace('quality:', '').replace('percentage:', '');
          addPredicate("quality", filter);
        } else if (!/^\s*$/.test(term)) {
          addPredicate("keyword", term);
        }
      });

      filterFn = function(item) {
        return _.all(filters, function(filter) {
          var result = filterFns[filter.predicate](filter.value, item);
          return filter.invert ? !result : result;
        });
      };

      _.each(dimStoreService.getStores(), function(store) {
        _.each(store.items, function(item) {
          item.visible = (filters.length > 0) ? filterFn(item) : true;
        });

        // Filter vendor items
        _.each(store.vendors, function(vendor) {
          _.each(vendor.items, function(items) {
            _.each(items, function(item) {
              item.visible = (filters.length > 0) ? filterFn(item) : true;
            });
          });
        });
      });
    };

    // Cache for searches against filterTrans. Somewhat noticebly speeds up the lookup on my older Mac, YMMV. Helps
    // make the for(...) loop for filterTrans a little more bearable for the readability tradeoff.
    var _cachedFilters = {};

    /**
     * Filter groups keyed by type check. Key is what the user will search for, e.g.
     * is:complete
     *
     * Value is the checking function
     * @param {String} predicate The predicate - for example, is:arc gets the 'elemental' filter function, with predicate='arc'
     * @param {Object} item The item to test against.
     * @return {Boolean} Returns true for a match, false for a non-match
     */
    var filterFns = {
      dmg: function(predicate, item) {
        return item.dmg === predicate;
      },
      type: function(predicate, item) {
        return item.type && item.type.toLowerCase() === predicate;
      },
      tier: function(predicate, item) {
        const tierMap = {
          white: 'common',
          green: 'uncommon',
          blue: 'rare',
          purple: 'legendary',
          yellow: 'exotic'
        };
        return item.tier.toLowerCase() === (tierMap[predicate] || predicate);
      },
      // Incomplete will show items that are not fully leveled.
      incomplete: function(predicate, item) {
        return item.talentGrid &&
          !item.complete;
      },
      // Complete shows items that are fully leveled.
      complete: function(predicate, item) {
        return item.complete;
      },
      // Upgraded will show items that have enough XP to unlock all
      // their nodes and only need the nodes to be purchased.
      upgraded: function(predicate, item) {
        return item.talentGrid &&
          item.talentGrid.xpComplete &&
          !item.complete;
      },
      xpincomplete: function(predicate, item) {
        return item.talentGrid &&
          !item.talentGrid.xpComplete;
      },
      xpcomplete: function(predicate, item) {
        return item.talentGrid &&
          item.talentGrid.xpComplete;
      },
      ascended: function(predicate, item) {
        return item.talentGrid &&
          item.talentGrid.hasAscendNode &&
          item.talentGrid.ascended;
      },
      unascended: function(predicate, item) {
        return item.talentGrid &&
          item.talentGrid.hasAscendNode &&
          !item.talentGrid.ascended;
      },
      reforgeable: function(predicate, item) {
        return item.talentGrid && _.any(item.talentGrid.nodes, { name: 'Reforge Ready' });
      },
      untracked: function(predicate, item) {
        return item.trackable &&
          !item.tracked;
      },
      tracked: function(predicate, item) {
        return item.trackable &&
          item.tracked;
      },
      unlocked: function(predicate, item) {
        return item.lockable &&
          !item.locked;
      },
      locked: function(predicate, item) {
        return item.lockable &&
          item.locked;
      },
      dupe: function(predicate, item) {
        if (_duplicates === null) {
          _duplicates = _.chain(dimStoreService.getStores())
            .pluck('items')
            .flatten()
            .countBy('hash')
            .value();
        }

        // We filter out the "Default Shader" because everybody has one per character
        return item.hash !== 4248210736 && _duplicates[item.hash] > 1;
      },
      classType: function(predicate, item) {
        var value;

        switch (predicate) {
        case 'titan':
          value = 0;
          break;
        case 'hunter':
          value = 1;
          break;
        case 'warlock':
          value = 2;
          break;
        }

        return (item.classType === value);
      },
      glimmer: function(predicate, item) {
        var boosts = [
          1043138475, // -black-wax-idol
          1772853454, // -blue-polyphage
          3783295803, // -ether-seeds
          3446457162  // -resupply-codes
        ];
        var supplies = [
          269776572, // -house-banners
          3632619276, // -silken-codex
          2904517731, // -axiomatic-beads
          1932910919 // -network-keys
        ];

        switch (predicate) {
        case 'glimmerboost':
          return boosts.includes(item.hash);
        case 'glimmersupply':
          return supplies.includes(item.hash);
        case 'glimmeritem':
          return boosts.includes(item.hash) || supplies.includes(item.hash);
        }
        return false;
      },
      itemtags: function(predicate, item) {
        return item.dimInfo && (item.dimInfo.tag === predicate || (item.dimInfo.tag === undefined && predicate === 'none'));
      },
      notes: function(predicate, item) {
        return item.dimInfo && item.dimInfo.notes && item.dimInfo.notes.toLocaleLowerCase().includes(predicate.toLocaleLowerCase());
      },
      stattype: function(predicate, item) {
        return item.stats && _.any(item.stats, function(s) { return s.name.toLowerCase() === predicate && s.value > 0; });
      },
      stackable: function(predicate, item) {
        return item.maxStackSize > 1;
      },
      engram: function(predicate, item) {
        return item.isEngram();
      },
      infusable: function(predicate, item) {
        return item.talentGrid && item.talentGrid.infusable;
      },
      category: function(predicate, item) {
        const categories = dimSearchService.categoryFilters[predicate.toLowerCase().replace(/\s/g, '')];
        return categories && categories.length &&
          _.all(categories, (c) => item.inCategory(c));
      },
      keyword: function(predicate, item) {
        return item.name.toLowerCase().indexOf(predicate) >= 0 ||
          // Search perks as well
          (item.talentGrid && _.any(item.talentGrid.nodes, function(node) {
            // Fixed #798 by searching on the description too.
            return (node.name + ' ' + node.description).toLowerCase().indexOf(predicate) >= 0;
          }));
      },
      light: function(predicate, item) {
        if (predicate.length === 0 || item.primStat === undefined) {
          return false;
        }

        var operands = ['<=', '>=', '=', '>', '<'];
        var operand = 'none';
        var result = false;

        operands.forEach(function(element) {
          if (predicate.substring(0, element.length) === element) {
            operand = element;
            predicate = predicate.substring(element.length);
            return false;
          } else {
            return true;
          }
        }, this);

        predicate = parseInt(predicate, 10);

        switch (operand) {
        case 'none':
          result = (item.primStat.value === predicate);
          break;
        case '=':
          result = (item.primStat.value === predicate);
          break;
        case '<':
          result = (item.primStat.value < predicate);
          break;
        case '<=':
          result = (item.primStat.value <= predicate);
          break;
        case '>':
          result = (item.primStat.value > predicate);
          break;
        case '>=':
          result = (item.primStat.value >= predicate);
          break;
        }
        return result;
      },
      quality: function(predicate, item) {
        if (predicate.length === 0 || item.quality === undefined || item.quality === null) {
          return false;
        }

        var operands = ['<=', '>=', '=', '>', '<'];
        var operand = 'none';
        var result = false;

        operands.forEach(function(element) {
          if (predicate.substring(0, element.length) === element) {
            operand = element;
            predicate = predicate.substring(element.length);
            return false;
          } else {
            return true;
          }
        }, this);

        predicate = parseInt(predicate, 10);

        switch (operand) {
        case 'none':
          result = (item.quality.min === predicate);
          break;
        case '=':
          result = (item.quality.min === predicate);
          break;
        case '<':
          result = (item.quality.min < predicate);
          break;
        case '<=':
          result = (item.quality.min <= predicate);
          break;
        case '>':
          result = (item.quality.min > predicate);
          break;
        case '>=':
          result = (item.quality.min >= predicate);
          break;
        }
        return result;
      },
      year: function(predicate, item) {
        if (predicate === 'year1') {
          return item.year === 1;
        } else if (predicate === 'year2') {
          return item.year === 2;
        } else if (predicate === 'year3') {
          return item.year === 3;
        } else {
          return false;
        }
      },
      inloadout: function(predicate, item) {
        return item.isInLoadout;
      },
      new: function(predicate, item) {
        return item.isNew;
      },
      hasLight: function(predicate, item) {
        const lightBuckets = ["BUCKET_CHEST",
                                 "BUCKET_LEGS",
                                 "BUCKET_ARTIFACT",
                                 "BUCKET_HEAVY_WEAPON",
                                 "BUCKET_PRIMARY_WEAPON",
                                 "BUCKET_CLASS_ITEMS",
                                 "BUCKET_SPECIAL_WEAPON",
                                 "BUCKET_HEAD",
                                 "BUCKET_ARMS",
                                 "BUCKET_GHOST"];
        return item.bucket && _.contains(lightBuckets, item.bucket.id);
      },
      weapon: function(predicate, item) {
        return item.bucket && item.bucket.sort === 'Weapons';
      },
      armor: function(predicate, item) {
        return item.bucket && item.bucket.sort === 'Armor';
      },
      cosmetic: function(predicate, item) {
        const cosmeticBuckets = ["BUCKET_SHADER",
                                 "BUCKET_MODS",
                                 "BUCKET_EMOTES",
                                 "BUCKET_EMBLEM",
                                 "BUCKET_VEHICLE",
                                 "BUCKET_SHIP",
                                 "BUCKET_HORN"];
        return item.bucket && _.contains(cosmeticBuckets, item.bucket.id);
      },
      equipment: function(predicate, item) {
        return item.equipment;
      },
      postmaster: function(predicate, item) {
        return item.location && item.location.inPostmaster;
      },
      equipped: function(predicate, item) {
        return item.equipped;
      },
      transferable: function(predicate, item) {
        return !item.notransfer;
      }
    };
  }
})();<|MERGE_RESOLUTION|>--- conflicted
+++ resolved
@@ -54,9 +54,7 @@
       inloadout: ['inloadout'],
       new: ['new'],
       glimmer: ['glimmeritem', 'glimmerboost', 'glimmersupply'],
-<<<<<<< HEAD
       year: ['year1', 'year2', 'year3']
-=======
       hasLight: ['light', 'haslight'],
       weapon: ['weapon'],
       armor: ['armor'],
@@ -65,7 +63,6 @@
       postmaster: ['postmaster', 'inpostmaster'],
       equipped: ['equipped'],
       transferable: ['transferable', 'movable']
->>>>>>> ebbac13c
     };
 
     var keywords = _.flatten(_.flatten(_.values(filterTrans)).map(function(word) {
