# Next

# 4.2.2

* Fix DIM being invisible on Firefox
* Fix a case where DIM would never finish loading.
<<<<<<< HEAD
* Put back the accidentally removed hotkeys for setting tags on items.
=======
* Vendor weapons now show reviews.
>>>>>>> 57dc56f1

# 4.2.1

* Actually turn on Google Drive in prod.

# 4.2.0

* Exclude all variants of 'Husk of the Pit' from 'Item Leveling' loadout.
* Add a new storage page (under the floppy disk icon) for managing your DIM data. Import and export to a file, and set up Google Drive storage to sync across machines (website only). You can import your data from the Chrome extension into the website from this page as well.
* The settings page has been cleaned up and reworded.
* Added missing Trials emblems and shaders to the is:trials search.
* DIM should look more like an app if you add it to your home screen on Android.
* DIM will show service alerts from Bungie.

# 4.1.2

* Add a "Log Out" button in settings.

# 4.1.1

* Fixed changelog popup too large to close.

# 4.1.0

* Fixed the logic for deciding which items can be tagged.
* Fix "Make room for postmaster".
* Record books have been moved out of the inventory into their own page. Get a better look at your records, collapse old books, and narrow records down to only those left to complete.
* Fix changing new-item shine, item quality display, and show elemental damage icon preferences. They should apply immediately now, without a reload.x
* Localization updates.
* Fixed objective text in the record book floating above stuff.
* Fixed displaying record objectives that are time-based as time instead of just a number of seconds.
* When pinned to the iOS home screen, DIM now looks more like a regular browser than an app. The upside is you can now actually authorize it when it's pinned!
* Loadouts with a complete set of equipped armor now include a stat bar that will tell you the stat tiers of the equipped loadout pieces.
* Loadouts with non-equipping items now won't *de-equip* those items if they're already equipped. #1567
* The count of items in your loadout is now more accurate.
* DIM is now better at figuring out which platforms you have Destiny accounts on.
* DIM is faster!
* Added Age of Triumph filters is:aot and is:triumph
* Add gunsmith filter is:gunsmith
* Updated filters to remove common items for specific filters (e.g. is:wotm no longer shows exotic items from xur, engrams, and planetary materials)
* Loadout Builder's equip button now operates on the selected character, not your last-played character.
* Loadout Builder no longer has equip and create loadout buttons for loadouts that include vendor items.
* Loadout Builder is faster.
* DIM has a new logo!
* Elemental damage color has been moved to a triangle in the upper-left corner of your weapon.
* See community weapon ratings in DIM, and submit your own! Weapon ratings can be turned on in Settings, and will show up on your individual weapons as well as in the details popup. You can submit your own reviews - each review is specific to the weapon roll you're looking at, so you know whether you've got the god roll.

# v3.17.1

* Fixed a bug with the display of the amount selection controls in the move popup for stackable items.
* Localization updates
* Moved the "VCR" controls for stackable item amount selection to their own row.

# 3.17.0

* Fixed the perk selection in Loadout Builder. #1453
* Integrated Trials-centric weapon reviews (and the ability to rate your own gear (and make comments about your gear)).  Done in conjunction with destinytracker.com.
* Fixed the logic for artifact bonuses to compute the right number. #1477
* Restore some missing images from our build system changes.
* Don't allow engrams to be tagged. #1478
* Add home screen icons (and Safari tab icons, and Windows tile icons) for the website.
* Fixed "is:locked" filters to be consistent for engrams. #1489
* The Beta website is now updated automatically for every PR.
* If you're not logged in to the website, we show the login screen.
* Better error messages for when you have the wrong platform selected, plus the error doesn't cover the platform selector.
* Improved website compatibility with Firefox, Safari, and Edge.
* Many style fixes for Safari.
* Drag and drop is now supported on touch devices. Press and hold an item to drag it. #1499
* Armsday packages can no longer be dragged. #1512
* Add tags and notes to items! This has been in Beta forever but now it's official. Hit ? to see the keyboard shortcuts, and use "tag:" searches to find your tagged gear.
* Remove Materials Exchange from the beta.
* Vendors now show where they are, and are sorted better. All the cryptarchs now appear. Engrams waiting to be decrypted aren't shown in the vendor screen.
* Experimental iOS 9 Mobile Safari compatibility. May be removed in the future.
* Style updates to clean up DIM's look and make sure more screen space is being used for items.
* Gained the ability for us to fill in classified items, even if Bungie hasn't unclassified them. You still can't transfer them though.
* The "Hide Unfiltered Items while Filtering" preference now applies to vendor gear too. #1528
* When moving stacks of items through the popup, there are now buttons to max out the amount, and add and remove up to even stacks of items.
* Xur should disappear on Sundays again.

# 3.16.1

* Significantly increased the storage limit for tags and notes. It's still possible to go over (especially with long notes) but it should happen far less frequently - and it should notify you when it happens.

# 3.16.0

* Removed farming option to keep greens since they're disassembled by default now.
* Added stat search, for example: "stat:rof:>= 22"
* Fixed formatting for search loadouts when the search terms contain angle brackets.
* A new "Make room for Postmaster items" auto layout will clear out enough space on your character to pick up all the stuff you've accumulated at the Postmaster.
* Vendor items now explain what you need to do to get them.
* Xur looks like the other vendors, and correctly displays both heavies now.
* Compare tool styling updates.
* Compare tool shows attack/defense.
* In the compare tool, stats that are the same across all items are white instead of blue.
* There's now a picture of each item in the compare tool.
* Clicking the title of an item in the compare tool will scroll to that item and "pop" it so you know which one it is.
* Armor and items that don't match the equipping character will once again transfer in loadouts. You can still put multiple subclasses of the same damage type in a loadout.
* Empty space around talent grids has been eliminated.
* Memory of Felwinter's stat bar no longer overflows its container.

# 3.15.0

* Permit the same damage type of subclass in loadouts (#1067)
* Update record books to properly display time instead of a large number. (#1051)
* Moving an item into a full vault but an empty bucket (such as full General but the vault contains no Consumables) now works.
* Stacks of items are properly accounted for. They'll now combine as things are moved to make space - previously even a stack of 1 consumable would count as taking up the whole slot and would prevent a move of 2 more of that consumable.
* We now catch errors trying to move aside items and retry with a different item. You should see fewer failed moves!
* "Thrashing" in farming mode is fixed. When farming mode can't proceed (because moving anything off the character would result in something else being moved back on, because you're out of space), we now show a friendly info message. This message is throttled to show up no more than once a minute.
* Fixed a bug where a full vault would prevent farming mode from moving things to other characters.
* The move aside logic strongly prefers putting things on characters other than the original item's owner. This makes it much easier to move a bunch of stuff off of a character without other things bouncing right back in.
* Prefer putting engrams in the vault and not taking them out when choosing items to move aside.
* Farming mode now makes room to pick up artifacts, materials, and consumables.
* When making space in the "General" category or in Materials/Consumables buckets, we'll choose to move aside an item that can be combined with another stack somewhere without increasing the total number of stacks. This trends towards consolidation and can help free up a full vault, as well as getting rid of stray stacks.
* We swapped in "special ammo synth" and "primary ammo synth" instead of "motes of light" and "strange coins" for the farming mode quick gather buttons. They seemed more useful in the heat of battle.
* When dequipping an item, we try harder to find a good item to equip in its place. We also prefer replacing exotics with other exotics, and correctly handle The Life Exotic perk.
* Lots of new translations and localized strings.
* Vendors update when you reach a new level in their associated faction, or when you change faction alignment.
* Fixed a too-small perk selection box in the loadout builder, and properly handle when vendors are selling Memory of Felwinter.

# 3.14.1

* Internationaliztion updates.
* Fix for Loadout Class Type bug.

# 3.14.0

* Compare Weapons and Armor side-by-side.
* Added `is:sublime` filter
* Added detailed information to the Trials of Osiris popup card.
* Added more detection for item years.
* The collapse button now no longer takes up the whole bucket height.
* Fixed marking which characters had access to vendor items.
* Fix tracking new items when the new-item shine is disabled.
* Added option to Farming Mode to not move weapons and armor to make space for engrams.
* About and Support pages are now translatable.
* Improved error handling and error messages.
* Vendors are collapsible.
* All vendor items (including duplicates with different rolls) will now show up.
* Added more translations.
* If you have more than one Memory of Felwinter, they are all excluded from loadout builder.
* Export correct quality rating for items in CSV.

# 3.13.0

* The vendors page is back. It'll show all available vendors. It's now a lot faster, and combines vendor inventory across your characters. Consumables and Bounties are now shown. Item stats and quality will hopefully show up on 11/8.
* Loadout builder has option to load from equipped items.
* Added option to farm green engrams or not.
* When moving consumable stacks, you can now choose to fill up one stack's worth.
* Don't sort bounties (the API does not currently provide the in-game order.)
* Fix max-light rounding.
* Fix a bug in the new filters for source.
* Fix incognito mode launching
* More i18n.
* Classified items in the vault are now counted and shown.
* DIM is faster!
* Memory of Felwinter is now excluded from loadout builder by default.

# 3.11.1

* Fixed an issue with farming mode where users without motes, 3oC, coins, or heavy could not use farming mode.
* Fixed an issue where classified items would not show up in the UI.

# 3.11.0

##### New
* Added Quick Move items to farming mode.
* Farming mode now also moves glimmer items to vault.
* Added `is:inloadout` filter
* New filters: is:light, is:hasLight, is:weapon, is:armor, is:cosmetic, is:equipment, is:equippable, is:postmaster, is:inpostmaster, is:equipped, is:transferable, is:movable.
* New filters for items based on where they come from: is:year3, is:fwc, is:do, is:nm, is:speaker, is:variks, is:shipwright, is:vanguard, is:osiris, is:xur, is:shaxx, is:cq, is:eris, is:vanilla, is:trials, is:ib, is:qw, is:cd, is:srl, is:vog, is:ce, is:ttk, is:kf, is:roi, is:wotm, is:poe, is:coe, is:af.
* Added debug mode (ctrl+alt+shift+d) to view an item in the move-popup dialog.
* Added max light value to max light button in dropdown.
* Major loadout builder performance enhancements.
* Support rare (blue) items in loadout builder.

##### Tweaks
* Consumables and materials are now sorted by category.
* All other items in the General Bucket are sorted by Rarity.
* Move ornaments inbetween materials and emblems.
* Link to wiki for stat quality in the move-popup box.
* Full item details are shown in the move popup by default (they can still be turned off in settings).

##### Bugfixes
* Prevent double click to move item if loadout dialog is open.
* [#889](https://github.com/DestinyItemManager/DIM/issues/889) Fixed stats for Iron Banner and Trials of Osiris items.
* Fix infusion finder preview item not changing as you choose different fuel items. Also filter out year 1 items.
* Fix some green boots that would show up with a gold border.
* A bunch of consumables that can't be moved by the API (Treasure Keys, Splicer Keys, Wormsinger Runes, etc) now show up as non-transferable in DIM.
* Husk of the Pit will no longer be equipped by the Item Leveling loadout.
* Fixed equipping loadouts onto the current character from Loadout Builder.
* The default shader no longer counts as a duplicate item.
* DIM no longer tries to equip exotic faction class items where your character isn't aligned with the right faction.
* Fixed more cases where your loadouts wouldn't be applied because you already had an exotic equipped.
* Elemental Icons moved to bottom left to not cover the expansion symbol.
* Loadout builder no longer shows duplicate sets.
* Fix equip loadout builder equip to current character.

# 3.10.6

* The DestinyTracker link in the item popup header now includes your perk rolls and selected perk. Share your roll easily!
* Fixed moving consumables in loadouts. Before, you would frequently get errors applying a loadout that included consumables. We also have a friendlier, more informative error message when you don't have enough of a consumable to fulfill your loadout.
* Fixed a bug where when moving stacks of items, the stack would disappear.
* The progress bar around the reputation diamonds is now more accurate.
* Enabled item quality.
* Item Quality is enabled by default for new installs.
* A new Record Books row in Progress has your Rise of Iron record book.
* Searches now work for all characters and the vault again.
* Can equip loadouts onto the current character from Loadout Builder.
* Added ability to feature toggle items between Beta + Release.

# 3.10.5

* Added Ornaments.

# 3.10.4

* We handle manifest download/cache errors better, by deleting the cached file and letting you retry.
* Date armor ratings end is on 9/20/2016 @ 2AM Pacific.
* Fixed issues with broken images by downloading from Bungie.net with https.
* Loadouts for multi-platform users will now save selected and equipped items for both platforms.  Previously, when switching platforms, loadouts would remove items from the loadout for the opposite platform.

# 3.10.3

* Fixed a "move-canceled" message showing up sometimes when applying loadouts.
* Bugged items like Iron Shell no longer attempt to compute quality. They'll fix themselves when Bungie fixes them.
* Fixed "Aim assist" stat not showing up in CSV (and no stats showing up if your language wasn't English).
* We now catch manifest updates that don't update the manifest version - if you see broken images, try reloading DIM and it should pick up new info.
* Worked around a bug in the manifest data where Ornamenent nodes show up twice.
* DIM won't allow you to move rare Masks, because that'll destroy them.
* The "Random" auto loadout can now be un-done from the loadout menu.
* For non-variable items (emblems, shaders, ships, etc) in a loadout, DIM will use whichever copy is already on a character if it can, rather than moving a specific instance from another character.

# 3.10.2

* Fixed error building talent grid for Hawkmoon.
* Don't attempt to build record books when advisors are not loaded.
* Dragged items now include their border and light level again.
* New-item overlays have been restored (enable in settings).
* Reenable record book progress.
* Better handle errors when record book info isn't available.
* Show an error message if the manifest doesn't load.
* Fix an error when equipping loadouts.
* DIM usage tips will only show up once per session now. You can bring back previously hidden tips with a button in the settings page.

# 3.10.0

* Add ability to create loadouts by selecting sets of perks.
* [#823](https://github.com/DestinyItemManager/DIM/issues/823) Added 'current' property to stores.
* The DIM extension is now much smaller.
* DIM can now display item information in all supported Destiny languages. Choose your language in the settings then reload DIM.
* We now automatically pick up Destiny data updates, so DIM should work after patches without needing an update.
* The Reputation section should match the in-game logos better now.
* Disable new item overlays due to a bug.

# 3.9.2

* [#812](https://github.com/DestinyItemManager/DIM/issues/812) Removed rare masks from the items table used by the random item loadout.

# 3.9.1

* [#801](https://github.com/DestinyItemManager/DIM/issues/801) Resolved error with vendor page character sorting.
* [#792](https://github.com/DestinyItemManager/DIM/pull/792) Warning if user clicks on perks to notify them that they can only be changed in game.
* [#795](https://github.com/DestinyItemManager/DIM/pull/795) Updated strange coin icon for Xur.

# 3.9.0

* New glimmer-based filters, is:glimmeritem, is:glimmerboost, is:glimmersupply
* Add option for new item and its popup to be hidden
* Add ability to exclude items from loadout builder.
* Expand/collapse sections in DIM.
* Double clicking an item will equip it on the current character. 2x click on equipped, dequips.
* Show current vendor items being sold.
* Move popup won't pop up under the header anymore.
* If you have an open loadout, and you click "Create loadout", it switches to the new loadout now instead of leaving the previous loadout open.
* DIM is once again faster.
* The loadout editor won't stay visible when you change platforms.
* Fixed a lot of bugs that would show all your items as new.
* New-ness of items persists across reloads and syncs across your Chrome profile.
* New button to clear all new items. Keyboard shortcut is "x".
* Help dialog for keyboard shortcuts. Triggered with "?".
* When you have two characters of the same class, applying a loadout with a subclass will work all the time now.
* Item class requirements are part of the header ("Hunter Helmet") instead of in the stats area.
* You can search for the opposite of "is:" filters with "not:" filters. For example, "is:helmet not:hunter quality:>90".
* Clicking away from the Xur dialog will close any open item popups.
* Fixed an issue where you could not equip a loadout that included an exotic item when you already had an exotic equipped that was not going to be replaced by the loadout.
* Better handling of items with "The Life Exotic" perk.
* New aliases for rarity filters (is:white, is:green, is:blue, is:purple, is:yellow).
* An alternate option for the "Gather Engrams" loadout can exclude gathering exotic engrams.
* Removed popup notification for new items.
* #798 Keyword searches will now scan perk descriptions.
* #799 Randomize equipped items for current character. Don't look at us if you have to play a match using Thorn.

# 3.8.3

* Fix move popup not closing when drag-moving an item.
* Added ability to and filters for track or untracking quests and bounties.
* Fix issue where some sets would be missing from the loadout builder.
* Fixed #660 where postmaster items would not appear in the Postmaster section of DIM, ie Sterling Treasure after the reset.
* Fixed #697 where loadouts will no longer remove the loadouts for the opposite platform.
* Fix an issue where loadouts will not show any items, or transfer any items.
* Add option to show new item overlay animation

# 3.8.2

* Update filter list to include quality/percentage filters
* Add year column to CSV export scripts
* When you have filtered items with a search, you can select a new search loadout option in the loadout menu to transfer matching items.
* The screen no longer jumps around when clicking on items, and the item details popup should always be visible.
* Dialogs should be sized better now.
* Fix character order in move popup buttons.
* Restored the ability to set a maximum vault size. "Auto" (full width) is still an option, and is the default.
* Armor quality is shown in Xur, loadouts, and the infusion dialog if advanced stats is turned on.
* "Take" stackables works again.

# 3.8.1

* Added steps to Moments of Triumph popup (and other record books.)
* Fixed wobbly refresh icon.
* Fixed single item stat percentages.
* Fixed armor export script.
* Possible fix for loadout builder.

# 3.8.0

* Loadout builder redesign and major performance enchancements.
* Items in the postmaster now have quality ratings, can use the infusion fuel finder, show up in the infusion fuel finder, compare against currently equipped items, etc. They behave just like a normal item except you can't move them and they're in a different spot.
* The vault width preference has been removed - the vault now always takes up all the remaining space on the screen.
* Section headers don't repeat themselves anymore.
* Drop zones for items are larger.
* Returning from the min-max tool no longer greets you with a blank, item-less screen.
* Fixed a bug where loadouts were not properly restricted to the platform they were created for.
* Xur's menu item will properly disappear when he leaves for the week.
* New items are marked with a "shiny" animation, and there are notifications when new items appear.
* The loadout menu may expand to fill the height of the window, but no more. The scrollbar looks nicer too.
* Items can now be made larger (or smaller) in settings. Pick the perfect size for your screen!
* The item info popup has a new header design. Let us know what you think!
* Changing settings is faster.
* You can now download your weapon and armor data as spreadsheets for the true data nerds among us.
* The settings dialog is less spacious.
* Engrams and items in the postmaster can now be locked (and unlocked).
* The buttons on the move item popup are now grouped together by character.
* When the "Hide Unfiltered Items while Filtering" option is on, things look a lot nicer than they did.
* DIM is generally just a little bit snappier, especially when scrolling.
* Clicking the icon to open DIM will now switch to an active DIM tab if it's already running.
* Bungie.net will open in a new tab as a convenience for expired cookies.
* Items in the Postmaster are sorted by the order you got them, so you know what'll get bumped when your postmaster is full.
* Clicking the loadout builder button again, or the DIM logo, will take you back to the main screen.
* You may now order your characters by the reverse of the most recent, so the most recent character is next to the vault.

# 3.7.4

* Removed the option to hide or show the primary stat of items - it's always shown now.
* Add mode selection full/fast for users willing to wait for all best sets.
* Loadout menus are now scrollable for users with over 8 custom loadouts on a single character.
* Changing the character sort order now applies live, rather than requiring a refresh.
* Use most recently logged in player to start with loadout builder.
* Search queries will exclude the token `" and "` as some users were including that when chaining multiple filters.
* Fix UI issue on move popup dialog that had some numbers expanding outside the dialog.
* Consolidate beta icons to the icons folder.

# 3.7.3

* Fix rounding error that prevented some loadout sets from showing up.
* Added filter for quality rating, ex - quality:>90 or percentage:<=94

# 3.7.2

* Always show locked section in loadout builder.
* Fix NaN issue in loadout builder.
* Fix issues with 'create loadout' button in loadout builder.
* For item lvling dont prefer unlvled equiped items on other characters.
* Various Loadout builder bug fixes and performance updates.

# 3.7.1

* Various Loadout builder bug fixes and performance updates.

# 3.7.0

* Added new armor/loadout tier builder.
* Fix for all numbers appearing red in comparison view.
* Updated to latest stat estimation forumla.
* Use directive for percentage width.

# 3.6.5

* Fix an issue where warlocks would see loadouts for all the other classes.

# 3.6.2 & 3.6.3

* Add warning if the lost items section of the postmaster has 20 items.
* Stat bars are more accurately sized.
* Add vendor progress
* Add prestige level with xp bar under characters to replace normal xp bar after level 40.
* It is no longer possible to choose column sizes that cause the vault to disappear.
* The Vault now has a character-style header, and can have loadouts applied to it. Full-ness of each vault is displayed below the vault header.
* New option to restore all the items that were in your inventory before applying a loadout, rather than just the equipped ones.
* You can now undo multiple loadouts, going backwards in time.

# 3.6.1

* Removed the "Only blues" option in the infusion fuel finder, because it wasn't necessary.
* Engram searches and the engram loadout features won't mistake Candy Engrams for real engrams.
* Items in the Postmaster include their type in the move popup, so they're easier to distinguish.
* Sometimes equipping loadouts would fail to equip one of your exotics. No more!
* Add an 'is:infusable' search filter.
* Add 'is:intellect', 'is:discipline', 'is:strength' search filters for armor.
* XP Progress on bar items

# 3.6.0

* Bring back the infusion dialog as an Infusion Fuel Finder. It doesn't do as much as it used to, but now it's optimized for quickly finding eligable infusion items.
* Fix a bug where hovering over a drop zone with a consumable/material stack and waiting for the message to turn green still wouldn't trigger the partial move dialog.
* Added a new "Item Leveling" auto-loadout. This loadout finds items for you to dump XP into. It strongly favors locked items, and won't replace an incomplete item that you have equipped. Otherwise, it goes after items that already have the most XP (closest to completion), preferring exotics and legendaries if they are locked, and rares and legendaries if they're not locked (because you get more materials out of disassembling them that way).
* There's a new setting that will show elemental damage icons on your weapons. Elemental damage icons are now always shown in the title of the item popup.
* Elder's Sigil won't go above 100% completion for the score portion anymore.
* Added roll quality percentage indicator. You can now see how your intellect/discipline/strength stacks up against the maximum stat roll for your armor.
* DIM is smarter about what items it chooses to move aside, or to equip in the place of a dequipped item.
* Added a new "Gather Engrams" loadout that will pull all engrams to your character.

# 3.5.4

* We won't try to equip an item that is too high-level for your character when dequipping items.
* Fix a regression where subclasses wouldn't show up in Loadouts. They're still there, they just show up now!
* Fixed another bug that could prevent item popups from showing up.
* The vault can now be up to 12 items wide.
* Sterling Treasure, Junk Items, and SLR Record Book added to DIM.
* Manifest file updated.

# 3.5.3

* Fixed a bug that would prevent the loading of DIM if Spark of Light was in the postmaster.
* Fixed a bug that prevented the Xur dialog from rendering.

# 3.5.2

* Fix a bug where item details popups would show above the header.
* Fix showing Sterling Treasures in Messages.
* Better error handling when Bungie.net is down.
* Fix a bug where having items in the postmaster would confuse moves of the same item elsewhere.
* Fix a bug where item comparisons no longer worked.
* Added support for the classified shader "Walkabout".

# 3.5.1

* The Infusion Calculator has been removed, now that infusions are much more straightforward.
* Pressing the "i" key on the keyboard will toggle showing item details in the item popup.
* Add a menu item for when Xur is in town. This brings up a panel with Xur's wares, how much everything costs, how many strange coins you have, and lets you show the item details popup plus compare against any version of exotics you might already have to see if there's a better roll.

# 3.5

* DIM will now go to great lengths to make sure your transfer will succeed, even if your target's inventory is full, or the vault is full. It does this by moving stuff aside to make space, automatically.
* Fixed a bug that would cause applying loadouts to fill up the vault and then fail.
* Fixed a bug where DIM would refuse to equip an exotic when dequipping something else, even if the exotic was OK to equip.
* When applying a loadout, DIM will now equip and dequip loadout items all at once, in order to speed up applying the loadout.
* The search box has a new style.
* Item moves and loadouts will now wait for each other, to prevent errors when they would collide. This means if you apply two loadouts, the second will wait for the first to complete before starting.
* Item details are now toggled by clicking the "i" icon on the item popup, rather than just by hovering over it.

# 3.4.1

* Bugfix to address an infinite loop while moving emotes.

# 3.4.0

* Moving and equipping items, especially many at a time (loadouts) is faster.
* When you save a loadout, it is now scoped to the platform it's created on, rather than applying across accounts. Loadouts created on one account used to show on both accounts, but wouldn't work on the wrong account.
* You can now move partial amounts of materials. There's a slider in the move popup, and holding "shift" or hovering over the drop area will pop up a dialog for draggers. You can choose to move more than one stack's worth of an item, up to the total amount on a character.
* New commands for materials to consolidate (move them all to this character) and distribute (divide evenly between all characters).
* Loadouts can now contain materials and consumables. Add or remove 5 at a time by holding shift while clicking. When the loadout is applied, we'll make sure your character has *at least* that much of the consumable.
* Loadouts can now contain 10 weapons or armor of a single type, not just 9.
* When making space for a loadout, we'll prefer putting extra stuff in the vault rather than putting it on other characters. We'll also prefer moving aside non-equipped items of low rarity and light level.
* The is:engram search filter actually works.
* Fixed an error where DIM would not replace an equipped item with an instance of the same item hash. This would cause an error with loadouts and moving items. [448](https://github.com/DestinyItemManager/DIM/issues/448)
* Loadouts can now display more than one line of items, for you mega-loadout lovers.
* Items in the loadout editor are sorted according to your sort preference.

# 3.3.3

* Infusion calculator performance enhancements
* Larger lock icon
* Completed segments of Intelligence, Discipline, and Strength are now colored orange.

# 3.3.2

* If multiple items in the infusion calculator have the same light, but different XP completion percentage, favor suggesting the item with the least XP for infusion.
* Keyword search also searches perks on items.
* New search terms for is:engram, is:sword, is:artifact, is:ghost, is:consumable, is:material, etc.
* Items can be locked and unlocked by clicking the log icon next to their name.
* Display intellect/discipline/strength bars and cooldown for each character
* Loadouts have a "Save as New" button which will let you save your modified loadout as a new loadout without changing the loadout you started editing.
* Autocomplete for search filters.
* Comparing stats for armor now shows red and green better/worse bars correctly.
* Fixed showing magazine stat for weapons in the vault.
* Fixed infusion material cost for Ghosts and Artifacts (they cost motes of light).
* Fix a case where the item properties popup may be cut off above the top of the screen.
* Transfer/equip/dequip actions for edge cases will now succeed as expected without errors.
* Manifest file update.

# 3.3.1

* Updated the manifest file.

# 3.3

* Infusion auto calculator is much faster.
* Items in the infusion calculator don't grey out when a search is active anymore.
* Full cost of infusions is now shown, including exotic shards, weapon parts / armor materials, and glimmer.
* Show a better error message when trying to equip an item for the wrong class. Before it would say you weren't experienced enough.
* Add a button to the infusion calculator that moves the planned items to your character.
* Add a filter to the infusion calculator to limit the search to only rare (blue) items.
* The infusion auto calculator runs automatically, and now presents a list of different attack/defense values for you to choose from. Selecting one will show the best path to get to that light level.
* The infusion calculator greys out items that are already used or are too low light to use, rather than hiding them.
* The item move popup now has an entry for the infusion calculator, to make it easier to find.
* Hold Shift and click on items in the infusion calculator to prevent the calculator from using that item.
* If you have an exotic class item (with "The Life Exotic" perk) equipped, you can now equip another exotic without having the class item get automatically de-equipped. Previously, this worked only if you equipped the non-class-item exotic first.
* Armor, Artifacts, and Ghosts now show the difference in stats with your currently equipped item. Also, magazine/energy between swords and other heavy weapons compares correctly.
* The is:complete, is:incomplete, is:upgraded, is:xpincomplete, and is:xpcomplete search keywords all work again, and their meanings have been tweaked so they are all useful.
* The talent grid for an item are now shown in the item details, just like in the game, including XP per node.
* Subclasses show a talent grid as well!
* The item stats comparison will no longer be cleared if DIM reloads items while an item popup is open.
* Bounties and quests are now separated, and under their own "Progress" heading.
* Bounties, quests, and anything else that can have objectives (like test weapons and runes) now show their objectives and the progress towards them. As a result, completion percentages are also now accurate for those items.
* Descriptions are now shown for all items.
* Include hidden stats "Aim Assist" and "Equip Speed" for all weapons. You can still see all hidden stats by visiting DTR via the link at the top of item details.
* Weapon types are now included in their popup title.
* Removed Crimson Days theme.  It will return.
* Fixed issue at starts up when DIM cannot resolve if the user is logged into Bungie.net.

# 3.2.3

* Updated Crimson Days Theme.
* Removed verge.js

# 3.2.2

* Updated Crimson Days Theme.

# 3.2.1

* Crimson Days theme.
* Weapons and armor now show all activated perks (including scopes, etc), in the same order they are shown in the game.
* Only display the "more info" detail icon if there's something to show.
* If you try to move an item into a full inventory, we'll reload to see if you've already made space in the game, rather than failing the move immediately.
* The Infusion dialog now has a "Maximize Attack/Defense" button that figures out how to get the highest stats with the fewest number of infusions.
* You can now create a loadout based on what you've got equipped by selecting "From Equipped" in the "Create Loadout" menu item.
* After applying a loadout, a new pseudo-loadout called "Before 'Your Loadout'" appears that will put back the items you had equipped.

# 3.2

* In the "Loadouts" dropdown is a new "Maximize Light" auto-loadout that does what it says, pulling items from all your characters and the vault in order to maximize your character's light.
* Lots of performance improvements! Loading DIM, refreshing, moving items, and searching should all be faster.
* DIM will now refresh immediately when you switch back to its tab, or come back from screensaver, etc. It won't automatically update when it's in the background anymore. It still periodically updates itself when it is the focused tab.
* New "is:year1" and "is:year2" search filters.
* Artifacts now have the right class type (hunter, titan, etc).
* The reload and settings icons are easier to hit (remember you can also hit "R" to reload.
* The move popup closes immediately when you select a move, rather than waiting for the move to start.
* New sort option of "rarity, then primary stat".<|MERGE_RESOLUTION|>--- conflicted
+++ resolved
@@ -4,11 +4,8 @@
 
 * Fix DIM being invisible on Firefox
 * Fix a case where DIM would never finish loading.
-<<<<<<< HEAD
 * Put back the accidentally removed hotkeys for setting tags on items.
-=======
 * Vendor weapons now show reviews.
->>>>>>> 57dc56f1
 
 # 4.2.1
 
