# Next

* Fixed the logic for deciding which items can be tagged.
* Fix "Make room for postmaster".

# v3.17.1

* Fixed a bug with the display of the amount selection controls in the move popup for stackable items.
* Localization updates
<<<<<<< HEAD
* Record books have been moved out of the inventory into their own page. Get a better look at your records, collapse old books, and narrow records down to only those left to complete.
=======
* Moved the "VCR" controls for stackable item amount selection to their own row.
>>>>>>> 4ad8ed26

# 3.17.0

* Fixed the perk selection in Loadout Builder. #1453
* Fixed the logic for artifact bonuses to compute the right number. #1477
* Restore some missing images from our build system changes.
* Don't allow engrams to be tagged. #1478
* Add home screen icons (and Safari tab icons, and Windows tile icons) for the website.
* Fixed "is:locked" filters to be consistent for engrams. #1489
* The Beta website is now updated automatically for every PR.
* If you're not logged in to the website, we show the login screen.
* Better error messages for when you have the wrong platform selected, plus the error doesn't cover the platform selector.
* Improved website compatibility with Firefox, Safari, and Edge.
* Many style fixes for Safari.
* Drag and drop is now supported on touch devices. Press and hold an item to drag it. #1499
* Armsday packages can no longer be dragged. #1512
* Add tags and notes to items! This has been in Beta forever but now it's official. Hit ? to see the keyboard shortcuts, and use "tag:" searches to find your tagged gear.
* Remove Materials Exchange from the beta.
* Vendors now show where they are, and are sorted better. All the cryptarchs now appear. Engrams waiting to be decrypted aren't shown in the vendor screen.
* Experimental iOS 9 Mobile Safari compatibility. May be removed in the future.
* Style updates to clean up DIM's look and make sure more screen space is being used for items.
* Gained the ability for us to fill in classified items, even if Bungie hasn't unclassified them. You still can't transfer them though.
* The "Hide Unfiltered Items while Filtering" preference now applies to vendor gear too. #1528
* When moving stacks of items through the popup, there are now buttons to max out the amount, and add and remove up to even stacks of items.
* Xur should disappear on Sundays again.

# 3.16.1

* Significantly increased the storage limit for tags and notes. It's still possible to go over (especially with long notes) but it should happen far less frequently - and it should notify you when it happens.

# 3.16.0

* Removed farming option to keep greens since they're disassembled by default now.
* Added stat search, for example: "stat:rof:>= 22"
* Fixed formatting for search loadouts when the search terms contain angle brackets.
* A new "Make room for Postmaster items" auto layout will clear out enough space on your character to pick up all the stuff you've accumulated at the Postmaster.
* Vendor items now explain what you need to do to get them.
* Xur looks like the other vendors, and correctly displays both heavies now.
* Compare tool styling updates.
* Compare tool shows attack/defense.
* In the compare tool, stats that are the same across all items are white instead of blue.
* There's now a picture of each item in the compare tool.
* Clicking the title of an item in the compare tool will scroll to that item and "pop" it so you know which one it is.
* Armor and items that don't match the equipping character will once again transfer in loadouts. You can still put multiple subclasses of the same damage type in a loadout.
* Empty space around talent grids has been eliminated.
* Memory of Felwinter's stat bar no longer overflows its container.

# 3.15.0

* Permit the same damage type of subclass in loadouts (#1067)
* Update record books to properly display time instead of a large number. (#1051)
* Moving an item into a full vault but an empty bucket (such as full General but the vault contains no Consumables) now works.
* Stacks of items are properly accounted for. They'll now combine as things are moved to make space - previously even a stack of 1 consumable would count as taking up the whole slot and would prevent a move of 2 more of that consumable.
* We now catch errors trying to move aside items and retry with a different item. You should see fewer failed moves!
* "Thrashing" in farming mode is fixed. When farming mode can't proceed (because moving anything off the character would result in something else being moved back on, because you're out of space), we now show a friendly info message. This message is throttled to show up no more than once a minute.
* Fixed a bug where a full vault would prevent farming mode from moving things to other characters.
* The move aside logic strongly prefers putting things on characters other than the original item's owner. This makes it much easier to move a bunch of stuff off of a character without other things bouncing right back in.
* Prefer putting engrams in the vault and not taking them out when choosing items to move aside.
* Farming mode now makes room to pick up artifacts, materials, and consumables.
* When making space in the "General" category or in Materials/Consumables buckets, we'll choose to move aside an item that can be combined with another stack somewhere without increasing the total number of stacks. This trends towards consolidation and can help free up a full vault, as well as getting rid of stray stacks.
* We swapped in "special ammo synth" and "primary ammo synth" instead of "motes of light" and "strange coins" for the farming mode quick gather buttons. They seemed more useful in the heat of battle.
* When dequipping an item, we try harder to find a good item to equip in its place. We also prefer replacing exotics with other exotics, and correctly handle The Life Exotic perk.
* Lots of new translations and localized strings.
* Vendors update when you reach a new level in their associated faction, or when you change faction alignment.
* Fixed a too-small perk selection box in the loadout builder, and properly handle when vendors are selling Memory of Felwinter.

# 3.14.1

* Internationaliztion updates.
* Fix for Loadout Class Type bug.

# 3.14.0

* Compare Weapons and Armor side-by-side.
* Added `is:sublime` filter
* Added detailed information to the Trials of Osiris popup card.
* Added more detection for item years.
* The collapse button now no longer takes up the whole bucket height.
* Fixed marking which characters had access to vendor items.
* Fix tracking new items when the new-item shine is disabled.
* Added option to Farming Mode to not move weapons and armor to make space for engrams.
* About and Support pages are now translatable.
* Improved error handling and error messages.
* Vendors are collapsible.
* All vendor items (including duplicates with different rolls) will now show up.
* Added more translations.
* If you have more than one Memory of Felwinter, they are all excluded from loadout builder.
* Export correct quality rating for items in CSV.

# 3.13.0

* The vendors page is back. It'll show all available vendors. It's now a lot faster, and combines vendor inventory across your characters. Consumables and Bounties are now shown. Item stats and quality will hopefully show up on 11/8.
* Loadout builder has option to load from equipped items.
* Added option to farm green engrams or not.
* When moving consumable stacks, you can now choose to fill up one stack's worth.
* Don't sort bounties (the API does not currently provide the in-game order.)
* Fix max-light rounding.
* Fix a bug in the new filters for source.
* Fix incognito mode launching
* More i18n.
* Classified items in the vault are now counted and shown.
* DIM is faster!
* Memory of Felwinter is now excluded from loadout builder by default.

# 3.11.1

* Fixed an issue with farming mode where users without motes, 3oC, coins, or heavy could not use farming mode.
* Fixed an issue where classified items would not show up in the UI.

# 3.11.0

##### New
* Added Quick Move items to farming mode.
* Farming mode now also moves glimmer items to vault.
* Added `is:inloadout` filter
* New filters: is:light, is:hasLight, is:weapon, is:armor, is:cosmetic, is:equipment, is:equippable, is:postmaster, is:inpostmaster, is:equipped, is:transferable, is:movable.
* New filters for items based on where they come from: is:year3, is:fwc, is:do, is:nm, is:speaker, is:variks, is:shipwright, is:vanguard, is:osiris, is:xur, is:shaxx, is:cq, is:eris, is:vanilla, is:trials, is:ib, is:qw, is:cd, is:srl, is:vog, is:ce, is:ttk, is:kf, is:roi, is:wotm, is:poe, is:coe, is:af.
* Added debug mode (ctrl+alt+shift+d) to view an item in the move-popup dialog.
* Added max light value to max light button in dropdown.
* Major loadout builder performance enhancements.
* Support rare (blue) items in loadout builder.

##### Tweaks
* Consumables and materials are now sorted by category.
* All other items in the General Bucket are sorted by Rarity.
* Move ornaments inbetween materials and emblems.
* Link to wiki for stat quality in the move-popup box.
* Full item details are shown in the move popup by default (they can still be turned off in settings).

##### Bugfixes
* Prevent double click to move item if loadout dialog is open.
* [#889](https://github.com/DestinyItemManager/DIM/issues/889) Fixed stats for Iron Banner and Trials of Osiris items.
* Fix infusion finder preview item not changing as you choose different fuel items. Also filter out year 1 items.
* Fix some green boots that would show up with a gold border.
* A bunch of consumables that can't be moved by the API (Treasure Keys, Splicer Keys, Wormsinger Runes, etc) now show up as non-transferable in DIM.
* Husk of the Pit will no longer be equipped by the Item Leveling loadout.
* Fixed equipping loadouts onto the current character from Loadout Builder.
* The default shader no longer counts as a duplicate item.
* DIM no longer tries to equip exotic faction class items where your character isn't aligned with the right faction.
* Fixed more cases where your loadouts wouldn't be applied because you already had an exotic equipped.
* Elemental Icons moved to bottom left to not cover the expansion symbol.
* Loadout builder no longer shows duplicate sets.
* Fix equip loadout builder equip to current character.

# 3.10.6

* The DestinyTracker link in the item popup header now includes your perk rolls and selected perk. Share your roll easily!
* Fixed moving consumables in loadouts. Before, you would frequently get errors applying a loadout that included consumables. We also have a friendlier, more informative error message when you don't have enough of a consumable to fulfill your loadout.
* Fixed a bug where when moving stacks of items, the stack would disappear.
* The progress bar around the reputation diamonds is now more accurate.
* Enabled item quality.
* Item Quality is enabled by default for new installs.
* A new Record Books row in Progress has your Rise of Iron record book.
* Searches now work for all characters and the vault again.
* Can equip loadouts onto the current character from Loadout Builder.
* Added ability to feature toggle items between Beta + Release.

# 3.10.5

* Added Ornaments.

# 3.10.4

* We handle manifest download/cache errors better, by deleting the cached file and letting you retry.
* Date armor ratings end is on 9/20/2016 @ 2AM Pacific.
* Fixed issues with broken images by downloading from Bungie.net with https.
* Loadouts for multi-platform users will now save selected and equipped items for both platforms.  Previously, when switching platforms, loadouts would remove items from the loadout for the opposite platform.

# 3.10.3

* Fixed a "move-canceled" message showing up sometimes when applying loadouts.
* Bugged items like Iron Shell no longer attempt to compute quality. They'll fix themselves when Bungie fixes them.
* Fixed "Aim assist" stat not showing up in CSV (and no stats showing up if your language wasn't English).
* We now catch manifest updates that don't update the manifest version - if you see broken images, try reloading DIM and it should pick up new info.
* Worked around a bug in the manifest data where Ornamenent nodes show up twice.
* DIM won't allow you to move rare Masks, because that'll destroy them.
* The "Random" auto loadout can now be un-done from the loadout menu.
* For non-variable items (emblems, shaders, ships, etc) in a loadout, DIM will use whichever copy is already on a character if it can, rather than moving a specific instance from another character.

# 3.10.2

* Fixed error building talent grid for Hawkmoon.
* Don't attempt to build record books when advisors are not loaded.
* Dragged items now include their border and light level again.
* New-item overlays have been restored (enable in settings).
* Reenable record book progress.
* Better handle errors when record book info isn't available.
* Show an error message if the manifest doesn't load.
* Fix an error when equipping loadouts.
* DIM usage tips will only show up once per session now. You can bring back previously hidden tips with a button in the settings page.

# 3.10.0

* Add ability to create loadouts by selecting sets of perks.
* [#823](https://github.com/DestinyItemManager/DIM/issues/823) Added 'current' property to stores.
* The DIM extension is now much smaller.
* DIM can now display item information in all supported Destiny languages. Choose your language in the settings then reload DIM.
* We now automatically pick up Destiny data updates, so DIM should work after patches without needing an update.
* The Reputation section should match the in-game logos better now.
* Disable new item overlays due to a bug.

# 3.9.2

* [#812](https://github.com/DestinyItemManager/DIM/issues/812) Removed rare masks from the items table used by the random item loadout.

# 3.9.1

* [#801](https://github.com/DestinyItemManager/DIM/issues/801) Resolved error with vendor page character sorting.
* [#792](https://github.com/DestinyItemManager/DIM/pull/792) Warning if user clicks on perks to notify them that they can only be changed in game.
* [#795](https://github.com/DestinyItemManager/DIM/pull/795) Updated strange coin icon for Xur.

# 3.9.0

* New glimmer-based filters, is:glimmeritem, is:glimmerboost, is:glimmersupply
* Add option for new item and its popup to be hidden
* Add ability to exclude items from loadout builder.
* Expand/collapse sections in DIM.
* Double clicking an item will equip it on the current character. 2x click on equipped, dequips.
* Show current vendor items being sold.
* Move popup won't pop up under the header anymore.
* If you have an open loadout, and you click "Create loadout", it switches to the new loadout now instead of leaving the previous loadout open.
* DIM is once again faster.
* The loadout editor won't stay visible when you change platforms.
* Fixed a lot of bugs that would show all your items as new.
* New-ness of items persists across reloads and syncs across your Chrome profile.
* New button to clear all new items. Keyboard shortcut is "x".
* Help dialog for keyboard shortcuts. Triggered with "?".
* When you have two characters of the same class, applying a loadout with a subclass will work all the time now.
* Item class requirements are part of the header ("Hunter Helmet") instead of in the stats area.
* You can search for the opposite of "is:" filters with "not:" filters. For example, "is:helmet not:hunter quality:>90".
* Clicking away from the Xur dialog will close any open item popups.
* Fixed an issue where you could not equip a loadout that included an exotic item when you already had an exotic equipped that was not going to be replaced by the loadout.
* Better handling of items with "The Life Exotic" perk.
* New aliases for rarity filters (is:white, is:green, is:blue, is:purple, is:yellow).
* An alternate option for the "Gather Engrams" loadout can exclude gathering exotic engrams.
* Removed popup notification for new items.
* #798 Keyword searches will now scan perk descriptions.
* #799 Randomize equipped items for current character. Don't look at us if you have to play a match using Thorn.

# 3.8.3

* Fix move popup not closing when drag-moving an item.
* Added ability to and filters for track or untracking quests and bounties.
* Fix issue where some sets would be missing from the loadout builder.
* Fixed #660 where postmaster items would not appear in the Postmaster section of DIM, ie Sterling Treasure after the reset.
* Fixed #697 where loadouts will no longer remove the loadouts for the opposite platform.
* Fix an issue where loadouts will not show any items, or transfer any items.
* Add option to show new item overlay animation

# 3.8.2

* Update filter list to include quality/percentage filters
* Add year column to CSV export scripts
* When you have filtered items with a search, you can select a new search loadout option in the loadout menu to transfer matching items.
* The screen no longer jumps around when clicking on items, and the item details popup should always be visible.
* Dialogs should be sized better now.
* Fix character order in move popup buttons.
* Restored the ability to set a maximum vault size. "Auto" (full width) is still an option, and is the default.
* Armor quality is shown in Xur, loadouts, and the infusion dialog if advanced stats is turned on.
* "Take" stackables works again.

# 3.8.1

* Added steps to Moments of Triumph popup (and other record books.)
* Fixed wobbly refresh icon.
* Fixed single item stat percentages.
* Fixed armor export script.
* Possible fix for loadout builder.

# 3.8.0

* Loadout builder redesign and major performance enchancements.
* Items in the postmaster now have quality ratings, can use the infusion fuel finder, show up in the infusion fuel finder, compare against currently equipped items, etc. They behave just like a normal item except you can't move them and they're in a different spot.
* The vault width preference has been removed - the vault now always takes up all the remaining space on the screen.
* Section headers don't repeat themselves anymore.
* Drop zones for items are larger.
* Returning from the min-max tool no longer greets you with a blank, item-less screen.
* Fixed a bug where loadouts were not properly restricted to the platform they were created for.
* Xur's menu item will properly disappear when he leaves for the week.
* New items are marked with a "shiny" animation, and there are notifications when new items appear.
* The loadout menu may expand to fill the height of the window, but no more. The scrollbar looks nicer too.
* Items can now be made larger (or smaller) in settings. Pick the perfect size for your screen!
* The item info popup has a new header design. Let us know what you think!
* Changing settings is faster.
* You can now download your weapon and armor data as spreadsheets for the true data nerds among us.
* The settings dialog is less spacious.
* Engrams and items in the postmaster can now be locked (and unlocked).
* The buttons on the move item popup are now grouped together by character.
* When the "Hide Unfiltered Items while Filtering" option is on, things look a lot nicer than they did.
* DIM is generally just a little bit snappier, especially when scrolling.
* Clicking the icon to open DIM will now switch to an active DIM tab if it's already running.
* Bungie.net will open in a new tab as a convenience for expired cookies.
* Items in the Postmaster are sorted by the order you got them, so you know what'll get bumped when your postmaster is full.
* Clicking the loadout builder button again, or the DIM logo, will take you back to the main screen.
* You may now order your characters by the reverse of the most recent, so the most recent character is next to the vault.

# 3.7.4

* Removed the option to hide or show the primary stat of items - it's always shown now.
* Add mode selection full/fast for users willing to wait for all best sets.
* Loadout menus are now scrollable for users with over 8 custom loadouts on a single character.
* Changing the character sort order now applies live, rather than requiring a refresh.
* Use most recently logged in player to start with loadout builder.
* Search queries will exclude the token `" and "` as some users were including that when chaining multiple filters.
* Fix UI issue on move popup dialog that had some numbers expanding outside the dialog.
* Consolidate beta icons to the icons folder.

# 3.7.3

* Fix rounding error that prevented some loadout sets from showing up.
* Added filter for quality rating, ex - quality:>90 or percentage:<=94

# 3.7.2

* Always show locked section in loadout builder.
* Fix NaN issue in loadout builder.
* Fix issues with 'create loadout' button in loadout builder.
* For item lvling dont prefer unlvled equiped items on other characters.
* Various Loadout builder bug fixes and performance updates.

# 3.7.1

* Various Loadout builder bug fixes and performance updates.

# 3.7.0

* Added new armor/loadout tier builder.
* Fix for all numbers appearing red in comparison view.
* Updated to latest stat estimation forumla.
* Use directive for percentage width.

# 3.6.5

* Fix an issue where warlocks would see loadouts for all the other classes.

# 3.6.2 & 3.6.3

* Add warning if the lost items section of the postmaster has 20 items.
* Stat bars are more accurately sized.
* Add vendor progress
* Add prestige level with xp bar under characters to replace normal xp bar after level 40.
* It is no longer possible to choose column sizes that cause the vault to disappear.
* The Vault now has a character-style header, and can have loadouts applied to it. Full-ness of each vault is displayed below the vault header.
* New option to restore all the items that were in your inventory before applying a loadout, rather than just the equipped ones.
* You can now undo multiple loadouts, going backwards in time.

# 3.6.1

* Removed the "Only blues" option in the infusion fuel finder, because it wasn't necessary.
* Engram searches and the engram loadout features won't mistake Candy Engrams for real engrams.
* Items in the Postmaster include their type in the move popup, so they're easier to distinguish.
* Sometimes equipping loadouts would fail to equip one of your exotics. No more!
* Add an 'is:infusable' search filter.
* Add 'is:intellect', 'is:discipline', 'is:strength' search filters for armor.
* XP Progress on bar items

# 3.6.0

* Bring back the infusion dialog as an Infusion Fuel Finder. It doesn't do as much as it used to, but now it's optimized for quickly finding eligable infusion items.
* Fix a bug where hovering over a drop zone with a consumable/material stack and waiting for the message to turn green still wouldn't trigger the partial move dialog.
* Added a new "Item Leveling" auto-loadout. This loadout finds items for you to dump XP into. It strongly favors locked items, and won't replace an incomplete item that you have equipped. Otherwise, it goes after items that already have the most XP (closest to completion), preferring exotics and legendaries if they are locked, and rares and legendaries if they're not locked (because you get more materials out of disassembling them that way).
* There's a new setting that will show elemental damage icons on your weapons. Elemental damage icons are now always shown in the title of the item popup.
* Elder's Sigil won't go above 100% completion for the score portion anymore.
* Added roll quality percentage indicator. You can now see how your intellect/discipline/strength stacks up against the maximum stat roll for your armor.
* DIM is smarter about what items it chooses to move aside, or to equip in the place of a dequipped item.
* Added a new "Gather Engrams" loadout that will pull all engrams to your character.

# 3.5.4

* We won't try to equip an item that is too high-level for your character when dequipping items.
* Fix a regression where subclasses wouldn't show up in Loadouts. They're still there, they just show up now!
* Fixed another bug that could prevent item popups from showing up.
* The vault can now be up to 12 items wide.
* Sterling Treasure, Junk Items, and SLR Record Book added to DIM.
* Manifest file updated.

# 3.5.3

* Fixed a bug that would prevent the loading of DIM if Spark of Light was in the postmaster.
* Fixed a bug that prevented the Xur dialog from rendering.

# 3.5.2

* Fix a bug where item details popups would show above the header.
* Fix showing Sterling Treasures in Messages.
* Better error handling when Bungie.net is down.
* Fix a bug where having items in the postmaster would confuse moves of the same item elsewhere.
* Fix a bug where item comparisons no longer worked.
* Added support for the classified shader "Walkabout".

# 3.5.1

* The Infusion Calculator has been removed, now that infusions are much more straightforward.
* Pressing the "i" key on the keyboard will toggle showing item details in the item popup.
* Add a menu item for when Xur is in town. This brings up a panel with Xur's wares, how much everything costs, how many strange coins you have, and lets you show the item details popup plus compare against any version of exotics you might already have to see if there's a better roll.

# 3.5

* DIM will now go to great lengths to make sure your transfer will succeed, even if your target's inventory is full, or the vault is full. It does this by moving stuff aside to make space, automatically.
* Fixed a bug that would cause applying loadouts to fill up the vault and then fail.
* Fixed a bug where DIM would refuse to equip an exotic when dequipping something else, even if the exotic was OK to equip.
* When applying a loadout, DIM will now equip and dequip loadout items all at once, in order to speed up applying the loadout.
* The search box has a new style.
* Item moves and loadouts will now wait for each other, to prevent errors when they would collide. This means if you apply two loadouts, the second will wait for the first to complete before starting.
* Item details are now toggled by clicking the "i" icon on the item popup, rather than just by hovering over it.

# 3.4.1

* Bugfix to address an infinite loop while moving emotes.

# 3.4.0

* Moving and equipping items, especially many at a time (loadouts) is faster.
* When you save a loadout, it is now scoped to the platform it's created on, rather than applying across accounts. Loadouts created on one account used to show on both accounts, but wouldn't work on the wrong account.
* You can now move partial amounts of materials. There's a slider in the move popup, and holding "shift" or hovering over the drop area will pop up a dialog for draggers. You can choose to move more than one stack's worth of an item, up to the total amount on a character.
* New commands for materials to consolidate (move them all to this character) and distribute (divide evenly between all characters).
* Loadouts can now contain materials and consumables. Add or remove 5 at a time by holding shift while clicking. When the loadout is applied, we'll make sure your character has *at least* that much of the consumable.
* Loadouts can now contain 10 weapons or armor of a single type, not just 9.
* When making space for a loadout, we'll prefer putting extra stuff in the vault rather than putting it on other characters. We'll also prefer moving aside non-equipped items of low rarity and light level.
* The is:engram search filter actually works.
* Fixed an error where DIM would not replace an equipped item with an instance of the same item hash. This would cause an error with loadouts and moving items. [448](https://github.com/DestinyItemManager/DIM/issues/448)
* Loadouts can now display more than one line of items, for you mega-loadout lovers.
* Items in the loadout editor are sorted according to your sort preference.

# 3.3.3

* Infusion calculator performance enhancements
* Larger lock icon
* Completed segments of Intelligence, Discipline, and Strength are now colored orange.

# 3.3.2

* If multiple items in the infusion calculator have the same light, but different XP completion percentage, favor suggesting the item with the least XP for infusion.
* Keyword search also searches perks on items.
* New search terms for is:engram, is:sword, is:artifact, is:ghost, is:consumable, is:material, etc.
* Items can be locked and unlocked by clicking the log icon next to their name.
* Display intellect/discipline/strength bars and cooldown for each character
* Loadouts have a "Save as New" button which will let you save your modified loadout as a new loadout without changing the loadout you started editing.
* Autocomplete for search filters.
* Comparing stats for armor now shows red and green better/worse bars correctly.
* Fixed showing magazine stat for weapons in the vault.
* Fixed infusion material cost for Ghosts and Artifacts (they cost motes of light).
* Fix a case where the item properties popup may be cut off above the top of the screen.
* Transfer/equip/dequip actions for edge cases will now succeed as expected without errors.
* Manifest file update.

# 3.3.1

* Updated the manifest file.

# 3.3

* Infusion auto calculator is much faster.
* Items in the infusion calculator don't grey out when a search is active anymore.
* Full cost of infusions is now shown, including exotic shards, weapon parts / armor materials, and glimmer.
* Show a better error message when trying to equip an item for the wrong class. Before it would say you weren't experienced enough.
* Add a button to the infusion calculator that moves the planned items to your character.
* Add a filter to the infusion calculator to limit the search to only rare (blue) items.
* The infusion auto calculator runs automatically, and now presents a list of different attack/defense values for you to choose from. Selecting one will show the best path to get to that light level.
* The infusion calculator greys out items that are already used or are too low light to use, rather than hiding them.
* The item move popup now has an entry for the infusion calculator, to make it easier to find.
* Hold Shift and click on items in the infusion calculator to prevent the calculator from using that item.
* If you have an exotic class item (with "The Life Exotic" perk) equipped, you can now equip another exotic without having the class item get automatically de-equipped. Previously, this worked only if you equipped the non-class-item exotic first.
* Armor, Artifacts, and Ghosts now show the difference in stats with your currently equipped item. Also, magazine/energy between swords and other heavy weapons compares correctly.
* The is:complete, is:incomplete, is:upgraded, is:xpincomplete, and is:xpcomplete search keywords all work again, and their meanings have been tweaked so they are all useful.
* The talent grid for an item are now shown in the item details, just like in the game, including XP per node.
* Subclasses show a talent grid as well!
* The item stats comparison will no longer be cleared if DIM reloads items while an item popup is open.
* Bounties and quests are now separated, and under their own "Progress" heading.
* Bounties, quests, and anything else that can have objectives (like test weapons and runes) now show their objectives and the progress towards them. As a result, completion percentages are also now accurate for those items.
* Descriptions are now shown for all items.
* Include hidden stats "Aim Assist" and "Equip Speed" for all weapons. You can still see all hidden stats by visiting DTR via the link at the top of item details.
* Weapon types are now included in their popup title.
* Removed Crimson Days theme.  It will return.
* Fixed issue at starts up when DIM cannot resolve if the user is logged into Bungie.net.

# 3.2.3

* Updated Crimson Days Theme.
* Removed verge.js

# 3.2.2

* Updated Crimson Days Theme.

# 3.2.1

* Crimson Days theme.
* Weapons and armor now show all activated perks (including scopes, etc), in the same order they are shown in the game.
* Only display the "more info" detail icon if there's something to show.
* If you try to move an item into a full inventory, we'll reload to see if you've already made space in the game, rather than failing the move immediately.
* The Infusion dialog now has a "Maximize Attack/Defense" button that figures out how to get the highest stats with the fewest number of infusions.
* You can now create a loadout based on what you've got equipped by selecting "From Equipped" in the "Create Loadout" menu item.
* After applying a loadout, a new pseudo-loadout called "Before 'Your Loadout'" appears that will put back the items you had equipped.

# 3.2

* In the "Loadouts" dropdown is a new "Maximize Light" auto-loadout that does what it says, pulling items from all your characters and the vault in order to maximize your character's light.
* Lots of performance improvements! Loading DIM, refreshing, moving items, and searching should all be faster.
* DIM will now refresh immediately when you switch back to its tab, or come back from screensaver, etc. It won't automatically update when it's in the background anymore. It still periodically updates itself when it is the focused tab.
* New "is:year1" and "is:year2" search filters.
* Artifacts now have the right class type (hunter, titan, etc).
* The reload and settings icons are easier to hit (remember you can also hit "R" to reload.
* The move popup closes immediately when you select a move, rather than waiting for the move to start.
* New sort option of "rarity, then primary stat".<|MERGE_RESOLUTION|>--- conflicted
+++ resolved
@@ -2,16 +2,13 @@
 
 * Fixed the logic for deciding which items can be tagged.
 * Fix "Make room for postmaster".
+* Record books have been moved out of the inventory into their own page. Get a better look at your records, collapse old books, and narrow records down to only those left to complete.
 
 # v3.17.1
 
 * Fixed a bug with the display of the amount selection controls in the move popup for stackable items.
 * Localization updates
-<<<<<<< HEAD
-* Record books have been moved out of the inventory into their own page. Get a better look at your records, collapse old books, and narrow records down to only those left to complete.
-=======
 * Moved the "VCR" controls for stackable item amount selection to their own row.
->>>>>>> 4ad8ed26
 
 # 3.17.0
 
