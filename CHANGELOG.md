# Next
<<<<<<< HEAD
* Permit the same damage type of subclass in loadouts (#1067)

# 3.14
=======
* Update record books to properly display time instead of a large number. (#1051)

# 3.14.0

* Moving an item into a full vault but an empty bucket (such as full General but the vault contains no Consumables) now works.
* Stacks of items are properly accounted for. They'll now combine as things are moved to make space - previously even a stack of 1 consumable would count as taking up the whole slot and would prevent a move of 2 more of that consumable.
* We now catch errors trying to move aside items and retry with a different item. You should see fewer failed moves!
* "Thrashing" in farming mode is fixed. When farming mode can't proceed (because moving anything off the character would result in something else being moved back on, because you're out of space), we now show a friendly info message. This message is throttled to show up no more than once a minute.
* Fixed a bug where a full vault would prevent farming mode from moving things to other characters.
* The move aside logic strongly prefers putting things on characters other than the original item's owner. This makes it much easier to move a bunch of stuff off of a character without other things bouncing right back in.
* Prefer putting engrams in the vault and not taking them out when choosing items to move aside.
* Farming mode now makes room to pick up artifacts, materials, and consumables.
* When making space in the "General" category or in Materials/Consumables buckets, we'll choose to move aside an item that can be combined with another stack somewhere without increasing the total number of stacks. This trends towards consolidation and can help free up a full vault, as well as getting rid of stray stacks.
* We swapped in "special ammo synth" and "primary ammo synth" instead of "motes of light" and "strange coins" for the farming mode quick gather buttons. They seemed more useful in the heat of battle.
* When dequipping an item, we try harder to find a good item to equip in its place. We also prefer replacing exotics with other exotics, and correctly handle The Life Exotic perk.
* Lots of new translations and localized strings.
* Vendors update when you reach a new level in their associated faction, or when you change faction alignment.

# 3.14.1

* Internationaliztion updates.
* Fix for Loadout Class Type bug.

# 3.14.0
>>>>>>> 2c589b6c

* Compare Weapons and Armor side-by-side.
* Added `is:sublime` filter
* Added detailed information to the Trials of Osiris popup card.
* Added more detection for item years.
* The collapse button now no longer takes up the whole bucket height.
* Fixed marking which characters had access to vendor items.
* Fix tracking new items when the new-item shine is disabled.
* Added option to Farming Mode to not move weapons and armor to make space for engrams.
* About and Support pages are now translatable.
* Improved error handling and error messages.
* Vendors are collapsible.
* All vendor items (including duplicates with different rolls) will now show up.
* Added more translations.
* If you have more than one Memory of Felwinter, they are all excluded from loadout builder.
* Export correct quality rating for items in CSV.

# 3.13.0

* The vendors page is back. It'll show all available vendors. It's now a lot faster, and combines vendor inventory across your characters. Consumables and Bounties are now shown. Item stats and quality will hopefully show up on 11/8.
* Loadout builder has option to load from equipped items.
* Added option to farm green engrams or not.
* When moving consumable stacks, you can now choose to fill up one stack's worth.
* Don't sort bounties (the API does not currently provide the in-game order.)
* Fix max-light rounding.
* Fix a bug in the new filters for source.
* Fix incognito mode launching
* More i18n.
* Classified items in the vault are now counted and shown.
* DIM is faster!
* Memory of Felwinter is now excluded from loadout builder by default.

# 3.11.1

* Fixed an issue with farming mode where users without motes, 3oC, coins, or heavy could not use farming mode.
* Fixed an issue where classified items would not show up in the UI.

# 3.11.0

##### New
* Added Quick Move items to farming mode.
* Farming mode now also moves glimmer items to vault.
* Added `is:inloadout` filter
* New filters: is:light, is:hasLight, is:weapon, is:armor, is:cosmetic, is:equipment, is:equippable, is:postmaster, is:inpostmaster, is:equipped, is:transferable, is:movable.
* New filters for items based on where they come from: is:year3, is:fwc, is:do, is:nm, is:speaker, is:variks, is:shipwright, is:vanguard, is:osiris, is:xur, is:shaxx, is:cq, is:eris, is:vanilla, is:trials, is:ib, is:qw, is:cd, is:srl, is:vog, is:ce, is:ttk, is:kf, is:roi, is:wotm, is:poe, is:coe, is:af.
* Added debug mode (ctrl+alt+shift+d) to view an item in the move-popup dialog.
* Added max light value to max light button in dropdown.
* Major loadout builder performance enhancements.
* Support rare (blue) items in loadout builder.

##### Tweaks
* Consumables and materials are now sorted by category.
* All other items in the General Bucket are sorted by Rarity.
* Move ornaments inbetween materials and emblems.
* Link to wiki for stat quality in the move-popup box.
* Full item details are shown in the move popup by default (they can still be turned off in settings).

##### Bugfixes
* Prevent double click to move item if loadout dialog is open.
* [#889](https://github.com/DestinyItemManager/DIM/issues/889) Fixed stats for Iron Banner and Trials of Osiris items.
* Fix infusion finder preview item not changing as you choose different fuel items. Also filter out year 1 items.
* Fix some green boots that would show up with a gold border.
* A bunch of consumables that can't be moved by the API (Treasure Keys, Splicer Keys, Wormsinger Runes, etc) now show up as non-transferable in DIM.
* Husk of the Pit will no longer be equipped by the Item Leveling loadout.
* Fixed equipping loadouts onto the current character from Loadout Builder.
* The default shader no longer counts as a duplicate item.
* DIM no longer tries to equip exotic faction class items where your character isn't aligned with the right faction.
* Fixed more cases where your loadouts wouldn't be applied because you already had an exotic equipped.
* Elemental Icons moved to bottom left to not cover the expansion symbol.
* Loadout builder no longer shows duplicate sets.
* Fix equip loadout builder equip to current character.

# 3.10.6

* The DestinyTracker link in the item popup header now includes your perk rolls and selected perk. Share your roll easily!
* Fixed moving consumables in loadouts. Before, you would frequently get errors applying a loadout that included consumables. We also have a friendlier, more informative error message when you don't have enough of a consumable to fulfill your loadout.
* Fixed a bug where when moving stacks of items, the stack would disappear.
* The progress bar around the reputation diamonds is now more accurate.
* Enabled item quality.
* Item Quality is enabled by default for new installs.
* A new Record Books row in Progress has your Rise of Iron record book.
* Searches now work for all characters and the vault again.
* Can equip loadouts onto the current character from Loadout Builder.
* Added ability to feature toggle items between Beta + Release.

# 3.10.5

* Added Ornaments.

# 3.10.4

* We handle manifest download/cache errors better, by deleting the cached file and letting you retry.
* Date armor ratings end is on 9/20/2016 @ 2AM Pacific.
* Fixed issues with broken images by downloading from Bungie.net with https.
* Loadouts for multi-platform users will now save selected and equipped items for both platforms.  Previously, when switching platforms, loadouts would remove items from the loadout for the opposite platform.

# 3.10.3

* Fixed a "move-canceled" message showing up sometimes when applying loadouts.
* Bugged items like Iron Shell no longer attempt to compute quality. They'll fix themselves when Bungie fixes them.
* Fixed "Aim assist" stat not showing up in CSV (and no stats showing up if your language wasn't English).
* We now catch manifest updates that don't update the manifest version - if you see broken images, try reloading DIM and it should pick up new info.
* Worked around a bug in the manifest data where Ornamenent nodes show up twice.
* DIM won't allow you to move rare Masks, because that'll destroy them.
* The "Random" auto loadout can now be un-done from the loadout menu.
* For non-variable items (emblems, shaders, ships, etc) in a loadout, DIM will use whichever copy is already on a character if it can, rather than moving a specific instance from another character.

# 3.10.2

* Fixed error building talent grid for Hawkmoon.
* Don't attempt to build record books when advisors are not loaded.
* Dragged items now include their border and light level again.
* New-item overlays have been restored (enable in settings).
* Reenable record book progress.
* Better handle errors when record book info isn't available.
* Show an error message if the manifest doesn't load.
* Fix an error when equipping loadouts.
* DIM usage tips will only show up once per session now. You can bring back previously hidden tips with a button in the settings page.

# 3.10.0

* Add ability to create loadouts by selecting sets of perks.
* [#823](https://github.com/DestinyItemManager/DIM/issues/823) Added 'current' property to stores.
* The DIM extension is now much smaller.
* DIM can now display item information in all supported Destiny languages. Choose your language in the settings then reload DIM.
* We now automatically pick up Destiny data updates, so DIM should work after patches without needing an update.
* The Reputation section should match the in-game logos better now.
* Disable new item overlays due to a bug.

# 3.9.2

* [#812](https://github.com/DestinyItemManager/DIM/issues/812) Removed rare masks from the items table used by the random item loadout.

# 3.9.1

* [#801](https://github.com/DestinyItemManager/DIM/issues/801) Resolved error with vendor page character sorting.
* [#792](https://github.com/DestinyItemManager/DIM/pull/792) Warning if user clicks on perks to notify them that they can only be changed in game.
* [#795](https://github.com/DestinyItemManager/DIM/pull/795) Updated strange coin icon for Xur.

# 3.9.0

* New glimmer-based filters, is:glimmeritem, is:glimmerboost, is:glimmersupply
* Add option for new item and its popup to be hidden
* Add ability to exclude items from loadout builder.
* Expand/collapse sections in DIM.
* Double clicking an item will equip it on the current character. 2x click on equipped, dequips.
* Show current vendor items being sold.
* Move popup won't pop up under the header anymore.
* If you have an open loadout, and you click "Create loadout", it switches to the new loadout now instead of leaving the previous loadout open.
* DIM is once again faster.
* The loadout editor won't stay visible when you change platforms.
* Fixed a lot of bugs that would show all your items as new.
* New-ness of items persists across reloads and syncs across your Chrome profile.
* New button to clear all new items. Keyboard shortcut is "x".
* Help dialog for keyboard shortcuts. Triggered with "?".
* When you have two characters of the same class, applying a loadout with a subclass will work all the time now.
* Item class requirements are part of the header ("Hunter Helmet") instead of in the stats area.
* You can search for the opposite of "is:" filters with "not:" filters. For example, "is:helmet not:hunter quality:>90".
* Clicking away from the Xur dialog will close any open item popups.
* Fixed an issue where you could not equip a loadout that included an exotic item when you already had an exotic equipped that was not going to be replaced by the loadout.
* Better handling of items with "The Life Exotic" perk.
* New aliases for rarity filters (is:white, is:green, is:blue, is:purple, is:yellow).
* An alternate option for the "Gather Engrams" loadout can exclude gathering exotic engrams.
* Removed popup notification for new items.
* #798 Keyword searches will now scan perk descriptions.
* #799 Randomize equipped items for current character. Don't look at us if you have to play a match using Thorn.

# 3.8.3

* Fix move popup not closing when drag-moving an item.
* Added ability to and filters for track or untracking quests and bounties.
* Fix issue where some sets would be missing from the loadout builder.
* Fixed #660 where postmaster items would not appear in the Postmaster section of DIM, ie Sterling Treasure after the reset.
* Fixed #697 where loadouts will no longer remove the loadouts for the opposite platform.
* Fix an issue where loadouts will not show any items, or transfer any items.
* Add option to show new item overlay animation

# 3.8.2

* Update filter list to include quality/percentage filters
* Add year column to CSV export scripts
* When you have filtered items with a search, you can select a new search loadout option in the loadout menu to transfer matching items.
* The screen no longer jumps around when clicking on items, and the item details popup should always be visible.
* Dialogs should be sized better now.
* Fix character order in move popup buttons.
* Restored the ability to set a maximum vault size. "Auto" (full width) is still an option, and is the default.
* Armor quality is shown in Xur, loadouts, and the infusion dialog if advanced stats is turned on.
* "Take" stackables works again.

# 3.8.1

* Added steps to Moments of Triumph popup (and other record books.)
* Fixed wobbly refresh icon.
* Fixed single item stat percentages.
* Fixed armor export script.
* Possible fix for loadout builder.

# 3.8.0

* Loadout builder redesign and major performance enchancements.
* Items in the postmaster now have quality ratings, can use the infusion fuel finder, show up in the infusion fuel finder, compare against currently equipped items, etc. They behave just like a normal item except you can't move them and they're in a different spot.
* The vault width preference has been removed - the vault now always takes up all the remaining space on the screen.
* Section headers don't repeat themselves anymore.
* Drop zones for items are larger.
* Returning from the min-max tool no longer greets you with a blank, item-less screen.
* Fixed a bug where loadouts were not properly restricted to the platform they were created for.
* Xur's menu item will properly disappear when he leaves for the week.
* New items are marked with a "shiny" animation, and there are notifications when new items appear.
* The loadout menu may expand to fill the height of the window, but no more. The scrollbar looks nicer too.
* Items can now be made larger (or smaller) in settings. Pick the perfect size for your screen!
* The item info popup has a new header design. Let us know what you think!
* Changing settings is faster.
* You can now download your weapon and armor data as spreadsheets for the true data nerds among us.
* The settings dialog is less spacious.
* Engrams and items in the postmaster can now be locked (and unlocked).
* The buttons on the move item popup are now grouped together by character.
* When the "Hide Unfiltered Items while Filtering" option is on, things look a lot nicer than they did.
* DIM is generally just a little bit snappier, especially when scrolling.
* Clicking the icon to open DIM will now switch to an active DIM tab if it's already running.
* Bungie.net will open in a new tab as a convenience for expired cookies.
* Items in the Postmaster are sorted by the order you got them, so you know what'll get bumped when your postmaster is full.
* Clicking the loadout builder button again, or the DIM logo, will take you back to the main screen.
* You may now order your characters by the reverse of the most recent, so the most recent character is next to the vault.

# 3.7.4

* Removed the option to hide or show the primary stat of items - it's always shown now.
* Add mode selection full/fast for users willing to wait for all best sets.
* Loadout menus are now scrollable for users with over 8 custom loadouts on a single character.
* Changing the character sort order now applies live, rather than requiring a refresh.
* Use most recently logged in player to start with loadout builder.
* Search queries will exclude the token `" and "` as some users were including that when chaining multiple filters.
* Fix UI issue on move popup dialog that had some numbers expanding outside the dialog.
* Consolidate beta icons to the icons folder.

# 3.7.3

* Fix rounding error that prevented some loadout sets from showing up.
* Added filter for quality rating, ex - quality:>90 or percentage:<=94

# 3.7.2

* Always show locked section in loadout builder.
* Fix NaN issue in loadout builder.
* Fix issues with 'create loadout' button in loadout builder.
* For item lvling dont prefer unlvled equiped items on other characters.
* Various Loadout builder bug fixes and performance updates.

# 3.7.1

* Various Loadout builder bug fixes and performance updates.

# 3.7.0

* Added new armor/loadout tier builder.
* Fix for all numbers appearing red in comparison view.
* Updated to latest stat estimation forumla.
* Use directive for percentage width.

# 3.6.5

* Fix an issue where warlocks would see loadouts for all the other classes.

# 3.6.2 & 3.6.3

* Add warning if the lost items section of the postmaster has 20 items.
* Stat bars are more accurately sized.
* Add vendor progress
* Add prestige level with xp bar under characters to replace normal xp bar after level 40.
* It is no longer possible to choose column sizes that cause the vault to disappear.
* The Vault now has a character-style header, and can have loadouts applied to it. Full-ness of each vault is displayed below the vault header.
* New option to restore all the items that were in your inventory before applying a loadout, rather than just the equipped ones.
* You can now undo multiple loadouts, going backwards in time.

# 3.6.1

* Removed the "Only blues" option in the infusion fuel finder, because it wasn't necessary.
* Engram searches and the engram loadout features won't mistake Candy Engrams for real engrams.
* Items in the Postmaster include their type in the move popup, so they're easier to distinguish.
* Sometimes equipping loadouts would fail to equip one of your exotics. No more!
* Add an 'is:infusable' search filter.
* Add 'is:intellect', 'is:discipline', 'is:strength' search filters for armor.
* XP Progress on bar items

# 3.6.0

* Bring back the infusion dialog as an Infusion Fuel Finder. It doesn't do as much as it used to, but now it's optimized for quickly finding eligable infusion items.
* Fix a bug where hovering over a drop zone with a consumable/material stack and waiting for the message to turn green still wouldn't trigger the partial move dialog.
* Added a new "Item Leveling" auto-loadout. This loadout finds items for you to dump XP into. It strongly favors locked items, and won't replace an incomplete item that you have equipped. Otherwise, it goes after items that already have the most XP (closest to completion), preferring exotics and legendaries if they are locked, and rares and legendaries if they're not locked (because you get more materials out of disassembling them that way).
* There's a new setting that will show elemental damage icons on your weapons. Elemental damage icons are now always shown in the title of the item popup.
* Elder's Sigil won't go above 100% completion for the score portion anymore.
* Added roll quality percentage indicator. You can now see how your intellect/discipline/strength stacks up against the maximum stat roll for your armor.
* DIM is smarter about what items it chooses to move aside, or to equip in the place of a dequipped item.
* Added a new "Gather Engrams" loadout that will pull all engrams to your character.

# 3.5.4

* We won't try to equip an item that is too high-level for your character when dequipping items.
* Fix a regression where subclasses wouldn't show up in Loadouts. They're still there, they just show up now!
* Fixed another bug that could prevent item popups from showing up.
* The vault can now be up to 12 items wide.
* Sterling Treasure, Junk Items, and SLR Record Book added to DIM.
* Manifest file updated.

# 3.5.3

* Fixed a bug that would prevent the loading of DIM if Spark of Light was in the postmaster.
* Fixed a bug that prevented the Xur dialog from rendering.

# 3.5.2

* Fix a bug where item details popups would show above the header.
* Fix showing Sterling Treasures in Messages.
* Better error handling when Bungie.net is down.
* Fix a bug where having items in the postmaster would confuse moves of the same item elsewhere.
* Fix a bug where item comparisons no longer worked.
* Added support for the classified shader "Walkabout".

# 3.5.1

* The Infusion Calculator has been removed, now that infusions are much more straightforward.
* Pressing the "i" key on the keyboard will toggle showing item details in the item popup.
* Add a menu item for when Xur is in town. This brings up a panel with Xur's wares, how much everything costs, how many strange coins you have, and lets you show the item details popup plus compare against any version of exotics you might already have to see if there's a better roll.

# 3.5

* DIM will now go to great lengths to make sure your transfer will succeed, even if your target's inventory is full, or the vault is full. It does this by moving stuff aside to make space, automatically.
* Fixed a bug that would cause applying loadouts to fill up the vault and then fail.
* Fixed a bug where DIM would refuse to equip an exotic when dequipping something else, even if the exotic was OK to equip.
* When applying a loadout, DIM will now equip and dequip loadout items all at once, in order to speed up applying the loadout.
* The search box has a new style.
* Item moves and loadouts will now wait for each other, to prevent errors when they would collide. This means if you apply two loadouts, the second will wait for the first to complete before starting.
* Item details are now toggled by clicking the "i" icon on the item popup, rather than just by hovering over it.

# 3.4.1

* Bugfix to address an infinite loop while moving emotes.

# 3.4.0

* Moving and equipping items, especially many at a time (loadouts) is faster.
* When you save a loadout, it is now scoped to the platform it's created on, rather than applying across accounts. Loadouts created on one account used to show on both accounts, but wouldn't work on the wrong account.
* You can now move partial amounts of materials. There's a slider in the move popup, and holding "shift" or hovering over the drop area will pop up a dialog for draggers. You can choose to move more than one stack's worth of an item, up to the total amount on a character.
* New commands for materials to consolidate (move them all to this character) and distribute (divide evenly between all characters).
* Loadouts can now contain materials and consumables. Add or remove 5 at a time by holding shift while clicking. When the loadout is applied, we'll make sure your character has *at least* that much of the consumable.
* Loadouts can now contain 10 weapons or armor of a single type, not just 9.
* When making space for a loadout, we'll prefer putting extra stuff in the vault rather than putting it on other characters. We'll also prefer moving aside non-equipped items of low rarity and light level.
* The is:engram search filter actually works.
* Fixed an error where DIM would not replace an equipped item with an instance of the same item hash. This would cause an error with loadouts and moving items. [448](https://github.com/DestinyItemManager/DIM/issues/448)
* Loadouts can now display more than one line of items, for you mega-loadout lovers.
* Items in the loadout editor are sorted according to your sort preference.

# 3.3.3

* Infusion calculator performance enhancements
* Larger lock icon
* Completed segments of Intelligence, Discipline, and Strength are now colored orange.

# 3.3.2

* If multiple items in the infusion calculator have the same light, but different XP completion percentage, favor suggesting the item with the least XP for infusion.
* Keyword search also searches perks on items.
* New search terms for is:engram, is:sword, is:artifact, is:ghost, is:consumable, is:material, etc.
* Items can be locked and unlocked by clicking the log icon next to their name.
* Display intellect/discipline/strength bars and cooldown for each character
* Loadouts have a "Save as New" button which will let you save your modified loadout as a new loadout without changing the loadout you started editing.
* Autocomplete for search filters.
* Comparing stats for armor now shows red and green better/worse bars correctly.
* Fixed showing magazine stat for weapons in the vault.
* Fixed infusion material cost for Ghosts and Artifacts (they cost motes of light).
* Fix a case where the item properties popup may be cut off above the top of the screen.
* Transfer/equip/dequip actions for edge cases will now succeed as expected without errors.
* Manifest file update.

# 3.3.1

* Updated the manifest file.

# 3.3

* Infusion auto calculator is much faster.
* Items in the infusion calculator don't grey out when a search is active anymore.
* Full cost of infusions is now shown, including exotic shards, weapon parts / armor materials, and glimmer.
* Show a better error message when trying to equip an item for the wrong class. Before it would say you weren't experienced enough.
* Add a button to the infusion calculator that moves the planned items to your character.
* Add a filter to the infusion calculator to limit the search to only rare (blue) items.
* The infusion auto calculator runs automatically, and now presents a list of different attack/defense values for you to choose from. Selecting one will show the best path to get to that light level.
* The infusion calculator greys out items that are already used or are too low light to use, rather than hiding them.
* The item move popup now has an entry for the infusion calculator, to make it easier to find.
* Hold Shift and click on items in the infusion calculator to prevent the calculator from using that item.
* If you have an exotic class item (with "The Life Exotic" perk) equipped, you can now equip another exotic without having the class item get automatically de-equipped. Previously, this worked only if you equipped the non-class-item exotic first.
* Armor, Artifacts, and Ghosts now show the difference in stats with your currently equipped item. Also, magazine/energy between swords and other heavy weapons compares correctly.
* The is:complete, is:incomplete, is:upgraded, is:xpincomplete, and is:xpcomplete search keywords all work again, and their meanings have been tweaked so they are all useful.
* The talent grid for an item are now shown in the item details, just like in the game, including XP per node.
* Subclasses show a talent grid as well!
* The item stats comparison will no longer be cleared if DIM reloads items while an item popup is open.
* Bounties and quests are now separated, and under their own "Progress" heading.
* Bounties, quests, and anything else that can have objectives (like test weapons and runes) now show their objectives and the progress towards them. As a result, completion percentages are also now accurate for those items.
* Descriptions are now shown for all items.
* Include hidden stats "Aim Assist" and "Equip Speed" for all weapons. You can still see all hidden stats by visiting DTR via the link at the top of item details.
* Weapon types are now included in their popup title.
* Removed Crimson Days theme.  It will return.
* Fixed issue at starts up when DIM cannot resolve if the user is logged into Bungie.net.

# 3.2.3

* Updated Crimson Days Theme.
* Removed verge.js

# 3.2.2

* Updated Crimson Days Theme.

# 3.2.1

* Crimson Days theme.
* Weapons and armor now show all activated perks (including scopes, etc), in the same order they are shown in the game.
* Only display the "more info" detail icon if there's something to show.
* If you try to move an item into a full inventory, we'll reload to see if you've already made space in the game, rather than failing the move immediately.
* The Infusion dialog now has a "Maximize Attack/Defense" button that figures out how to get the highest stats with the fewest number of infusions.
* You can now create a loadout based on what you've got equipped by selecting "From Equipped" in the "Create Loadout" menu item.
* After applying a loadout, a new pseudo-loadout called "Before 'Your Loadout'" appears that will put back the items you had equipped.

# 3.2

* In the "Loadouts" dropdown is a new "Maximize Light" auto-loadout that does what it says, pulling items from all your characters and the vault in order to maximize your character's light.
* Lots of performance improvements! Loading DIM, refreshing, moving items, and searching should all be faster.
* DIM will now refresh immediately when you switch back to its tab, or come back from screensaver, etc. It won't automatically update when it's in the background anymore. It still periodically updates itself when it is the focused tab.
* New "is:year1" and "is:year2" search filters.
* Artifacts now have the right class type (hunter, titan, etc).
* The reload and settings icons are easier to hit (remember you can also hit "R" to reload.
* The move popup closes immediately when you select a move, rather than waiting for the move to start.
* New sort option of "rarity, then primary stat".<|MERGE_RESOLUTION|>--- conflicted
+++ resolved
@@ -1,9 +1,7 @@
 # Next
-<<<<<<< HEAD
 * Permit the same damage type of subclass in loadouts (#1067)
 
 # 3.14
-=======
 * Update record books to properly display time instead of a large number. (#1051)
 
 # 3.14.0
@@ -28,7 +26,6 @@
 * Fix for Loadout Class Type bug.
 
 # 3.14.0
->>>>>>> 2c589b6c
 
 * Compare Weapons and Armor side-by-side.
 * Added `is:sublime` filter
