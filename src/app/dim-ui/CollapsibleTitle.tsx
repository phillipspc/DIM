import * as React from 'react';
<<<<<<< HEAD
import { settings } from '../settings/settings';
import classNames from 'classnames';
import { Settings } from '../settings/reducer';
=======
import classNames from 'classnames';
import { RootState } from '../store/reducers';
import { connect } from 'react-redux';
import { settingsSelector } from '../settings/reducer';
import { toggleCollapsedSection } from '../settings/actions';
import { Dispatch } from 'redux';
>>>>>>> 776b5a17

interface ProvidedProps {
  sectionId: string;
  title: React.ReactNode;
  children(): React.ReactNode;
}

interface StoreProps {
  collapsed: boolean;
}

interface DispatchProps {
  toggle(): void;
}

function mapStateToProps(state: RootState, props: ProvidedProps): StoreProps {
  return {
    collapsed: settingsSelector(state).collapsedSections[props.sectionId]
  };
}

function mapDispatchToProps(dispatch: Dispatch, ownProps: ProvidedProps): DispatchProps {
  return {
    toggle: () => {
      dispatch(toggleCollapsedSection(ownProps.sectionId));
    }
  };
}

type Props = StoreProps & ProvidedProps & DispatchProps;

class CollapsibleTitle extends React.Component<Props> {
  render() {
    const { title, collapsed, children, toggle } = this.props;
    return (
      <>
        <div className="title" onClick={toggle}>
          <span className="collapse-handle">
            <i
              className={classNames(
                'fa collapse',
                collapsed ? 'fa-plus-square-o' : 'fa-minus-square-o'
              )}
            />{' '}
            <span>{title}</span>
          </span>
        </div>
        {!collapsed && children()}
      </>
    );
  }
}

export default connect<StoreProps, DispatchProps>(
  mapStateToProps,
  mapDispatchToProps
)(CollapsibleTitle);<|MERGE_RESOLUTION|>--- conflicted
+++ resolved
@@ -1,16 +1,9 @@
 import * as React from 'react';
-<<<<<<< HEAD
-import { settings } from '../settings/settings';
-import classNames from 'classnames';
-import { Settings } from '../settings/reducer';
-=======
 import classNames from 'classnames';
 import { RootState } from '../store/reducers';
 import { connect } from 'react-redux';
-import { settingsSelector } from '../settings/reducer';
 import { toggleCollapsedSection } from '../settings/actions';
 import { Dispatch } from 'redux';
->>>>>>> 776b5a17
 
 interface ProvidedProps {
   sectionId: string;
@@ -28,7 +21,7 @@
 
 function mapStateToProps(state: RootState, props: ProvidedProps): StoreProps {
   return {
-    collapsed: settingsSelector(state).collapsedSections[props.sectionId]
+    collapsed: state.settings.collapsedSections[props.sectionId]
   };
 }
 
