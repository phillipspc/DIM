--- conflicted
+++ resolved
@@ -1,90 +1,3 @@
-<<<<<<< HEAD
-import angular from 'angular';
-import _ from 'underscore';
-
-angular.module('dimApp').controller('dimSettingsCtrl', SettingsController);
-
-
-function SettingsController(dimSettingsService, $scope, SyncService, dimCsvService, dimStoreService, dimInfoService, dimFeatureFlags, $window, $timeout) {
-  var vm = this;
-
-  vm.featureFlags = dimFeatureFlags;
-
-  $scope.$watchCollection('vm.settings', function() {
-    dimSettingsService.save();
-  });
-
-  vm.charColOptions = _.range(3, 6).map((num) => ({ id: num, name: num }));
-  vm.vaultColOptions = _.range(5, 21).map((num) => ({ id: num, name: num }));
-  vm.vaultColOptions.unshift({ id: 999, name: 'Auto' });
-
-  vm.languageOptions = {
-    de: 'Deutsch',
-    en: 'English',
-    es: 'Español',
-    fr: 'Français',
-    it: 'Italiano',
-    'pt-br': 'Português (Brasil)',
-    ja: '日本語'
-  };
-
-  vm.settings = dimSettingsService;
-
-  vm.showSync = function() {
-    return SyncService.drive();
-  };
-
-  vm.driveSync = function() {
-    SyncService.authorize();
-  };
-
-  vm.downloadWeaponCsv = function() {
-    dimCsvService.downloadCsvFiles(dimStoreService.getStores(), "Weapons");
-    _gaq.push(['_trackEvent', 'Download CSV', 'Weapons']);
-  };
-
-  vm.downloadArmorCsv = function() {
-    dimCsvService.downloadCsvFiles(dimStoreService.getStores(), "Armor");
-    _gaq.push(['_trackEvent', 'Download CSV', 'Armor']);
-  };
-
-  vm.resetHiddenInfos = function() {
-    dimInfoService.resetHiddenInfos();
-  };
-
-  vm.exportData = function() {
-    // Function to download data to a file
-    function download(data, filename, type) {
-      var a = document.createElement("a");
-      var file = new Blob([data], { type: type });
-      var url = URL.createObjectURL(file);
-      a.href = url;
-      a.download = filename;
-      document.body.appendChild(a);
-      a.click();
-      $timeout(function() {
-        document.body.removeChild(a);
-        window.URL.revokeObjectURL(url);
-      });
-    }
-
-    SyncService.get().then((data) => {
-      download(JSON.stringify(data), 'dim-data.json', 'application/json');
-    });
-  };
-
-  vm.importData = function() {
-    var reader = new FileReader();
-    reader.onload = function() {
-      // TODO: we're kinda trusting that this is the right data here, no validation!
-      SyncService.set(JSON.parse(reader.result), true);
-      $window.alert("Imported DIM data!");
-      $scope.$apply();
-    };
-    reader.readAsText(angular.element('#importFile')[0].files[0]);
-  };
-}
-=======
 import angular from 'angular';
 import _ from 'underscore';
 
@@ -170,6 +83,4 @@
     };
     reader.readAsText(angular.element('#importFile')[0].files[0]);
   };
-}
-
->>>>>>> 7ddb3c41
+}