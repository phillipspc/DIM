--- conflicted
+++ resolved
@@ -148,14 +148,6 @@
                     )}
                   </div>
                 ))}
-<<<<<<< HEAD
-
-              {adapter.name === 'IndexedDBStorage' &&
-                browserMayClearData && (
-                  <p className="warning-block">{t('Storage.BrowserMayClearData')}</p>
-                )}
-
-=======
               {adapter.name === 'IndexedDBStorage' && browserMayClearData && (
                 <p className="warning-block">{t('Storage.BrowserMayClearData')}</p>
               )}
@@ -172,7 +164,6 @@
                   <p>{t('Storage.Usage', quota)}</p>
                 </div>
               )}
->>>>>>> 533a5f2f
               <p>{t('Storage.StatLabel')}</p>
               <ul>
                 {adapterStats[adapter.name] ? (
