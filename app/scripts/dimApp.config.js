
(function() {
  'use strict';

  angular.module('dimApp')
    .value('dimPlatformIds', {
      xbl: null,
      psn: null
    })
    .value('dimState', {
      membershipType: -1,
      active: null,
      debug: true
    })
    .value('dimItemTier', {
      exotic: 'Exotic',
      legendary: 'Legendary',
      rare: 'Rare',
      uncommon: 'Uncommon',
      basic: 'Basic'
    })
    .value('dimCategory', {
      Subclass: [
        'Class'
      ],
      Weapons: [
        'Primary',
        'Special',
        'Heavy',
      ],
      Armor: [
        'Helmet',
        'Gauntlets',
        'Chest',
        'Leg',
        'ClassItem'
      ],
      General: [
        'Artifact',
        'Emote',
        'Emblem',
        'Armor',
        'Ghost',
        'Ship',
        'Vehicle',
        'Consumable',
        'Material'
      ]
    })
    .factory('loadingTracker', ['promiseTracker', function(promiseTracker) {
      return promiseTracker();
    }]);


  angular.module('dimApp')
    .run(['$window', '$rootScope', 'loadingTracker', '$cookies', '$timeout', 'toaster', 'SyncService',
      function($window, $rootScope, loadingTracker, $cookies, $timeout, toaster, SyncService) {
        $rootScope.loadingTracker = loadingTracker;

        //1 Hour
        $rootScope.inactivityLength = 60 * 60 * 1000;

        $rootScope.isUserInactive = function() {
          var currentTime = Date.now();

          //Has This User Been Inactive For More Than An Hour
          return((currentTime) - $rootScope.lastActivity) > $rootScope.inactivityLength;
        };

        $rootScope.trackActivity = function() {
          $rootScope.lastActivity = Date.now();
        };

        //Track Our Initial Activity of Starting the App
        $rootScope.trackActivity();

        $window.initgapi = function() {
          SyncService.init();
        }
<<<<<<< HEAD
        SyncService.get()
        .then(function(serviceData) {
          var data = (serviceData) ? serviceData[['2016.03.13-v3.4.0']] : null;          
=======

        SyncService.get().then(function(data) {
          data = data['2016.03.13-v3.4.0'];
>>>>>>> faf040e1
          if(_.isNull(data) || _.isEmpty(data)) {
            $timeout(function() {
              toaster.pop({
                type: 'info',                
                title: 'DIM v3.4.1 Released',
                body: [
                  "<p>You've been asking about it since DIM was first released, and it's finally here: you can now move partial quantities of stacked items! Hold shift when dragging, hover over the drop point, or use the popup to choose how much to move. New \"take\" and \"split\" commands and the ability to add consumables to your loadouts rounds out the new functionality.</p>",
                  '<p>On top of that, DIM has gotten faster! You should notice transfers, especially with loadouts, zipping along more smoothly now.</p>',
                  '<p>Our <a href="https://github.com/DestinyItemManager/DIM/blob/dev/CHANGELOG.md" target="_blank">changelog</a> is available if you would like to know more.',
                  '<p>Visit us on Twitter and Reddit to learn more about these and other updates in v3.4.1',
                  '<p>Follow us on: <a style="margin: 0 5px;" href="http://destinyitemmanager.reddit.com" target="_blank"><i<i class="fa fa-reddit fa-2x"></i></a> <a style="margin: 0 5px;" href="http://twitter.com/ThisIsDIM" target="_blank"><i class="fa fa-twitter fa-2x"></i></a>',
                  '<p><input style="margin-top: 1px; vertical-align: middle;" id="20160304v332" type="checkbox"> <label for="20160304v332">Hide This Popup</label></p>'
                ].join(''),
                timeout: 0,
                bodyOutputType: 'trustedHtml',
                showCloseButton: true,
                clickHandler: function(a, b, c, d, e, f, g) {
                  if(b) {
                    return true;
                  }

                  return false;
                },
                onHideCallback: function() {
                  if($('#20160304v332')
                    .is(':checked')) {
                    serviceData["2016.03.13-v3.4.0"] = 1;
                    SyncService.set(serviceData);
                  }
                }
              });
            }, 3000);
          }
        });
      }
    ]);

  angular.module('dimApp')
    .config([
      'hotkeysProvider',
      function(hotkeysProvider) {
        hotkeysProvider.includeCheatSheet = false;
      }
    ])
    .config([
      '$compileProvider',
      function($compileProvider) {
        // Allow chrome-extension: URLs in ng-src
        $compileProvider.imgSrcSanitizationWhitelist(/^\s*((https?|chrome-extension):|data:image\/)/);
      }
    ])
    .config(["rateLimiterConfigProvider", function(rateLimiterConfigProvider) {
      // Bungie's API will start throttling an API if it's called more than once per second. It does this
      // by making responses take 2s to return, not by sending an error code or throttling response. Choosing
      // our throttling limit to be 1 request every 1100ms lets us achieve best throughput while accounting for
      // what I assume is clock skew between Bungie's hosts when they calculate a global rate limit.
      rateLimiterConfigProvider.addLimiter(/www\.bungie\.net\/Platform\/Destiny\/TransferItem/, 1, 1100);
      rateLimiterConfigProvider.addLimiter(/www\.bungie\.net\/Platform\/Destiny\/EquipItem/, 1, 1100);
    }])
    .config(["$httpProvider", function($httpProvider) {
      $httpProvider.interceptors.push("rateLimiterInterceptor");
    }])
    .config(function($stateProvider, $urlRouterProvider) {
      $urlRouterProvider.otherwise("/inventory");

      $stateProvider
        .state('inventory', {
          url: "/inventory",
          templateUrl: "views/inventory.html"
        });
    });
})();

$(document).ready(function() {
  var viewportWidth = Math.max(document.documentElement.clientWidth,
                               document.documentElement.innerWidth);
  if (viewportWidth !== $(window).width()) {
    $('body').addClass('pad-margin');
    var style = document.createElement('style');
    style.type = 'text/css';
    style.innerHTML = '.about.ngdialog-open.pad-margin #header, .app-settings.ngdialog-open.pad-margin #header, .support.ngdialog-open.pad-margin #header, .filters.ngdialog-open.pad-margin #header { padding-right: ' + (viewportWidth - $(window).width()) + 'px; }';
    document.getElementsByTagName('head')[0].appendChild(style);
  }
});

if (typeof window.onerror == "object") {
  window.onerror = function(err, url, line) {};
}

(function(window) {
  // Retain a reference to the previous global error handler, in case it has been set:
  var originalWindowErrorCallback = window.onerror;

  window.onerror = function customErrorHandler(errorMessage, url, lineNumber, columnNumber, errorObject) {
    var exceptionDescription = errorMessage;
    if(typeof errorObject !== 'undefined' && typeof errorObject.message !== 'undefined') {
      exceptionDescription = errorObject.message;
    }
    //
    // _gaq.push([
    //   'errorTracker._trackEvent',
    //   'DIM - Chrome Extension - v3.3',
    //   exceptionDescription,
    //   ' @ ' + url + ':' + lineNumber + ':' + columnNumber,
    //   0,
    //   true
    // ]);

    // If the previous "window.onerror" callback can be called, pass it the data:
    if(typeof originalWindowErrorCallback === 'function') {
      return originalWindowErrorCallback(errorMessage, url, lineNumber, columnNumber, errorObject);
    }
    // Otherwise, Let the default handler run:
    return false;
  };
})(window);<|MERGE_RESOLUTION|>--- conflicted
+++ resolved
@@ -77,15 +77,8 @@
         $window.initgapi = function() {
           SyncService.init();
         }
-<<<<<<< HEAD
-        SyncService.get()
-        .then(function(serviceData) {
-          var data = (serviceData) ? serviceData[['2016.03.13-v3.4.0']] : null;          
-=======
-
         SyncService.get().then(function(data) {
-          data = data['2016.03.13-v3.4.0'];
->>>>>>> faf040e1
+          data = (data) ? data[['2016.03.13-v3.4.0']] : null;          
           if(_.isNull(data) || _.isEmpty(data)) {
             $timeout(function() {
               toaster.pop({
@@ -112,8 +105,8 @@
                 onHideCallback: function() {
                   if($('#20160304v332')
                     .is(':checked')) {
-                    serviceData["2016.03.13-v3.4.0"] = 1;
-                    SyncService.set(serviceData);
+                    data["2016.03.13-v3.4.0"] = 1;
+                    SyncService.set(data);
                   }
                 }
               });
