import * as React from 'react';
import { hotkeys } from '../ngimport-more';
import { t } from 'i18next';
import { loadingTrackerStream } from './dimLoadingTracker.factory';
import { Subscription } from 'rxjs/Subscription';
import { AppIcon, refreshIcon } from './icons';
<<<<<<< HEAD
=======
import { Subject } from 'rxjs/Subject';

export const refresh$ = new Subject();

export function refresh() {
  // Individual pages should listen to this event and decide what to refresh,
  // and their services should decide how to cache/dedup refreshes.
  // This event should *NOT* be listened to by services!
  refresh$.next();
}
>>>>>>> cc0f14c3

export default class Refresh extends React.Component<{}, { active: boolean }> {
  private subscription: Subscription;

  constructor(props) {
    super(props);
    this.state = { active: false };
  }

  componentDidMount() {
    hotkeys.add({
      combo: ['r'],
      description: t('Hotkey.RefreshInventory'),
      callback: refresh
    });

    this.subscription = loadingTrackerStream.subscribe((active) => {
      this.setState({ active });
    });
  }

  componentWillUnmount() {
    hotkeys.del('r');
    this.subscription.unsubscribe();
  }

  render() {
    const { active } = this.state;

    return (
<<<<<<< HEAD
      <span className="link" onClick={this.refresh} title={t('Header.Refresh')}>
        <AppIcon icon={refreshIcon} spinning={active} />
=======
      <span className="link" onClick={refresh} title={t('Header.Refresh')}>
        <AppIcon icon={refreshIcon} className={classNames({ 'fa-spin': active })} />
>>>>>>> cc0f14c3
      </span>
    );
  }
}<|MERGE_RESOLUTION|>--- conflicted
+++ resolved
@@ -4,8 +4,6 @@
 import { loadingTrackerStream } from './dimLoadingTracker.factory';
 import { Subscription } from 'rxjs/Subscription';
 import { AppIcon, refreshIcon } from './icons';
-<<<<<<< HEAD
-=======
 import { Subject } from 'rxjs/Subject';
 
 export const refresh$ = new Subject();
@@ -16,7 +14,6 @@
   // This event should *NOT* be listened to by services!
   refresh$.next();
 }
->>>>>>> cc0f14c3
 
 export default class Refresh extends React.Component<{}, { active: boolean }> {
   private subscription: Subscription;
@@ -47,13 +44,8 @@
     const { active } = this.state;
 
     return (
-<<<<<<< HEAD
-      <span className="link" onClick={this.refresh} title={t('Header.Refresh')}>
+      <span className="link" onClick={refresh} title={t('Header.Refresh')}>
         <AppIcon icon={refreshIcon} spinning={active} />
-=======
-      <span className="link" onClick={refresh} title={t('Header.Refresh')}>
-        <AppIcon icon={refreshIcon} className={classNames({ 'fa-spin': active })} />
->>>>>>> cc0f14c3
       </span>
     );
   }
