--- conflicted
+++ resolved
@@ -24,7 +24,6 @@
     });
     dimRecordsDefinitions.then((defs) => { recordsDefs = defs; });
 
-<<<<<<< HEAD
     const progressionMeta = {
       529303302: { label: "Cryptarch", color: "#C7990C", scale: ".8", order: 0 },
       3233510749: { label: "Vanguard", color: "#161E28", scale: ".5", order: 1 },
@@ -39,10 +38,9 @@
       2335631936: { label: "Gunsmith", color: "#717272", scale: ".8", order: 10 },
       2763619072: { label: "SRL", color: "#e92b38", scale: ".5", order: 11 }
     };
-=======
+
     // A promise used to dedup parallel calls to reloadStores
     var reloadPromise;
->>>>>>> 8b6e4332
 
     // Cooldowns
     var cooldownsSuperA = ['5:00', '4:46', '4:31', '4:15', '3:58', '3:40'];
