--- conflicted
+++ resolved
@@ -91,7 +91,7 @@
       return a;
     }
 
-    function openBungieNetTab() {
+    function openBungieNetTab(tabs) {
       if (_.size(tabs) === 0) {
         chrome.tabs.create({
           url: 'http://bungie.net',
@@ -130,28 +130,10 @@
 
             if (!_.isUndefined(cookie)) {
               resolve(cookie.value);
-<<<<<<< HEAD
-            } 
-            else {
-              chrome.tabs.query({
-                'url': '*://*.bungie.net/*'
-              }, function(tabs) {
-                if (_.size(tabs) === 0) {
-                  chrome.tabs.create({
-                    url: 'http://bungie.net',
-                    active: false
-                  });
-                }
-              });
-
-              reject(new Error('No bungled cookie found.'));
-            }            
-=======
             } else {
               openBungieNetTab();
               reject(new Error('Please log into Bungie.net before using this extension.'));
             }
->>>>>>> 895a468e
           });
         })
         .catch(function(error) {
@@ -193,26 +175,7 @@
 
     function processBnetPlatformsRequest(response) {
       if (response.data.ErrorCode === 99) {
-<<<<<<< HEAD
-        try {
-          //TODO: This is listed as supported on the firefox developer docs but throws a malformed URI error
-          chrome.tabs.query({
-            'url': '*://*.bungie.net/'
-          }, function(tabs) {
-            if (_.size(tabs) === 0) {
-              chrome.tabs.create({
-                url: 'https://www.bungie.net/',
-                active: false
-              });
-            }
-          })
-        } catch (err) {          
-          console.log(err);
-        }
-=======
         openBungieNetTab();
-
->>>>>>> 895a468e
         return $q.reject(new Error('Please log into Bungie.net before using this extension.'));
       } else if (response.data.ErrorCode === 5) {
         return $q.reject(new Error('Bungie.net servers are down for maintenance.'));
