--- conflicted
+++ resolved
@@ -9,11 +9,7 @@
   function ItemDefinitions($q, $timeout, $http) {
     var deferred = $q.defer();
 
-<<<<<<< HEAD
-    $http.get('scripts/api-manifest/items.json?v=3.1.13.3')
-=======
     $http.get('scripts/api-manifest/items.json?v=3.1.14')
->>>>>>> 7ea81deb
       .success(function(data) {
         deferred.resolve(data);
       })
