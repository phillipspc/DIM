# Next
<<<<<<< HEAD
* Added perkname: search.
* Fixed: Classified items required some finesse.
* Updated is:modded to take into account for activity mods.
* Re-added is:curated as a filter for Bungie curated rolls.
=======
* Charge Time and Draw Time now compare correctly!
* Fixed: Classified items required some finesse.
* Updated is:modded to take into account for activity mods.
* Re-added is:curated as a filter for Bungie curated rolls.

>>>>>>> 022af416

# 5.35.0 (2019-06-30)
* Removed is:curated as an alias for is:wishlist.

# 5.34.0 (2019-06-23)

# 5.33.3 (2019-06-22)
* Fixed failing to show progress bar for bounty steps.
* Removed inline Item Objectives from the Progress page.

# 5.33.2 (2019-06-21)
* Fixed failing to show progress bar for bounty steps.

# 5.33.1 (2019-06-20)
* Fixed issue with item cards and farming mode were under the St Jude overlay.

# 5.33.0 (2019-06-16)

* The Progress page sports a new layout to help make sense of all the Pursuits we have to juggle. This is the first iteration of the new page - many improvements are still on their way!
* Fixed a bug where weapon mods were causing Banshee-44 wish list items to fail to highlight.
* Fixed a bug with expert mode wish lists and dealing with single digit item categories.
* CSV exports now include item sources. These match the DIM filter you can use to find the item.
* Include more items in the "filter to uncollected" search in Vendors.
* Added shader icons to the item details popup.

# 5.32.0 (2019-06-09)

* Fixed a crash when expanding catalysts under the progress tab.

# 5.31.0 (2019-06-02)

* Fix too-large item icons on mobile view in 3 column mode.
* Allow inventory to refresh in the Loadout Optimizer.
* Fix equipping loadouts directly from the Loadout Optimizer.
* Add icons to selected perks in Loadout Optimizer.

# 5.30.2 (2019-05-31)

* Add St. Jude donation banner.

# 5.30.1 (2019-05-27)

* Tweaked contrast on search bar.
* Added the ability to select multiple perks from the perk picker in Loadout Optimizer before closing the sheet. On desktop, the "Enter" key will accept your selection.

# 5.30.0 (2019-05-26)

* Brand new Loadout Optimizer with tons of improvements and fixes.
* Redesigned search bar.
* Updated DIM logos.
* Added Escape hotkey to close open item details dialog.

# 5.29.0 (2019-05-19)

* Items with notes now have a note icon on them.
* Fixed a bug where the hotkeys for tagging items broke if you clicked directly to another item.
* Removed a stray curly brace character from the item reviews on the item popup.

# 5.28.0 (2019-05-12)

# 5.27.0 (2019-05-05)

* Added a link to the About page to see the history of all actions made by DIM or other Destiny apps.
* The navigation menu better respects iPhone X screens.
* Stat values are now shown in the tooltip for perks. They might not be totally accurate...
* Added a hotkey (m) for toggling the menu.

# 5.26.0 (2019-04-28)

* Restored missing collectibles.

# 5.25.0 (2019-04-21)

* A redesigned Vendors page is easier to navigate, and includes a feature to show only those items you are missing from your collections. Searching on the vendors page also now searches the vendor names, and hides items that don't match the search.
* Loadout Optimizer on mobile lets you swipe between characters instead of wasting space showing all three at once.
* Xur has been removed from the Progress page.
* Reputation materials for a vendor's faction are now included in the Vendor page.
* Fixed a bug where DIM would cache a lot of data that wasn't needed.

# 5.24.0 (2019-04-14)

* Progress page changes to utilize more screen real-estate.

# 5.23.2 (2019-04-09)

* Fix Edge issues.

# 5.23.1 (2019-04-08)

* Fixed some crashes.

# 5.23.0 (2019-04-07)

* Loaded Wish Lists now persist between reloads, and will highlight new items as you get them. Use Wish Lists from expert players to find great items!
* Fix an issue where pulling consumables from the postmaster on characters other than the current one could lock up the browser.
* The compare tool's Archetypes feature will now use the intrinsic perk of the item rather than solely relying on the RPM.
* Item sort presets have been removed - you can choose your own sorting preferences by dragging and dropping sorting properties.
* Fixed reloading the page while on the Vendors tab.
* Fix search for blast radius (it was accidentally mapped to velocity).
* The Loadout Optimizer's perk search now updates when you change characters.
* Removed the option to pull from the postmaster into the vault when an item can't be pulled from postmaster at all.
* Removed the (broken) option to split a stack by hovering over the drop target.

# 5.22.0 (2019-04-01)

* Fix item ratings.
* Fix missing loadouts on PC.

# 5.21.0 (2019-03-31)

* You can now swipe between pages on the item popup.
* Fixed a bug where reviews failing to load would result in an infinite refresh spinner.
* Actually fixed the bug where Pull from Postmaster with full modulus reports would move all your other consumables to the vault.
* Ratings and reviews are now cached on your device for 24 hours, so they should load much faster after the first time.
* The ratings tab has a cleaned up design.
* All of the stat filters now show up in search autocomplete and the search help page.
* You can now move items from the postmaster directly to the vault or other characters.
* When adding all equipped items to a loadout, the class type for the loadout will be set to the class that can use the armor that's equipped.
* Fixed a rare bug where you could move an item while DIM was refreshing, and the item would pop back to its original location until the next refresh.
* Errors in the Loadout Optimizer now show on the page, instead of just freezing progress.
* Fixed the "Loadout Optimizer" button on the new Loadout editor.
* If you try to move an item in DIM that you've equipped in game but DIM doesn't know about, it'll now try to de-equip it to make it move, instead of throwing an error.


# 5.20.2 (2019-03-27)

* Fixed Pull from Postmaster.

# 5.20.1 (2019-03-26)

* Fixed: Pull from Postmaster better handling of unique stacks.
* The vendors page now highlights items that you have already unlocked in Collections.
* Don't try to move all your consumables to the vault if you add one to your loadout and check the "Move other items away" option.

# 5.20.0 (2019-03-24)

* Items in the postmaster now count towards your max possible light.
* DIM now correctly calculates how much space you have free for items that can't have multiple stacks (like Modulus Reports). This makes pulling from postmaster more reliable.
* The loadout creator/editor has been redesigned to be easier to use. Select items directly from inside the loadout editor, with search. You can still click items in the inventory to add them as well.
* Loadouts can now use an option to move all the items that are not in the loadout to the vault when applying the loadout.
* Made it clearer when inventory and item popups are collapsed.
* The Loadout Optimizer is out of beta! Use it to automatically calculate loadouts that include certain perks or hit your targets for specific stats.

# 5.19.0 (2019-03-17)

* Fixed: Export mobility value correctly in CSV export.

# 5.18.0 (2019-03-10)

* Added: is:revelry search.
* Added: source:gambitprime search.
* Fixed engrams wrapping to a second row on mobile in 3-column mode.

# 5.17.0 (2019-03-03)

* Add stat:handling as a synonym for stat:equipspeed, to match the name shown in displays.
* Remove Exotic Ornaments from Loadout Builder
* Fixed: 'NaN' could appear in Item Popup in certain situations.

# 5.16.0 (2019-02-24)

# 5.15.0 (2019-02-17)

* Remember the last direction the infusion fuel finder was left in.
* Remember the last option (equip or store) the "pull item" tool was left in.
* Updated notification style. You can still click the notification to dismiss it.
* Search filter will now show button to add matching filtered items to compare (if they're comparable)

# 5.14.0 (2019-02-10)

# 5.13.0 (2019-02-03)

* Fixed search queries that include the word "and".
* Updated inventory style to reduce the visual impact of category headers.
* Added is:reacquirable to show items that can potentially be pulled from your Collection
* Redesigned infusion fuel finder to work better on mobile, and support search filtering.

# 5.12.0 (2019-01-27)

# 5.11.0 (2019-01-20)

# 5.10.0 (2019-01-13)

* Move Random Loadout into the Loadout menu and add a "Random Weapons Only" option.
* Restyle the alternate options in the loadout menu.
* Removed the quick consolidate buttons and engram counter from D1 farming mode.
* Remove the setting to "Show full item details in the item popup". DIM now just remembers the last state of the popup, and you can expand/collapse with the arrow in the top right corner of the popup.
* Fix showing which perks are highly rated by the community.
* Fix for getting stuck on the reviews tab when clicking on items that can't be reviewed.
* Fix highlighting of subclass perks.
* Add source:blackarmory & source:scourge.
* Fix CSV to always include the masterwork column.
* Add id: and hash: searches.
* Improve the performance of the notes field and fix a bug where sometimes a note from another item would show up.
* Fix some cases where the manifest wouldn't load.
* Fix crash when searching is:inloadout with no loadouts.

# 5.9.0 (2019-01-06)

* Click the plus icon under an equipped item to search for and transfer items in that slot from anywhere in your inventory.
* Import a CSV file of items with tags and notes to bulk update the tags/notes for all of those items.
* CSV - Wrap ID in quotes such that its value is not rounded.

# 5.8.3 (2019-01-02)

* More fixes to popup swiping on Android.
* Fix perk searching in non-latin languages.
* Added a key for the ratings symbols.

# 5.8.2 (2019-01-01)

* Make it easier to swipe away the item popup on Android.

# 5.8.1 (2018-12-31)

* Fix a bug where some Android phones couldn't see weapon details.
* Fix a bug where the wrong item's details would show up in the item popup.
* Show "Make Room for Postmaster" if there's anything in the postmaster, not just if there's pullable items.

# 5.8.0 (2018-12-30)

* Add the option to sort inventory by tag in custom sort options.
* No longer showing community ratings for ornaments/catalysts.
* Fixed a long-standing bug where you couldn't transfer some stacks to a full inventory.
* Item popup is nicer on mobile.
* Wider item popups on desktop.
* Larger buttons for transfers.
* Wish lists allow you to create and import lists of items or perks that will be highlighted in your inventory.
* Dropped support for iOS 10.
* Prevent the vault from getting really narrow, at the expense of some scrolling.
* Armor in the vault is now organized by class, in the same order as your characters.
* Disabled pull-to-reload on Android.
* Improved treatment of expert mode wish list items.
* Fixed perk searches to keep the whole search term together, so "machine gun reserves" won't match "machine gun scavenger" anymore.

# 5.7.0 (2018-12-23)

* Show kill trackers for items with in-progress masterwork catalysts.
* You can specify item categories to be specific about your expert wish list items.
* Hide ratings on items with fewer than 3 reviews.
* Fix some DIM functionality in the Edge browser.

# 5.6.0 (2018-12-17)

* Updated Crucible and Gambit ranks to reflect new multi-stage ranks.
* DIM loads faster and uses less memory.
* Ratings are now displayed on item tiles as an icon indicating whether they are perfect rolls (star), good (arrow up), neutral (dash), or bad (arrow down). The exact rating is still available in the item popup.
* The mobile view now defaults to 4 items across (5 including equipped), which fits more on the screen at once. You can still choose other display options in Settings.
* Masterwork info is now included in the CSV exports.
* Added season info for Dawning items.
* Include non-selected perk options while searching perks.
* Load the new Simplified Chinese Destiny database when that language is selected.
* Show a warning when perks/mods are missing because of a Bungie.net deployment.

# 5.5.2 (2018-12-10)

* Changed search behavior of perk:. It now tries to match the start of all words.
* Added "expert mode" for more complex wish list expressions.
* Allow selecting text on the progress page.
* Some redacted items now have a picture and some description, pulled from their collection record.

# 5.5.1 (2018-12-09)

* Fixed display of stackables badges in D1.

# 5.5.0 (2018-12-09)

* New items, when enabled, now show a red dot instead of an animated shine.
* Fixed center column emblem color on Safari.
* Loadout and compare popups now use a draggable "Sheet" UI.

# 5.4.0 (2018-12-02)

* Moved is:yearX and is:seasonX searches to year:# and season:#.
* Fixed a bug where Inventory would not appear on mobile for non-current characters.
* On mobile, the search box is now full-width.
* Unopened engrams are shown in a small row similar to how they appear in-game, instead of looking like they are in the postmaster.
* Engrams no longer appear to be pullable from the postmaster.
* Shaders are now sorted by whats defined in the settings.
* Fixed the display of tag dropdowns.
* Support simplified Chinese (for DIM text only - Destiny items are still in Traditional).
* New loading animation.
* New look for the Vault tile.
* Light cap raised to 650 for Season of the Forge.

# 5.3.2 (2018-11-27)

* Fix crash on Progress page caused by redacted Triumphs.
* Fix URL not updating while navigating.
* Fix display of faction levels.
* Fix The Drifter showing an error because of a redacted item.
* Fix a case where the Google Drive data file would not be created.
* Prevent moving partial stacks of Ghost Fragments, because that doesn't work.
* Fix display of vendor checkmark.
* Fix horizontal scrolling slop on the mobile header.

# 5.3.1 (2018-11-26)

* Fix some settings that weren't quite working right.

# 5.3.0 (2018-11-25)

* Remove the ability to set a specific vault width. Vault always takes all remaining space.
* Inventory columns are shaded to match the equipped emblem.
* DIM has been darkened to provide better contrast with the items.
* Fit and finish changes to the new tiles and inventory display.
* Add id and hash column to exported csv for ghosts, armor, and weapons.
* Add event and season column to exported csv for Destiny 2.
* D2 subclasses now show which path, grenade, etc. are chosen.

# 5.2.1 (2018-11-20)

* Fix comparing masterworks

# 5.2.0 (2018-11-20)

* New item tiles that show more information and don't hide the picture.
* Updated storage settings to show Google Drive usage and signed in user.
* New D1 Vendors page that resembles the D2 Vendors page.

# 5.1.0 (2018-11-18)

* Fix display of exotic catalysts in the item popup.
* Restore kill tracker for all items.
* Loadouts now sort by type then name.
* Global loadouts are now indicated by a globe icon in the LoadoutPopup.
* Loadouts of the same type can no longer have a clashing name.
* Add count: filters to search for items you have a certain number (or more or less) of. i.e. count:>3 to find all your Edge Transits.
* Improve display of your Ranks.
* Show progress towards completing cache keys.
* Work around a memory leak bug in MS Edge.
* Update titles on item popups to display closer to what's in game.
* Added community curations (a way to look for god rolls).

# 4.77.0 (2018-11-11)

* Completed bounties now sort to the bottom of the Pursuits.
* Return mods to the compare view.
* Item popup background now indicates rarity rather than burn type.
* Triumphs are now displayed on the Progress page.
* Infusion dialog now separates out duplicate items.
* The Progress page now shows progress towards reset.
* Added some sources to the search dialog.
* source:
* edz, titan, nessus, io, mercury, mars, tangled, dreaming
* crucible, trials, ironbanner
* zavala, ikora, gunsmith, gambit, eververse, shipwright
* nm, do, fwc
* leviathan, lastwish, sos, eow, prestige, raid
* prophecy, nightfall, adventure
* In Chrome you can now Install DIM from the hamburger menu and use it as a standalone app. Chrome will support macOS later.

# 4.76.0 (2018-11-04)

# 4.75.0 (2018-10-28)

* DIM now supports searching by season, event and year in Destiny 2.
* is:season1, is:season2, is:season3, is:season4
* is:dawning, is:crimsondays, is:solstice, is:fotl
* Performance improvements

# 4.74.1 (2018-10-21)

* We no longer support searching D1 vendor items.
* Added support for showing ratings and reviews based on the item roll in Destiny 2.
* Fix for missing class names in the loadout builder in Firefox.
* Added item search to D2 vendors.
* Collections now include the in-game Collections.
* D2 Vendors and Progress page now have collapsible sections.
* Catalysts are sorted above Ornaments on the Collections page.
* Fix a bug that could accidentally erase loadouts. Don't forget you can restore your data from old Google Drive backups from the Settings page.
* is:hasmod now includes Backup Mag.
* is:ikelos now includes Sleeper Simulant.

# 4.74.0 (2018-10-14)

* Added negative search. Prefix any search term with `-` and it will match the opposite.
* Added `perk:"* **"` search filter to match any keywords against perks on an item
* Added some missing `stat:`
* Lock and unlock items matching your current search from the same menu you use for tagging them.
* Updated icons across the app.

# 4.73.0 (2018-10-07)

* Added `is:heroic` search filter for armor with heroic resistance.
* New option to manually sort your characters.
* No longer forgetting what perks we recommended.
* Fix mods/perks on items - there was a bug that affected both display and searches.
* Fix is:hasmod search to include some more mods.
* You can now drag items into the loadout drawer.
* D2 spreadsheet export (in settings) covers perks now.
* You can also export ghosts (with perks) for D1/D2.
* Filters can now be combined with "or" to match either filter. For example: "is:shotgun or is:handcannon".

# 4.72.0 (2018-09-30)

* Add searches `is:transmat`, `is:armormod`, `is:weaponmod`, and `is:transmat`, and removed D1 `is:primaryweaponengram`, `is:specialweaponengram`, and `is:heavyweaponengram`.
* Show daily gambit challenge and daily heroic adventure in milestones.

# 4.71.0 (2018-09-23)

* Removed a bunch of help popups.
* Added information about unique stacks.
* Added `is:maxpower` search to return highest light items.
* Added `is:modded` search to return items that have a mod applied.
* Bounties with expiration times are now shown, and are sorted in front in order of expiration time.
* Added masterwork tier range filter.
* Highlight the stat that is boosted by masterwork in item details.
* Masterwork mod hover now shows the type/name of masterwork.

# 4.70.2 (2018-09-17)

* Fix some instances where DIM wouldn't load.
* Fix the About and Backers pages.
* Hide classified pursuits.

# 4.70.1 (2018-09-17)

# 4.70.0 (2018-09-16)

* Display armor resistance type on item icon and include in search filters.
* Giving more weight to ratings with reviews than ratings alone. Also, hiding lone ratings.
* Custom loadouts now display below our special auto loadouts.
* Added inverse string search for items and perks (prefix with minus sign)
* Postmaster is now on top of the screen (but disappears when empty).
* Individual inventory buckets are no longer collapsible, but disappear when empty.
* D1 vault counts are removed from their section headers.
* Fixed an issue where the display would be messed up when colorblind mode is on.
* Restored the keyboard shortcut cheat sheet (press ?).
* The max light loadout prefers legendaries over rares.
* Unclaimed engrams are shown up in the Postmaster section.
* Infusion transfer button is now visible on mobile devices.

# 4.69.1 (2018-09-10)

* Max power value in 'Maximum Power' loadout is now calculated correctly.

# 4.69.0 (2018-09-09)

* Max power updated to 600 for Forsaken owners.
* Fixed Year 1 weapons not having an elemental damage type.
* Many bugfixes post-Forsaken launch.
* Add Infamy rank to progress page.
* Bounties now show their rewards on the Progress and Vendors pages.
* The Progress page has been cleaned up to better reflect the state of the game since Forsaken.
* Pursuits are sorted such that bounties are displayed together.
* Add "is:randomroll" search for items that have random rolls.
* Added "is:bow" and "is:machinegun" searches.
* Remove "is:powermod" and "basepower:" searches.
* Masterworks now have a gold border. Previously items with a power mod had a gold border, but there are no more power mods.
* Added Bow stats "Draw Time" and "Inventory Size".
* Disabled vendorengrams.xyz integration until they are back online.
* Review modes - say hello to Gambit (and goodbye to Trials, at least for a little while).
* Ratings platform selection changes made easier.
* Added Etheric Spiral and Etheric Helix to the list of reputation items.

# 4.68.3 (2018-09-03)

# 4.68.2 (2018-09-03)

# 4.68.1 (2018-09-03)

# 4.68.0 (2018-09-02)

* Fixed: Destiny 2 - Sort by character age.
* Item popup shows the ammo type of D2 weapons.
* New is:primary, is:special, and is:heavy search terms for ammo types.
* Add is:tracerifle and is:linearfusionrifle searches.
* Added Korean as a language option.
* We have a new Shop selling enamel pins and T-shirts.
* Ratings system understands random rolls in D2.
* Search help added for searching by # of ratings.

# 4.67.0 (2018-08-26)

# 4.66.0 (2018-08-19)

* DIM now refreshes your inventory automatically every 30 seconds, rather than every 5 minutes.
* Clicking "transfer items" in the Infusion tool will now always move them to the active character.
* The infusion tool will now include locked items as potential infusion targets even if the checkbox isn't checked (it still affects what can be a source item).
* If you are at maximum light, DIM now alerts you when vendors are selling maximum light gear and engrams, courtesy of VendorEngrams.xyz.

# 4.65.0 (2018-08-12)

# 4.64.0 (2018-08-05)

# 4.63.0 (2018-07-29)

* Fixed a bug that could cause iOS Safari to hang.

# 4.62.0 (2018-07-22)

* Xur has been removed from the header in D1. Find him in the Vendors page.

# 4.61.0 (2018-07-15)

* Fix a bug that would leave behind stackable items when moving certain loadouts like "Gather Reputation Items".
* The is:haspower search works once again.
* The is:cosmetic search will now work for Destiny 2.
* Added is:prophecy search which will return all prophecy weapons from CoO.
* Added is:ikelos search which will return all ikelos weapons from Warmind.

# 4.60.0 (2018-07-08)

* Farming mode won't try to move unmovable reputation tokens.
* Filters like stat:recovery:=0 now work (they couldn't match stat values of zero before).
* Checking with VendorEngrams.xyz to see if 380 drops may be right for you.

# 4.59.0 (2018-07-01)

* New iOS app icons when you add to home screen.
* Ornaments now show additional reasons why you can't equip them.
* The is:inloadout search works once again.
* Fix a bug where the item popup could hang iOS Safari in landscape view.
* Add a link to lowlines' Destiny map for collecting ghost scannables, latent memories, and sleeper nodes.

# 4.58.0 (2018-06-24)

* Factions now show seasonal rank instead of lifetime rank.
* Vendors show their faction rank next to their reward engrams.
* Factions in the progress page also link to their vendor.
* Quest keys in your Pursuits now show their quantity. They're still on the Progress page.

# 4.57.0 (2018-06-17)

* Item sizing setting works in Edge.
* Lock and unlock won't get "stuck" anymore.

# 4.56.5 (2018-06-11)

* Fix for item popups not working

# 4.56.0 (2018-06-10)

* Add "is:hasshader" search filter to select all items with shaders applied.
* Fixed some bugs in older Safari versions.
* Errors on Progress, Collections, and Vendors pages won't take out the whole page anymore, just the section with the error.
* Fix bugs where a stray "0" would show up in odd places.
* Align Progress columns better for accounts with fewer than 3 characters.

# 4.55.0 (2018-06-03)

* Displaying available rating data in spreadsheet export.
* Correctly display masterwork plug objectives - check the "Upgrade Masterwork" plug for catalyst updates.
* The Collections page now shows progress towards unlocking ornaments. Due to restrictions in the API, it can only show ornaments that go with items you already have.

# 4.54.0 (2018-05-27)

* Fix the display of crucible rank points.
* Fix faction rank progress bars on D1.
* Compare view includes perks and mods for D2 items.

# 4.53.0 (2018-05-20)

* Add previews for engrams and other preview-able items.
* Display Crucible ranks on the progress page.
* Add emotes back to the collections page.
* Remove masterwork objectives that never complete.
* Fix loading loadouts the first time you open a character menu.
* Fix exporting CSV inventories in Firefox.

# 4.52.0 (2018-05-13)

* Collection exotics are no longer duplicated. They are also sorted by name.
* Updated max power to 380.
* Vendors and collections will no longer show items exclusive to platforms other than the current account's platform.
* Fix masterworks not showing as masterworks.
* Set the max base power depending on which DLC you own.

# 4.51.2 (2018-05-09)

* Handle the Warmind API bug better, and provide helpful info on how to fix it.

# 4.51.1 (2018-05-08)

* Fix progress page not displaying after the Warmind update.

# 4.51.0 (2018-05-06)

* Fix a bug where having mods, shaders, or materials in the postmaster might make it impossible to move any mod/shader/material into or out of the vault.
* Add links to Ishtar Collective on items with lore.

# 4.50.0 (2018-04-30)

* The settings page now shows how much of your local storage quota is being used by DIM (if your browser supports it).
* Add search filters based on character location on dim (is:inleftchar / inmiddlechar / inrightchar) and for vault (is:invault) and current/last logged character (incurrentchar), that is marked with a yellow triangle.
* Fixed a bug where the "Restore Old Versions" tool wouldn't actually let you see and restore old versions.

# 4.49.1 (2018-04-23)

* Fix loadouts.

# 4.49.0 (2018-04-22)

* The DIM changelog popup has moved to a "What's New" page along with Bungie.net alerts and our Twitter feed. We also moved the "Update DIM" popup to the "What's New" link.
* Fix moving mods and shaders from the postmaster.
* Remove "Take" button from stackables in the postmaster.
* The Collections page now has a link to DestinySets.com.

# 4.48.0 (2018-04-15)

* You can specify game modes for reading and making ratings and reviews.
* Full General Vault, Mods, and Shaders buckets are highlighted in red.
* Adding DIM to your home screen on iOS was broken for iOS 11.3. It's fixed now!

# 4.47.0 (2018-04-09)

# 4.46.0 (2018-04-02)

* Added a page to browse and restore old revisions of Google Drive data.
* Emblems now show a preview of their nameplate in the item details popup.
* New Vendors page shows all the items you can buy from various vendors.
* New Collections page shows your exotics, emotes, and emblems kiosks.
* Engram previews from the faction display and vendors pages show what could be in an engram.
* Keyword search now includes item descriptions and socket perk names and descriptions.

# 4.45.0 (2018-03-26)

* Searching mods and perks in D2 now searches non-selected perks as well.
* Perks are in the correct order again (instead of the selected one being first always).
* Non-purchasable vendor items are displayed better.
* Storage settings break out loadouts and tags/notes between D1 and D2 items.
* A new revisions page allows you to restore old versions of settings from Google Drive.
* Emblems show a preview of the nameplate graphic.
* Fix "is:dupelower" to only affect Weapons/Armor
* Add armor stats to the "stat:" filter (in D2 only)
* Add ":=" comparison to the text complete tooltip

# 4.44.0 (2018-03-19)

* Fixed the "recommended perk" being wrong very often.
* Improved the display of perks, shaders, and mods on items. Improved the popup details for those items as well - this includes ornament unlock progress.
* Stackable items like mods and shaders have less chance of being left behind during search transfers.
* Put back "Make Room for Postmaster" in D1 - it was removed accidentally.
* Items matching a search are now more highlighted. Removed "Hide Unfiltered Items" setting.

# 4.43.0 (2018-03-12)

* Fix some cases where moving stacks of items would fail.
* Fix "Gather Reputation Items" from not gathering everything.
* More items can be successfully dragged out of the postmaster.

# 4.42.0 (2018-03-05)

* Compare tool shows ratings, and handles missing stats better.
* Fixed display of masterwork mod and ornaments.
* Remove Auras from inventory since they're part of Emblems now.
* Fancy new emblems show all their counters correctly.
* Improved moving mods, shaders, and consumables via search loadouts. They can now go to any character (not just the active one) and aren't limited to 9 items.
* Pausing over a drop zone to trigger the move-amount dialog works every time now, not just the first time.

# 4.41.1 (2018-02-19)

* Fix dupelower logic.
* Fixed bugs preventing DIM from loading in some browsers.
* See previews of the items you'll get from faction packages and Xur from links on the Progress page.

# 4.41.0 (2018-02-19)

* Mobile on portrait mode will be able to set the number of inventory columns (the icon size will be resized to accommodate).
* You can now check your emblem objectives.
* Armor mods show more info.
* Destiny 1 transfers are faster.
* DIM is better at equipping exotics when you already have exotic ghosts, sparrows, and ships equipped.
* Pulling an item from the postmaster updates the list of items quickly now.
* Navigation from "About" or "Backers" back to your inventory works.
* is:dupelower breaks ties more intelligently.

# 4.40.0 (2018-02-12)

# 4.39.0 (2018-02-05)

* Fixed random loadout feature taking you to a blank page.

# 4.38.0 (2018-01-31)

* Fixed display of Clan XP milestone.
* DIM's logic to automatically move aside items to make room for what you're moving is smarter - it'll leave put things you just moved, and it'll prefer items you've tagged as favorites.
* In D2, "Make room for Postmaster" has been replaced with "Collect Postmaster" which pulls all postmaster items we can onto your character. You can still make room by clicking "Space".
* Fix pull from postmaster to clear exactly enough space, not too many, but also not too few.
* Accounts with no characters will no longer show up in the account dropdown.
* Item tagging via keyboard should be a little more international-friendly. Calling the help menu (via shift+/) is too.
* Fixed XP required for well-rested perk after the latest Destiny update.

# 4.37.0 (2018-01-29)

* Masterwork differentiation between Vanguard / Crucible, highlight of stat being affected by MW.
* The "Well Rested" buff now appears as a Milestone on your Progress page.
* Nightfall modifiers are shown on the Progress page.
* Storage (Google Drive) settings have moved to the Settings page.
* You can configure a custom item sorting method from the Settings page.
* Improved display of the account selection dropdown.

# 4.36.1 (2018-01-22)

* Attempt to fix error on app.
* Moving an item from the postmaster will now only clear enough space for that one item.

# 4.36.0 (2018-01-22)

* Attempt to fix error on app.

# 4.35.0 (2018-01-22)

* The Settings page has been redesigned.
* Your character stats now update live when you change armor.
* New settings to help distinguish colors for colorblind users.
* DIM should load faster.
* DIM won't try to transfer Faction tokens anymore.

# 4.34.0 (2018-01-15)

* Sorting characters by age should be correct for D2 on PC.
* The infusion fuel finder now supports reverse lookups, so you can choose the best thing to infuse a particular item _into_.
* Labeled the Infusion Fuel Finder button.
* Trace Rifles are highlighted again on is:autorifle search.
* Factions that you can't turn in rewards to are now greyed out. We also show the vendor name, and the raw XP values have moved to a tooltip.
* The settings page has been cleaned up and moved to its own page.

# 4.33.1 (2018-01-09)

* Fix DIM loading on iOS 11.2.2.

# 4.33.0 (2018-01-08)

* A brand new Progress page for Destiny 2 displays your milestones, quests, and faction reputation all in one place. That information has been removed from the main inventory screen.
* We've changed around the effect for masterworks a bit more.

# 4.32.0 (2018-01-02)

* Added hotkey for search and clear (Shift+F).
* Masterworks show up with an orange glow like in the game, and gold borders are back to meaning "has power mod".
* Mercury reputation items are now handled by farming mode and gather reputation items.
* Tweak max base power / max light calculations to be slightly more accurate.
* Display D2 subclass talent trees. We can't show which ones are selected/unlocked yet.
* Moving items on Android should work better.
* Rotating to and from landscape and portrait should be faster.
* Fix quest steps showing up in the "haspower" search.
* Do a better job of figuring out what's infusable.
* Added a reverse lookup to Infusion Fuel Finder.

# 4.31.0 (2017-12-25)

* "is:complete" will find completed rare mod stacks in Destiny 2.

# 4.30.0 (2017-12-18)

* NEW - Revamped rating algorithm for D2 items.
* Fixed a bug trying to maximize power level (and sometimes transfer items) in Destiny 2.
* When hovering over an icon, the name and type will be displayed
* Allowing more exotic item types to be simultaneously equipped in Destiny 2
* Initial support for masterworks weapons.
* Fixed reporting reviews in Destiny 2.
* Fixed item filtering in Destiny 2.

# 4.29.0 (2017-12-13)

* Added Mercury reputation.
* Added Crimson Exotic Hand Canon.

# 4.28.0 (2017-12-11)

* NEW - Move items from the postmaster in DIM!

# 4.27.1 (2017-12-05)

* Key for perk hints in D2.
* Fixed bug loading items with Destiny 2 v1.1.0.

# 4.27.0 (2017-12-04)

* Added setting to pick relevant platforms for reviews.
* Fix review area not collapsing in popup.
* Fix display of option selector on reviews tab when detailed reviews are disabled.

# 4.26.0 (2017-11-27)

* Don't show community best rated perk tip if socket's plugged.
* is:haslevel/haspower (D1/D2) fix in cheatsheet.
* Fix mobile store pager width

# 4.25.1 (2017-11-22)

* Added Net Neutrality popup.

# 4.25.0 (2017-11-20)

# 4.24.1 (2017-11-13)

# 4.24.0 (2017-11-13)

* Bungie has reduced the throttling delay for moving items, so you may once again move items quickly.

# 4.23.0 (2017-11-06)

# 4.22.0 (2017-10-30)

* Add a 'bulk tag' button to the search filter.
* Add basepower: filter and is:goldborder filter.
* Fix filtering in D1.
* Add a button to clear the current search.
* Fix moving partial stacks of items.
* Fixed "transfer items" in the Infusion Fuel Finder.
* Giving hints about the community's favorite plugs on D2 items.

# 4.21.0 (2017-10-23)

* Community reviews (for weapons and armor) are in for Destiny 2 inventory.
* Charting weapon reviews.
* Fixed the shadow under the sticky characters bar on Chrome.
* Add an option to farming mode that stashes reputation items in the vault.
* Add a new smart loadout to gather reputation items for redemption.
* Scroll the loadout drawer on mobile.
* Show character level progression under level 20 for D2.
* Stacks of three or more rare mods now have a yellow border

# 4.20.1 (2017-10-16)

* Fixed an error when trying to space to move items.

# 4.20.0 (2017-10-16)

* Sort consumables, mods, and shaders in a more useful way (generally grouping same type together, alphabetical for shaders).
* Show the hidden recoil direction stat.
* Link to DestinyDB in your language instead of always English.
* Updated documentation for search filters.
* Fixed logic that makes room for items when your vault is full for D2.

# 4.19.2 (2017-10-11)

* Keyword searches now also search on mod subtitles, so `is:modifications helmet void` will bring only Helmet Mods for Void subclass.
* Add Iron Banner reputation.

# 4.19.1 (2017-10-10)

* Fix landscape orientation not working on mobile.
* Fix D1 stats in loadout builder and loadout editor.

# 4.19.0 (2017-10-09)

* Added `stack:` to search filters for easier maintenance of modifications.
* Add missing type filters for D2 (try `is:modifications`)!
* Bring back keyboard shortcuts for tagging (hit ? to see them all).
* The "Max Light" calculation is even more accurate now.
* Added `PowerMod` column to CSV export indicating whether or not a weapon or piece of armor has a power mod
* Support sorting by base power.
* Hide "split" and "take" button for D2 consumables.
* OK really really fix the vault count.
* Fix showing item popup for some D1 items.
* Changed how we do Google Drive log-in - it should be smoother on mobile.
* Completed objectives will now show as "complete".
* Bring back the yellow triangle for current character on mobile.
* Updated `is:dupelower` search filter for items to tie break by primary stat.

# 4.18.0 (2017-10-02)

* Updated `is:dupelower` search filter for items with the same/no power level.
* Fix some issues with Google Drive that might lead to lost data.
* Really fix vault counts this time!

# 4.17.0 (2017-09-29)

* Fix bug that prevented pinned apps in iOS from authenticating with Bungie.net.

# 4.16.2 (2017-09-29)

* Added `is:dupelower` to search filters for easier trashing.
* Added missing factions to the reputation section for Faction Rally.
* Fix in infusion calculator to correctly consider +5 mod
* Fix for CSV export (e.g.: First In, Last Out in 2 columns)

# 4.16.1 (2017-09-26)

* Bugfixes for iOS 10.0 - 10.2.

# 4.16.0 (2017-09-25)

* Added item type sort to settings group items by type (e.g. all Sniper Rifles together).
* Reputation emblems are the same size as items now, however you have item size set.
* Shaders show up in an item's mods now.
* Transfering search loadouts is more reliable.
* Fixed a serious bug with storage that may have deleted your tags and notes. It's fixed now, but hopefully you had a backup...
* Highlight mods that increase an item's power with a gold border. New 'is:powermod' search keyword can find them all.
* Phone mode should trigger even on really big phones.
* More places can be pressed to show a tooltip.
* Fixed showing quality for D1 items.
* D2 subclasses are diamonds instead of squares.
* Max Base Power, Mobility, Resilience, and Recovery are now shown for each character.
* Legendary shards have the right icon now.
* Fix newly created loadouts showing no items.
* Inventory (mods, shaders, and consumables) in your vault now show up separated into the vault, and you can transfer them to and from the vault.
* Search keywords are now case-insensitive.
* You can now lock and unlock D2 items.
* Equipping an exotic emote won't unequip your exotic sparrow and vice versa.
* Item popups aren't weirdly tall on Firefox anymore.
* Armor stats now match the order in the game.
* Infusion calculator now always gives you the full value of your infusion.
* Show a warning that your max light may be wrong if you have classified items.
* CSV export for D2 weapons and armor is back.
* Add text search for mods and perks.
* Add "Random Loadout" to D2. You gotta find it though...

# 4.15.0 (2017-09-18)

* D2 items with objectives now show them, and quests + milestones are displayed for your characters.
* Custom loadouts return for D2.
* D2 items now display their perks and mods.
* DIM won't log you out if you've been idle too long.
* Swipe left or right anywhere on the page in mobile mode to switch characters.
* If you have lots of inventory, it won't make the page scroll anymore.
* Power level will update when you change equipment again.
* Searches will stay searched when you reload info.
* Max light loadout won't try to use two exotics.
* Farming mode looks better on mobile.
* If you're viewing a non-current character in mobile, it won't mess up on reload anymore.
* You can tag and write notes on classified items to help remember which they are.
* The Infusion Fuel Finder is back for D2.
* The "Max Light" calculation is more accurate now.
* Mods now show more detail about what they do.

# 4.14.0 (2017-09-14)

* Added back in Reputation for D2.
* Max Light Loadout, Make Room for Postmaster, Farming Mode, and Search Loadout are all re-enabled for D2.
* Classified items can be transferred!
* Fixed search filters for D2.
* Show hidden stats on D2 items.
* D2 inventory (mods, shaders, etc) now take the full width of the screen.

# 4.13.0 (2017-09-09)

* DIM will remember whether you last used D2 or D1.
* Lots of DIM functionality is back for D2.
* We now highlight the perks from high community reviews that you don't have selected.

# 4.12.0 (2017-09-05)

* Early Destiny 2 support! We have really basic support for your Destiny 2 characters. Select your D2 account from the dropdown on the right. This support was built before we even got to start playing, so expect some rough edges.
* There's a new phone-optimized display for your inventory. See one character at a time, with larger items. Swipe between characters by dragging the character header directly.
* Info popups aren't gigantic on mobile anymore.
* Fix a case where changes to preferences may not be saved.

# 4.11.0 (2017-09-02)

* Fix a case where DIM wouldn't work because auth tokens had expired.

# 4.10.0 (2017-08-26)

* You can flag reviews for being offensive or arguing or whatever. Be helpful but also be nice.
* Remove the browser compatibility warning for Opera and prerelease Chrome versions.

# 4.9.0 (2017-08-19)

* No changes!

# 4.8.0 (2017-08-12)

* No changes!

# 4.7.0 (2017-08-05)

* Made loadout builder talent grids tiny again.
* If you autocomplete the entire filter name and hit enter, it will no longer hang the browser.
* Updated the About page and FAQ.
* Fixed a case where DIM would fail to load the latest version, or would load to a blank page unless force-reloaded.
* Added some helpful info for cases where DIM might fail to load or auth with Bungie.net.
* Added a warning when your browser is not supported by DIM.
* DIM no longer supports iOS 9.

# 4.6.0 (2017-07-29)

* Fix a bug where the popup for Xur items was below Xur's own popup.
* Hiding community rating for items with only one (non-highlighted) review.
* The first item in the search autocompleter is once again selected automatically.
* If you don't have the vault width set to "auto", the inventory is once again centered.

# 4.5.0 (2017-07-22)

* Added "reviewcount" filter to filter on the number of reviews on an item.
* Fix slight horizontal scroll on inventory view.
* On mobile, tapping outside of dialogs and dropdowns to dismiss them now works.
* The item detail popup now does a better job of fitting itself onto the screen - it may appear to the left or right of an item now!
* Press on a talent grid node to read its description. The same goes for the stats under your character.
* Subclasses now have the correct elemental type in their header color.
* Drag and drop should be much smoother now.
* You can select Destiny 2 accounts from the account dropdown now - but won't do much until Destiny 2 is released and we have a chance to update DIM to support it!

# 4.4.0 (2017-07-15)

* New filters for ornaments - is:ornament, is:ornamentmissing, is:ornamentunlocked
* Fixed a bug where item data would not respect your language settings.
* Weapon reviews now show up immediately, and can be edited.
  - If you have been less than friendly, now would be a very good time to edit yourself and put a better foot forward.
* Sorting reviews to support edits and highlighted reviews.
* Logging out now brings you to Bungie's auth page, where you can choose to change account or not.
* Fixed "Clear New Items" not working.
* Adjusted the UI a bunch to make it work better on mobile. Just a start - there's still a long way to go.
* The announcement about DIM being a website won't show more than once per app session.
* Google Drive syncing is a bit smoother.
* Fixed a case where you couldn't create a new class-specific loadout.
* On Firefox, the new-item shines don't extend past the item anymore.
* Do a better job of refreshing your authentication credentials - before, we'd sometimes show errors for a few minutes after you'd used DIM for a while.
* The filters help page has been localalized.
* Separate the light: and level: filters. level now returns items matching required item level, light returns items matching the light level.

# 4.3.0 (2017-07-08)

* DIM is now just a website - the extension now just sends you to our website. This gives us one, more cross-platform, place to focus on and enables features we couldn't do with just an extension. Don't forget to import your data from the storage page!
* Scrolling should be smoother overall.
* Vendor weapons now show reviews.
* Add a "sort by name" option for item sorting.
* In Google Chrome (and the next version of Firefox), your local DIM data won't be deleted by the browser in low storage situations if you visit DIM frequently.
* Ratings will no longer disappear from the item details popup the second time it is shown.
* Info popups should do a better job of hiding when you ask them to hide.

# 4.2.4 (2017-07-03)

* Work around a Chrome bug that marked the extension as "corrupted".

# 4.2.3 (2017-07-03)

* Fix log out button.
* Put back the accidentally removed hotkeys for setting tags on items.
* Fixed some visual goofs on Firefox.
* Fix a case where DIM would never finish loading.

# 4.2.2 (2017-07-02)

* Fix DIM being invisible on Firefox
* Fix a case where DIM would never finish loading.
* Put back the accidentally removed hotkeys for setting tags on items.

# 4.2.1 (2017-07-01)

* Actually turn on Google Drive in prod.

# 4.2.0 (2017-07-01)

* Exclude all variants of 'Husk of the Pit' from 'Item Leveling' loadout.
* Add a new storage page (under the floppy disk icon) for managing your DIM data. Import and export to a file, and set up Google Drive storage to sync across machines (website only). You can import your data from the Chrome extension into the website from this page as well.
* The settings page has been cleaned up and reworded.
* Added missing Trials emblems and shaders to the is:trials search.
* DIM should look more like an app if you add it to your home screen on Android.
* DIM will show service alerts from Bungie.

# 4.1.2 (2017-06-25)

* Add a "Log Out" button in settings.

# 4.1.1

* Fixed changelog popup too large to close.

# 4.1.0 (2017-06-24)

* Fixed the logic for deciding which items can be tagged.
* Fix "Make room for postmaster".
* Record books have been moved out of the inventory into their own page. Get a better look at your records, collapse old books, and narrow records down to only those left to complete.
* Fix changing new-item shine, item quality display, and show elemental damage icon preferences. They should apply immediately now, without a reload.x
* Localization updates.
* Fixed objective text in the record book floating above stuff.
* Fixed displaying record objectives that are time-based as time instead of just a number of seconds.
* When pinned to the iOS home screen, DIM now looks more like a regular browser than an app. The upside is you can now actually authorize it when it's pinned!
* Loadouts with a complete set of equipped armor now include a stat bar that will tell you the stat tiers of the equipped loadout pieces.
* Loadouts with non-equipping items now won't _de-equip_ those items if they're already equipped. #1567
* The count of items in your loadout is now more accurate.
* DIM is now better at figuring out which platforms you have Destiny accounts on.
* DIM is faster!
* Added Age of Triumph filters is:aot and is:triumph
* Add gunsmith filter is:gunsmith
* Updated filters to remove common items for specific filters (e.g. is:wotm no longer shows exotic items from xur, engrams, and planetary materials)
* Loadout Builder's equip button now operates on the selected character, not your last-played character.
* Loadout Builder no longer has equip and create loadout buttons for loadouts that include vendor items.
* Loadout Builder is faster.
* DIM has a new logo!
* Elemental damage color has been moved to a triangle in the upper-left corner of your weapon.
* See community weapon ratings in DIM, and submit your own! Weapon ratings can be turned on in Settings, and will show up on your individual weapons as well as in the details popup. You can submit your own reviews - each review is specific to the weapon roll you're looking at, so you know whether you've got the god roll.

# 3.17.1

* Fixed a bug with the display of the amount selection controls in the move popup for stackable items.
* Localization updates
* Moved the "VCR" controls for stackable item amount selection to their own row.

# 3.17.0

* Fixed the perk selection in Loadout Builder. #1453
* Integrated Trials-centric weapon reviews (and the ability to rate your own gear (and make comments about your gear)). Done in conjunction with destinytracker.com.
* Fixed the logic for artifact bonuses to compute the right number. #1477
* Restore some missing images from our build system changes.
* Don't allow engrams to be tagged. #1478
* Add home screen icons (and Safari tab icons, and Windows tile icons) for the website.
* Fixed "is:locked" filters to be consistent for engrams. #1489
* The Beta website is now updated automatically for every PR.
* If you're not logged in to the website, we show the login screen.
* Better error messages for when you have the wrong platform selected, plus the error doesn't cover the platform selector.
* Improved website compatibility with Firefox, Safari, and Edge.
* Many style fixes for Safari.
* Drag and drop is now supported on touch devices. Press and hold an item to drag it. #1499
* Armsday packages can no longer be dragged. #1512
* Add tags and notes to items! This has been in Beta forever but now it's official. Hit ? to see the keyboard shortcuts, and use "tag:" searches to find your tagged gear.
* Remove Materials Exchange from the beta.
* Vendors now show where they are, and are sorted better. All the cryptarchs now appear. Engrams waiting to be decrypted aren't shown in the vendor screen.
* Experimental iOS 9 Mobile Safari compatibility. May be removed in the future.
* Style updates to clean up DIM's look and make sure more screen space is being used for items.
* Gained the ability for us to fill in classified items, even if Bungie hasn't unclassified them. You still can't transfer them though.
* The "Hide Unfiltered Items while Filtering" preference now applies to vendor gear too. #1528
* When moving stacks of items through the popup, there are now buttons to max out the amount, and add and remove up to even stacks of items.
* Xur should disappear on Sundays again.

# 3.16.1

* Significantly increased the storage limit for tags and notes. It's still possible to go over (especially with long notes) but it should happen far less frequently - and it should notify you when it happens.

# 3.16.0

* Removed farming option to keep greens since they're disassembled by default now.
* Added stat search, for example: "stat:rof:>= 22"
* Fixed formatting for search loadouts when the search terms contain angle brackets.
* A new "Make room for Postmaster items" auto layout will clear out enough space on your character to pick up all the stuff you've accumulated at the Postmaster.
* Vendor items now explain what you need to do to get them.
* Xur looks like the other vendors, and correctly displays both heavies now.
* Compare tool styling updates.
* Compare tool shows attack/defense.
* In the compare tool, stats that are the same across all items are white instead of blue.
* There's now a picture of each item in the compare tool.
* Clicking the title of an item in the compare tool will scroll to that item and "pop" it so you know which one it is.
* Armor and items that don't match the equipping character will once again transfer in loadouts. You can still put multiple subclasses of the same damage type in a loadout.
* Empty space around talent grids has been eliminated.
* Memory of Felwinter's stat bar no longer overflows its container.

# 3.15.0

* Permit the same damage type of subclass in loadouts (#1067)
* Update record books to properly display time instead of a large number. (#1051)
* Moving an item into a full vault but an empty bucket (such as full General but the vault contains no Consumables) now works.
* Stacks of items are properly accounted for. They'll now combine as things are moved to make space - previously even a stack of 1 consumable would count as taking up the whole slot and would prevent a move of 2 more of that consumable.
* We now catch errors trying to move aside items and retry with a different item. You should see fewer failed moves!
* "Thrashing" in farming mode is fixed. When farming mode can't proceed (because moving anything off the character would result in something else being moved back on, because you're out of space), we now show a friendly info message. This message is throttled to show up no more than once a minute.
* Fixed a bug where a full vault would prevent farming mode from moving things to other characters.
* The move aside logic strongly prefers putting things on characters other than the original item's owner. This makes it much easier to move a bunch of stuff off of a character without other things bouncing right back in.
* Prefer putting engrams in the vault and not taking them out when choosing items to move aside.
* Farming mode now makes room to pick up artifacts, materials, and consumables.
* When making space in the "General" category or in Materials/Consumables buckets, we'll choose to move aside an item that can be combined with another stack somewhere without increasing the total number of stacks. This trends towards consolidation and can help free up a full vault, as well as getting rid of stray stacks.
* We swapped in "special ammo synth" and "primary ammo synth" instead of "motes of light" and "strange coins" for the farming mode quick gather buttons. They seemed more useful in the heat of battle.
* When dequipping an item, we try harder to find a good item to equip in its place. We also prefer replacing exotics with other exotics, and correctly handle The Life Exotic perk.
* Lots of new translations and localized strings.
* Vendors update when you reach a new level in their associated faction, or when you change faction alignment.
* Fixed a too-small perk selection box in the loadout builder, and properly handle when vendors are selling Memory of Felwinter.

# 3.14.1 (2016-12-06)

* Internationalization updates.
* Fix for Loadout Class Type bug.

# 3.14.0

* Compare Weapons and Armor side-by-side.
* Added `is:sublime` filter
* Added detailed information to the Trials of Osiris popup card.
* Added more detection for item years.
* The collapse button now no longer takes up the whole bucket height.
* Fixed marking which characters had access to vendor items.
* Fix tracking new items when the new-item shine is disabled.
* Added option to Farming Mode to not move weapons and armor to make space for engrams.
* About and Support pages are now translatable.
* Improved error handling and error messages.
* Vendors are collapsible.
* All vendor items (including duplicates with different rolls) will now show up.
* Added more translations.
* If you have more than one Memory of Felwinter, they are all excluded from loadout builder.
* Export correct quality rating for items in CSV.

# 3.13.0 (2016-10-31)

* The vendors page is back. It'll show all available vendors. It's now a lot faster, and combines vendor inventory across your characters. Consumables and Bounties are now shown. Item stats and quality will hopefully show up on 11/8.
* Loadout builder has option to load from equipped items.
* Added option to farm green engrams or not.
* When moving consumable stacks, you can now choose to fill up one stack's worth.
* Don't sort bounties (the API does not currently provide the in-game order.)
* Fix max-light rounding.
* Fix a bug in the new filters for source.
* Fix incognito mode launching
* More i18n.
* Classified items in the vault are now counted and shown.
* DIM is faster!
* Memory of Felwinter is now excluded from loadout builder by default.

# 3.11.1 (2016-10-04)

* Fixed an issue with farming mode where users without motes, 3oC, coins, or heavy could not use farming mode.
* Fixed an issue where classified items would not show up in the UI.

# 3.11.0 (2016-10-04)

##### New

* Added Quick Move items to farming mode.
* Farming mode now also moves glimmer items to vault.
* Added `is:inloadout` filter
* New filters: is:light, is:hasLight, is:weapon, is:armor, is:cosmetic, is:equipment, is:equippable, is:postmaster, is:inpostmaster, is:equipped, is:transferable, is:movable.
* New filters for items based on where they come from: is:year3, is:fwc, is:do, is:nm, is:speaker, is:variks, is:shipwright, is:vanguard, is:osiris, is:xur, is:shaxx, is:cq, is:eris, is:vanilla, is:trials, is:ib, is:qw, is:cd, is:srl, is:vog, is:ce, is:ttk, is:kf, is:roi, is:wotm, is:poe, is:coe, is:af.
* Added debug mode (ctrl+alt+shift+d) to view an item in the move-popup dialog.
* Added max light value to max light button in dropdown.
* Major loadout builder performance enhancements.
* Support rare (blue) items in loadout builder.

##### Tweaks

* Consumables and materials are now sorted by category.
* All other items in the General Bucket are sorted by Rarity.
* Move ornaments in between materials and emblems.
* Link to wiki for stat quality in the move-popup box.
* Full item details are shown in the move popup by default (they can still be turned off in settings).

##### Bugfixes

* Prevent double click to move item if loadout dialog is open.
* [#889](https://github.com/DestinyItemManager/DIM/issues/889) Fixed stats for Iron Banner and Trials of Osiris items.
* Fix infusion finder preview item not changing as you choose different fuel items. Also filter out year 1 items.
* Fix some green boots that would show up with a gold border.
* A bunch of consumables that can't be moved by the API (Treasure Keys, Splicer Keys, Wormsinger Runes, etc) now show up as non-transferable in DIM.
* Husk of the Pit will no longer be equipped by the Item Leveling loadout.
* Fixed equipping loadouts onto the current character from Loadout Builder.
* The default shader no longer counts as a duplicate item.
* DIM no longer tries to equip exotic faction class items where your character isn't aligned with the right faction.
* Fixed more cases where your loadouts wouldn't be applied because you already had an exotic equipped.
* Elemental Icons moved to bottom left to not cover the expansion symbol.
* Loadout builder no longer shows duplicate sets.
* Fix equip loadout builder equip to current character.

# 3.10.6 (2016-09-23)

* The DestinyTracker link in the item popup header now includes your perk rolls and selected perk. Share your roll easily!
* Fixed moving consumables in loadouts. Before, you would frequently get errors applying a loadout that included consumables. We also have a friendlier, more informative error message when you don't have enough of a consumable to fulfill your loadout.
* Fixed a bug where when moving stacks of items, the stack would disappear.
* The progress bar around the reputation diamonds is now more accurate.
* Enabled item quality.
* Item Quality is enabled by default for new installs.
* A new Record Books row in Progress has your Rise of Iron record book.
* Searches now work for all characters and the vault again.
* Can equip loadouts onto the current character from Loadout Builder.
* Added ability to feature toggle items between Beta + Release.

# 3.10.5

* Added Ornaments.

# 3.10.4

* We handle manifest download/cache errors better, by deleting the cached file and letting you retry.
* Date armor ratings end is on 9/20/2016 @ 2AM Pacific.
* Fixed issues with broken images by downloading from Bungie.net with https.
* Loadouts for multi-platform users will now save selected and equipped items for both platforms. Previously, when switching platforms, loadouts would remove items from the loadout for the opposite platform.

# 3.10.3

* Fixed a "move-canceled" message showing up sometimes when applying loadouts.
* Bugged items like Iron Shell no longer attempt to compute quality. They'll fix themselves when Bungie fixes them.
* Fixed "Aim assist" stat not showing up in CSV (and no stats showing up if your language wasn't English).
* We now catch manifest updates that don't update the manifest version - if you see broken images, try reloading DIM and it should pick up new info.
* Worked around a bug in the manifest data where Ornament nodes show up twice.
* DIM won't allow you to move rare Masks, because that'll destroy them.
* The "Random" auto loadout can now be un-done from the loadout menu.
* For non-variable items (emblems, shaders, ships, etc) in a loadout, DIM will use whichever copy is already on a character if it can, rather than moving a specific instance from another character.

# 3.10.2 (2016-09-10)

* Fixed error building talent grid for Hawkmoon.
* Don't attempt to build record books when advisors are not loaded.
* Dragged items now include their border and light level again.
* New-item overlays have been restored (enable in settings).
* Re-enable record book progress.
* Better handle errors when record book info isn't available.
* Show an error message if the manifest doesn't load.
* Fix an error when equipping loadouts.
* DIM usage tips will only show up once per session now. You can bring back previously hidden tips with a button in the settings page.

# 3.10.0

* Add ability to create loadouts by selecting sets of perks.
* [#823](https://github.com/DestinyItemManager/DIM/issues/823) Added 'current' property to stores.
* The DIM extension is now much smaller.
* DIM can now display item information in all supported Destiny languages. Choose your language in the settings then reload DIM.
* We now automatically pick up Destiny data updates, so DIM should work after patches without needing an update.
* The Reputation section should match the in-game logos better now.
* Disable new item overlays due to a bug.

# 3.9.2

* [#812](https://github.com/DestinyItemManager/DIM/issues/812) Removed rare masks from the items table used by the random item loadout.

# 3.9.1

* [#801](https://github.com/DestinyItemManager/DIM/issues/801) Resolved error with vendor page character sorting.
* [#792](https://github.com/DestinyItemManager/DIM/pull/792) Warning if user clicks on perks to notify them that they can only be changed in game.
* [#795](https://github.com/DestinyItemManager/DIM/pull/795) Updated strange coin icon for Xur.

# 3.9.0

* New glimmer-based filters, is:glimmeritem, is:glimmerboost, is:glimmersupply
* Add option for new item and its popup to be hidden
* Add ability to exclude items from loadout builder.
* Expand/collapse sections in DIM.
* Double clicking an item will equip it on the current character. 2x click on equipped, dequips.
* Show current vendor items being sold.
* Move popup won't pop up under the header anymore.
* If you have an open loadout, and you click "Create loadout", it switches to the new loadout now instead of leaving the previous loadout open.
* DIM is once again faster.
* The loadout editor won't stay visible when you change platforms.
* Fixed a lot of bugs that would show all your items as new.
* New-ness of items persists across reloads and syncs across your Chrome profile.
* New button to clear all new items. Keyboard shortcut is "x".
* Help dialog for keyboard shortcuts. Triggered with "?".
* When you have two characters of the same class, applying a loadout with a subclass will work all the time now.
* Item class requirements are part of the header ("Hunter Helmet") instead of in the stats area.
* You can search for the opposite of "is:" filters with "not:" filters. For example, "is:helmet not:hunter quality:>90".
* Clicking away from the Xur dialog will close any open item popups.
* Fixed an issue where you could not equip a loadout that included an exotic item when you already had an exotic equipped that was not going to be replaced by the loadout.
* Better handling of items with "The Life Exotic" perk.
* New aliases for rarity filters (is:white, is:green, is:blue, is:purple, is:yellow).
* An alternate option for the "Gather Engrams" loadout can exclude gathering exotic engrams.
* Removed popup notification for new items.
* #798 Keyword searches will now scan perk descriptions.
* #799 Randomize equipped items for current character. Don't look at us if you have to play a match using Thorn.

# 3.8.3

* Fix move popup not closing when drag-moving an item.
* Added ability to and filters for track or untrack quests and bounties.
* Fix issue where some sets would be missing from the loadout builder.
* Fixed #660 where postmaster items would not appear in the Postmaster section of DIM, ie Sterling Treasure after the reset.
* Fixed #697 where loadouts will no longer remove the loadouts for the opposite platform.
* Fix an issue where loadouts will not show any items, or transfer any items.
* Add option to show new item overlay animation

# 3.8.2

* Update filter list to include quality/percentage filters
* Add year column to CSV export scripts
* When you have filtered items with a search, you can select a new search loadout option in the loadout menu to transfer matching items.
* The screen no longer jumps around when clicking on items, and the item details popup should always be visible.
* Dialogs should be sized better now.
* Fix character order in move popup buttons.
* Restored the ability to set a maximum vault size. "Auto" (full width) is still an option, and is the default.
* Armor quality is shown in Xur, loadouts, and the infusion dialog if advanced stats is turned on.
* "Take" stackables works again.

# 3.8.1

* Added steps to Moments of Triumph popup (and other record books.)
* Fixed wobbly refresh icon.
* Fixed single item stat percentages.
* Fixed armor export script.
* Possible fix for loadout builder.

# 3.8.0

* Loadout builder redesign and major performance enchancements.
* Items in the postmaster now have quality ratings, can use the infusion fuel finder, show up in the infusion fuel finder, compare against currently equipped items, etc. They behave just like a normal item except you can't move them and they're in a different spot.
* The vault width preference has been removed - the vault now always takes up all the remaining space on the screen.
* Section headers don't repeat themselves anymore.
* Drop zones for items are larger.
* Returning from the min-max tool no longer greets you with a blank, item-less screen.
* Fixed a bug where loadouts were not properly restricted to the platform they were created for.
* Xur's menu item will properly disappear when he leaves for the week.
* New items are marked with a "shiny" animation, and there are notifications when new items appear.
* The loadout menu may expand to fill the height of the window, but no more. The scrollbar looks nicer too.
* Items can now be made larger (or smaller) in settings. Pick the perfect size for your screen!
* The item info popup has a new header design. Let us know what you think!
* Changing settings is faster.
* You can now download your weapon and armor data as spreadsheets for the true data nerds among us.
* The settings dialog is less spacious.
* Engrams and items in the postmaster can now be locked (and unlocked).
* The buttons on the move item popup are now grouped together by character.
* When the "Hide Unfiltered Items while Filtering" option is on, things look a lot nicer than they did.
* DIM is generally just a little bit snappier, especially when scrolling.
* Clicking the icon to open DIM will now switch to an active DIM tab if it's already running.
* Bungie.net will open in a new tab as a convenience for expired cookies.
* Items in the Postmaster are sorted by the order you got them, so you know what'll get bumped when your postmaster is full.
* Clicking the loadout builder button again, or the DIM logo, will take you back to the main screen.
* You may now order your characters by the reverse of the most recent, so the most recent character is next to the vault.

# 3.7.4

* Removed the option to hide or show the primary stat of items - it's always shown now.
* Add mode selection full/fast for users willing to wait for all best sets.
* Loadout menus are now scrollable for users with over 8 custom loadouts on a single character.
* Changing the character sort order now applies live, rather than requiring a refresh.
* Use most recently logged in player to start with loadout builder.
* Search queries will exclude the token `" and "` as some users were including that when chaining multiple filters.
* Fix UI issue on move popup dialog that had some numbers expanding outside the dialog.
* Consolidate beta icons to the icons folder.

# 3.7.3

* Fix rounding error that prevented some loadout sets from showing up.
* Added filter for quality rating, ex - quality:>90 or percentage:<=94

# 3.7.2

* Always show locked section in loadout builder.
* Fix NaN issue in loadout builder.
* Fix issues with 'create loadout' button in loadout builder.
* For item leveling don't prefer unlevelled equipped items on other characters.
* Various Loadout builder bug fixes and performance updates.

# 3.7.1

* Various Loadout builder bug fixes and performance updates.

# 3.7.0

* Added new armor/loadout tier builder.
* Fix for all numbers appearing red in comparison view.
* Updated to latest stat estimation formula.
* Use directive for percentage width.

# 3.6.5

* Fix an issue where warlocks would see loadouts for all the other classes.

# 3.6.2 & 3.6.3 (2016-05-23)

* Add warning if the lost items section of the postmaster has 20 items.
* Stat bars are more accurately sized.
* Add vendor progress
* Add prestige level with xp bar under characters to replace normal xp bar after level 40.
* It is no longer possible to choose column sizes that cause the vault to disappear.
* The Vault now has a character-style header, and can have loadouts applied to it. Full-ness of each vault is displayed below the vault header.
* New option to restore all the items that were in your inventory before applying a loadout, rather than just the equipped ones.
* You can now undo multiple loadouts, going backwards in time.

# 3.6.1

* Removed the "Only blues" option in the infusion fuel finder, because it wasn't necessary.
* Engram searches and the engram loadout features won't mistake Candy Engrams for real engrams.
* Items in the Postmaster include their type in the move popup, so they're easier to distinguish.
* Sometimes equipping loadouts would fail to equip one of your exotics. No more!
* Add an 'is:infusable' search filter.
* Add 'is:intellect', 'is:discipline', 'is:strength' search filters for armor.
* XP Progress on bar items

# 3.6.0 (2016-05-03)

* Bring back the infusion dialog as an Infusion Fuel Finder. It doesn't do as much as it used to, but now it's optimized for quickly finding eligable infusion items.
* Fix a bug where hovering over a drop zone with a consumable/material stack and waiting for the message to turn green still wouldn't trigger the partial move dialog.
* Added a new "Item Leveling" auto-loadout. This loadout finds items for you to dump XP into. It strongly favors locked items, and won't replace an incomplete item that you have equipped. Otherwise, it goes after items that already have the most XP (closest to completion), preferring exotics and legendaries if they are locked, and rares and legendaries if they're not locked (because you get more materials out of disassembling them that way).
* There's a new setting that will show elemental damage icons on your weapons. Elemental damage icons are now always shown in the title of the item popup.
* Elder's Sigil won't go above 100% completion for the score portion anymore.
* Added roll quality percentage indicator. You can now see how your intellect/discipline/strength stacks up against the maximum stat roll for your armor.
* DIM is smarter about what items it chooses to move aside, or to equip in the place of a dequipped item.
* Added a new "Gather Engrams" loadout that will pull all engrams to your character.

# 3.5.4

* We won't try to equip an item that is too high-level for your character when dequipping items.
* Fix a regression where subclasses wouldn't show up in Loadouts. They're still there, they just show up now!
* Fixed another bug that could prevent item popups from showing up.
* The vault can now be up to 12 items wide.
* Sterling Treasure, Junk Items, and SLR Record Book added to DIM.
* Manifest file updated.

# 3.5.3

* Fixed a bug that would prevent the loading of DIM if Spark of Light was in the postmaster.
* Fixed a bug that prevented the Xur dialog from rendering.

# 3.5.2

* Fix a bug where item details popups would show above the header.
* Fix showing Sterling Treasures in Messages.
* Better error handling when Bungie.net is down.
* Fix a bug where having items in the postmaster would confuse moves of the same item elsewhere.
* Fix a bug where item comparisons no longer worked.
* Added support for the classified shader "Walkabout".

# 3.5.1

* The Infusion Calculator has been removed, now that infusions are much more straightforward.
* Pressing the "i" key on the keyboard will toggle showing item details in the item popup.
* Add a menu item for when Xur is in town. This brings up a panel with Xur's wares, how much everything costs, how many strange coins you have, and lets you show the item details popup plus compare against any version of exotics you might already have to see if there's a better roll.

# 3.5 (2016-04-11)

* DIM will now go to great lengths to make sure your transfer will succeed, even if your target's inventory is full, or the vault is full. It does this by moving stuff aside to make space, automatically.
* Fixed a bug that would cause applying loadouts to fill up the vault and then fail.
* Fixed a bug where DIM would refuse to equip an exotic when dequipping something else, even if the exotic was OK to equip.
* When applying a loadout, DIM will now equip and dequip loadout items all at once, in order to speed up applying the loadout.
* The search box has a new style.
* Item moves and loadouts will now wait for each other, to prevent errors when they would collide. This means if you apply two loadouts, the second will wait for the first to complete before starting.
* Item details are now toggled by clicking the "i" icon on the item popup, rather than just by hovering over it.

# 3.4.1

* Bugfix to address an infinite loop while moving emotes.

# 3.4.0

* Moving and equipping items, especially many at a time (loadouts) is faster.
* When you save a loadout, it is now scoped to the platform it's created on, rather than applying across accounts. Loadouts created on one account used to show on both accounts, but wouldn't work on the wrong account.
* You can now move partial amounts of materials. There's a slider in the move popup, and holding "shift" or hovering over the drop area will pop up a dialog for draggers. You can choose to move more than one stack's worth of an item, up to the total amount on a character.
* New commands for materials to consolidate (move them all to this character) and distribute (divide evenly between all characters).
* Loadouts can now contain materials and consumables. Add or remove 5 at a time by holding shift while clicking. When the loadout is applied, we'll make sure your character has _at least_ that much of the consumable.
* Loadouts can now contain 10 weapons or armor of a single type, not just 9.
* When making space for a loadout, we'll prefer putting extra stuff in the vault rather than putting it on other characters. We'll also prefer moving aside non-equipped items of low rarity and light level.
* The is:engram search filter actually works.
* Fixed an error where DIM would not replace an equipped item with an instance of the same item hash. This would cause an error with loadouts and moving items. [448](https://github.com/DestinyItemManager/DIM/issues/448)
* Loadouts can now display more than one line of items, for you mega-loadout lovers.
* Items in the loadout editor are sorted according to your sort preference.

# 3.3.3 (2016-03-08)

* Infusion calculator performance enhancements
* Larger lock icon
* Completed segments of Intelligence, Discipline, and Strength are now colored orange.

# 3.3.2 (2016-03-04)

* If multiple items in the infusion calculator have the same light, but different XP completion percentage, favor suggesting the item with the least XP for infusion.
* Keyword search also searches perks on items.
* New search terms for is:engram, is:sword, is:artifact, is:ghost, is:consumable, is:material, etc.
* Items can be locked and unlocked by clicking the log icon next to their name.
* Display intellect/discipline/strength bars and cooldown for each character
* Loadouts have a "Save as New" button which will let you save your modified loadout as a new loadout without changing the loadout you started editing.
* Autocomplete for search filters.
* Comparing stats for armor now shows red and green better/worse bars correctly.
* Fixed showing magazine stat for weapons in the vault.
* Fixed infusion material cost for Ghosts and Artifacts (they cost motes of light).
* Fix a case where the item properties popup may be cut off above the top of the screen.
* Transfer/equip/dequip actions for edge cases will now succeed as expected without errors.
* Manifest file update.

# 3.3.1 (2016-02-19)

* Updated the manifest file.

# 3.3 (2016-02-15)

* Infusion auto calculator is much faster.
* Items in the infusion calculator don't grey out when a search is active anymore.
* Full cost of infusions is now shown, including exotic shards, weapon parts / armor materials, and glimmer.
* Show a better error message when trying to equip an item for the wrong class. Before it would say you weren't experienced enough.
* Add a button to the infusion calculator that moves the planned items to your character.
* Add a filter to the infusion calculator to limit the search to only rare (blue) items.
* The infusion auto calculator runs automatically, and now presents a list of different attack/defense values for you to choose from. Selecting one will show the best path to get to that light level.
* The infusion calculator greys out items that are already used or are too low light to use, rather than hiding them.
* The item move popup now has an entry for the infusion calculator, to make it easier to find.
* Hold Shift and click on items in the infusion calculator to prevent the calculator from using that item.
* If you have an exotic class item (with "The Life Exotic" perk) equipped, you can now equip another exotic without having the class item get automatically de-equipped. Previously, this worked only if you equipped the non-class-item exotic first.
* Armor, Artifacts, and Ghosts now show the difference in stats with your currently equipped item. Also, magazine/energy between swords and other heavy weapons compares correctly.
* The is:complete, is:incomplete, is:upgraded, is:xpincomplete, and is:xpcomplete search keywords all work again, and their meanings have been tweaked so they are all useful.
* The talent grid for an item are now shown in the item details, just like in the game, including XP per node.
* Subclasses show a talent grid as well!
* The item stats comparison will no longer be cleared if DIM reloads items while an item popup is open.
* Bounties and quests are now separated, and under their own "Progress" heading.
* Bounties, quests, and anything else that can have objectives (like test weapons and runes) now show their objectives and the progress towards them. As a result, completion percentages are also now accurate for those items.
* Descriptions are now shown for all items.
* Include hidden stats "Aim Assist" and "Equip Speed" for all weapons. You can still see all hidden stats by visiting DTR via the link at the top of item details.
* Weapon types are now included in their popup title.
* Removed Crimson Days theme. It will return.
* Fixed issue at starts up when DIM cannot resolve if the user is logged into Bungie.net.

# 3.2.3

* Updated Crimson Days Theme.
* Removed verge.js

# 3.2.2

* Updated Crimson Days Theme.

# 3.2.1 (2016-02-04)

* Crimson Days theme.
* Weapons and armor now show all activated perks (including scopes, etc), in the same order they are shown in the game.
* Only display the "more info" detail icon if there's something to show.
* If you try to move an item into a full inventory, we'll reload to see if you've already made space in the game, rather than failing the move immediately.
* The Infusion dialog now has a "Maximize Attack/Defense" button that figures out how to get the highest stats with the fewest number of infusions.
* You can now create a loadout based on what you've got equipped by selecting "From Equipped" in the "Create Loadout" menu item.
* After applying a loadout, a new pseudo-loadout called "Before 'Your Loadout'" appears that will put back the items you had equipped.

# 3.2

* In the "Loadouts" dropdown is a new "Maximize Light" auto-loadout that does what it says, pulling items from all your characters and the vault in order to maximize your character's light.
* Lots of performance improvements! Loading DIM, refreshing, moving items, and searching should all be faster.
* DIM will now refresh immediately when you switch back to its tab, or come back from screensaver, etc. It won't automatically update when it's in the background anymore. It still periodically updates itself when it is the focused tab.
* New "is:year1" and "is:year2" search filters.
* Artifacts now have the right class type (hunter, titan, etc).
* The reload and settings icons are easier to hit (remember you can also hit "R" to reload.
* The move popup closes immediately when you select a move, rather than waiting for the move to start.
* New sort option of "rarity, then primary stat".<|MERGE_RESOLUTION|>--- conflicted
+++ resolved
@@ -1,16 +1,9 @@
 # Next
-<<<<<<< HEAD
 * Added perkname: search.
-* Fixed: Classified items required some finesse.
-* Updated is:modded to take into account for activity mods.
-* Re-added is:curated as a filter for Bungie curated rolls.
-=======
 * Charge Time and Draw Time now compare correctly!
 * Fixed: Classified items required some finesse.
 * Updated is:modded to take into account for activity mods.
 * Re-added is:curated as a filter for Bungie curated rolls.
-
->>>>>>> 022af416
 
 # 5.35.0 (2019-06-30)
 * Removed is:curated as an alias for is:wishlist.
