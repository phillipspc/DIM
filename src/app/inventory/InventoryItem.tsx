--- conflicted
+++ resolved
@@ -5,11 +5,7 @@
 import { TagValue } from './dim-item-info';
 import getBadgeInfo from './get-badge-info';
 import TallTile from './TallTile';
-<<<<<<< HEAD
-import ClassicTile from './ClassicTile';
 import { InventoryCuratedRoll } from '../curated-rolls/curatedRollService';
-=======
->>>>>>> 599690f0
 
 interface Props {
   item: DimItem;
@@ -57,29 +53,6 @@
           'search-hidden': searchHidden
         })}
       >
-<<<<<<< HEAD
-        {$featureFlags.tallTiles ? (
-          <TallTile
-            item={item}
-            badgeInfo={badgeInfo}
-            rating={rating}
-            hideRating={hideRating}
-            tag={tag}
-            isNew={Boolean(isNew)}
-            curationEnabled={curationEnabled}
-            inventoryCuratedRoll={inventoryCuratedRoll}
-          />
-        ) : (
-          <ClassicTile
-            item={item}
-            badgeInfo={badgeInfo}
-            rating={rating}
-            hideRating={hideRating}
-            tag={tag}
-            isNew={Boolean(isNew)}
-          />
-        )}
-=======
         <TallTile
           item={item}
           badgeInfo={badgeInfo}
@@ -87,8 +60,9 @@
           hideRating={hideRating}
           tag={tag}
           isNew={Boolean(isNew)}
+          curationEnabled={curationEnabled}
+          inventoryCuratedRoll={inventoryCuratedRoll}
         />
->>>>>>> 599690f0
       </div>
     );
   }
